/*
 * MOV demuxer
 * Copyright (c) 2001 Fabrice Bellard
 * Copyright (c) 2009 Baptiste Coudurier <baptiste dot coudurier at gmail dot com>
 *
 * first version by Francois Revol <revol@free.fr>
 * seek function by Gael Chardon <gael.dev@4now.net>
 *
 * This file is part of FFmpeg.
 *
 * FFmpeg is free software; you can redistribute it and/or
 * modify it under the terms of the GNU Lesser General Public
 * License as published by the Free Software Foundation; either
 * version 2.1 of the License, or (at your option) any later version.
 *
 * FFmpeg is distributed in the hope that it will be useful,
 * but WITHOUT ANY WARRANTY; without even the implied warranty of
 * MERCHANTABILITY or FITNESS FOR A PARTICULAR PURPOSE.  See the GNU
 * Lesser General Public License for more details.
 *
 * You should have received a copy of the GNU Lesser General Public
 * License along with FFmpeg; if not, write to the Free Software
 * Foundation, Inc., 51 Franklin Street, Fifth Floor, Boston, MA 02110-1301 USA
 */

#include <inttypes.h>
#include <limits.h>
#include <stdint.h>

#include "libavutil/attributes.h"
#include "libavutil/channel_layout.h"
#include "libavutil/internal.h"
#include "libavutil/intreadwrite.h"
#include "libavutil/intfloat.h"
#include "libavutil/mathematics.h"
#include "libavutil/time_internal.h"
#include "libavutil/avassert.h"
#include "libavutil/avstring.h"
#include "libavutil/dict.h"
#include "libavutil/display.h"
#include "libavutil/opt.h"
#include "libavutil/aes.h"
#include "libavutil/aes_ctr.h"
#include "libavutil/sha.h"
#include "libavutil/timecode.h"
#include "libavcodec/ac3tab.h"
#include "libavcodec/mpegaudiodecheader.h"
#include "avformat.h"
#include "internal.h"
#include "avio_internal.h"
#include "riff.h"
#include "isom.h"
#include "libavcodec/get_bits.h"
#include "id3v1.h"
#include "mov_chan.h"
#include "replaygain.h"

#if CONFIG_ZLIB
#include <zlib.h>
#endif

#include "qtpalette.h"

/* those functions parse an atom */
/* links atom IDs to parse functions */
typedef struct MOVParseTableEntry {
    uint32_t type;
    int (*parse)(MOVContext *ctx, AVIOContext *pb, MOVAtom atom);
} MOVParseTableEntry;

static int mov_read_default(MOVContext *c, AVIOContext *pb, MOVAtom atom);
static int mov_read_mfra(MOVContext *c, AVIOContext *f);

static int mov_metadata_track_or_disc_number(MOVContext *c, AVIOContext *pb,
                                             unsigned len, const char *key)
{
    char buf[16];

    short current, total = 0;
    avio_rb16(pb); // unknown
    current = avio_rb16(pb);
    if (len >= 6)
        total = avio_rb16(pb);
    if (!total)
        snprintf(buf, sizeof(buf), "%d", current);
    else
        snprintf(buf, sizeof(buf), "%d/%d", current, total);
    c->fc->event_flags |= AVFMT_EVENT_FLAG_METADATA_UPDATED;
    av_dict_set(&c->fc->metadata, key, buf, 0);

    return 0;
}

static int mov_metadata_int8_bypass_padding(MOVContext *c, AVIOContext *pb,
                                            unsigned len, const char *key)
{
    /* bypass padding bytes */
    avio_r8(pb);
    avio_r8(pb);
    avio_r8(pb);

    c->fc->event_flags |= AVFMT_EVENT_FLAG_METADATA_UPDATED;
    av_dict_set_int(&c->fc->metadata, key, avio_r8(pb), 0);

    return 0;
}

static int mov_metadata_int8_no_padding(MOVContext *c, AVIOContext *pb,
                                        unsigned len, const char *key)
{
    c->fc->event_flags |= AVFMT_EVENT_FLAG_METADATA_UPDATED;
    av_dict_set_int(&c->fc->metadata, key, avio_r8(pb), 0);

    return 0;
}

static int mov_metadata_gnre(MOVContext *c, AVIOContext *pb,
                             unsigned len, const char *key)
{
    short genre;

    avio_r8(pb); // unknown

    genre = avio_r8(pb);
    if (genre < 1 || genre > ID3v1_GENRE_MAX)
        return 0;
    c->fc->event_flags |= AVFMT_EVENT_FLAG_METADATA_UPDATED;
    av_dict_set(&c->fc->metadata, key, ff_id3v1_genre_str[genre-1], 0);

    return 0;
}

static const uint32_t mac_to_unicode[128] = {
    0x00C4,0x00C5,0x00C7,0x00C9,0x00D1,0x00D6,0x00DC,0x00E1,
    0x00E0,0x00E2,0x00E4,0x00E3,0x00E5,0x00E7,0x00E9,0x00E8,
    0x00EA,0x00EB,0x00ED,0x00EC,0x00EE,0x00EF,0x00F1,0x00F3,
    0x00F2,0x00F4,0x00F6,0x00F5,0x00FA,0x00F9,0x00FB,0x00FC,
    0x2020,0x00B0,0x00A2,0x00A3,0x00A7,0x2022,0x00B6,0x00DF,
    0x00AE,0x00A9,0x2122,0x00B4,0x00A8,0x2260,0x00C6,0x00D8,
    0x221E,0x00B1,0x2264,0x2265,0x00A5,0x00B5,0x2202,0x2211,
    0x220F,0x03C0,0x222B,0x00AA,0x00BA,0x03A9,0x00E6,0x00F8,
    0x00BF,0x00A1,0x00AC,0x221A,0x0192,0x2248,0x2206,0x00AB,
    0x00BB,0x2026,0x00A0,0x00C0,0x00C3,0x00D5,0x0152,0x0153,
    0x2013,0x2014,0x201C,0x201D,0x2018,0x2019,0x00F7,0x25CA,
    0x00FF,0x0178,0x2044,0x20AC,0x2039,0x203A,0xFB01,0xFB02,
    0x2021,0x00B7,0x201A,0x201E,0x2030,0x00C2,0x00CA,0x00C1,
    0x00CB,0x00C8,0x00CD,0x00CE,0x00CF,0x00CC,0x00D3,0x00D4,
    0xF8FF,0x00D2,0x00DA,0x00DB,0x00D9,0x0131,0x02C6,0x02DC,
    0x00AF,0x02D8,0x02D9,0x02DA,0x00B8,0x02DD,0x02DB,0x02C7,
};

static int mov_read_mac_string(MOVContext *c, AVIOContext *pb, int len,
                               char *dst, int dstlen)
{
    char *p = dst;
    char *end = dst+dstlen-1;
    int i;

    for (i = 0; i < len; i++) {
        uint8_t t, c = avio_r8(pb);
        if (c < 0x80 && p < end)
            *p++ = c;
        else if (p < end)
            PUT_UTF8(mac_to_unicode[c-0x80], t, if (p < end) *p++ = t;);
    }
    *p = 0;
    return p - dst;
}

static int mov_read_covr(MOVContext *c, AVIOContext *pb, int type, int len)
{
    AVPacket pkt;
    AVStream *st;
    MOVStreamContext *sc;
    enum AVCodecID id;
    int ret;

    switch (type) {
    case 0xd:  id = AV_CODEC_ID_MJPEG; break;
    case 0xe:  id = AV_CODEC_ID_PNG;   break;
    case 0x1b: id = AV_CODEC_ID_BMP;   break;
    default:
        av_log(c->fc, AV_LOG_WARNING, "Unknown cover type: 0x%x.\n", type);
        avio_skip(pb, len);
        return 0;
    }

    st = avformat_new_stream(c->fc, NULL);
    if (!st)
        return AVERROR(ENOMEM);
    sc = av_mallocz(sizeof(*sc));
    if (!sc)
        return AVERROR(ENOMEM);
    st->priv_data = sc;

    ret = av_get_packet(pb, &pkt, len);
    if (ret < 0)
        return ret;

    if (pkt.size >= 8 && id != AV_CODEC_ID_BMP) {
        if (AV_RB64(pkt.data) == 0x89504e470d0a1a0a) {
            id = AV_CODEC_ID_PNG;
        } else {
            id = AV_CODEC_ID_MJPEG;
        }
    }

    st->disposition              |= AV_DISPOSITION_ATTACHED_PIC;

    st->attached_pic              = pkt;
    st->attached_pic.stream_index = st->index;
    st->attached_pic.flags       |= AV_PKT_FLAG_KEY;

    st->codecpar->codec_type = AVMEDIA_TYPE_VIDEO;
    st->codecpar->codec_id   = id;

    return 0;
}

// 3GPP TS 26.244
static int mov_metadata_loci(MOVContext *c, AVIOContext *pb, unsigned len)
{
    char language[4] = { 0 };
    char buf[200], place[100];
    uint16_t langcode = 0;
    double longitude, latitude, altitude;
    const char *key = "location";

    if (len < 4 + 2 + 1 + 1 + 4 + 4 + 4) {
        av_log(c->fc, AV_LOG_ERROR, "loci too short\n");
        return AVERROR_INVALIDDATA;
    }

    avio_skip(pb, 4); // version+flags
    langcode = avio_rb16(pb);
    ff_mov_lang_to_iso639(langcode, language);
    len -= 6;

    len -= avio_get_str(pb, len, place, sizeof(place));
    if (len < 1) {
        av_log(c->fc, AV_LOG_ERROR, "place name too long\n");
        return AVERROR_INVALIDDATA;
    }
    avio_skip(pb, 1); // role
    len -= 1;

    if (len < 12) {
        av_log(c->fc, AV_LOG_ERROR,
               "loci too short (%u bytes left, need at least %d)\n", len, 12);
        return AVERROR_INVALIDDATA;
    }
    longitude = ((int32_t) avio_rb32(pb)) / (float) (1 << 16);
    latitude  = ((int32_t) avio_rb32(pb)) / (float) (1 << 16);
    altitude  = ((int32_t) avio_rb32(pb)) / (float) (1 << 16);

    // Try to output in the same format as the ?xyz field
    snprintf(buf, sizeof(buf), "%+08.4f%+09.4f",  latitude, longitude);
    if (altitude)
        av_strlcatf(buf, sizeof(buf), "%+f", altitude);
    av_strlcatf(buf, sizeof(buf), "/%s", place);

    if (*language && strcmp(language, "und")) {
        char key2[16];
        snprintf(key2, sizeof(key2), "%s-%s", key, language);
        av_dict_set(&c->fc->metadata, key2, buf, 0);
    }
    c->fc->event_flags |= AVFMT_EVENT_FLAG_METADATA_UPDATED;
    return av_dict_set(&c->fc->metadata, key, buf, 0);
}

static int mov_metadata_hmmt(MOVContext *c, AVIOContext *pb, unsigned len)
{
    int i, n_hmmt;

    if (len < 2)
        return 0;
    if (c->ignore_chapters)
        return 0;

    n_hmmt = avio_rb32(pb);
    for (i = 0; i < n_hmmt && !pb->eof_reached; i++) {
        int moment_time = avio_rb32(pb);
        avpriv_new_chapter(c->fc, i, av_make_q(1, 1000), moment_time, AV_NOPTS_VALUE, NULL);
    }
    return 0;
}

static int mov_read_udta_string(MOVContext *c, AVIOContext *pb, MOVAtom atom)
{
    char tmp_key[5];
    char key2[32], language[4] = {0};
    char *str = NULL;
    const char *key = NULL;
    uint16_t langcode = 0;
    uint32_t data_type = 0, str_size, str_size_alloc;
    int (*parse)(MOVContext*, AVIOContext*, unsigned, const char*) = NULL;
    int raw = 0;
    int num = 0;

    switch (atom.type) {
    case MKTAG( '@','P','R','M'): key = "premiere_version"; raw = 1; break;
    case MKTAG( '@','P','R','Q'): key = "quicktime_version"; raw = 1; break;
    case MKTAG( 'X','M','P','_'):
        if (c->export_xmp) { key = "xmp"; raw = 1; } break;
    case MKTAG( 'a','A','R','T'): key = "album_artist";    break;
    case MKTAG( 'a','k','I','D'): key = "account_type";
        parse = mov_metadata_int8_no_padding; break;
    case MKTAG( 'a','p','I','D'): key = "account_id"; break;
    case MKTAG( 'c','a','t','g'): key = "category"; break;
    case MKTAG( 'c','p','i','l'): key = "compilation";
        parse = mov_metadata_int8_no_padding; break;
    case MKTAG( 'c','p','r','t'): key = "copyright"; break;
    case MKTAG( 'd','e','s','c'): key = "description"; break;
    case MKTAG( 'd','i','s','k'): key = "disc";
        parse = mov_metadata_track_or_disc_number; break;
    case MKTAG( 'e','g','i','d'): key = "episode_uid";
        parse = mov_metadata_int8_no_padding; break;
    case MKTAG( 'F','I','R','M'): key = "firmware"; raw = 1; break;
    case MKTAG( 'g','n','r','e'): key = "genre";
        parse = mov_metadata_gnre; break;
    case MKTAG( 'h','d','v','d'): key = "hd_video";
        parse = mov_metadata_int8_no_padding; break;
    case MKTAG( 'H','M','M','T'):
        return mov_metadata_hmmt(c, pb, atom.size);
    case MKTAG( 'k','e','y','w'): key = "keywords";  break;
    case MKTAG( 'l','d','e','s'): key = "synopsis";  break;
    case MKTAG( 'l','o','c','i'):
        return mov_metadata_loci(c, pb, atom.size);
    case MKTAG( 'p','c','s','t'): key = "podcast";
        parse = mov_metadata_int8_no_padding; break;
    case MKTAG( 'p','g','a','p'): key = "gapless_playback";
        parse = mov_metadata_int8_no_padding; break;
    case MKTAG( 'p','u','r','d'): key = "purchase_date"; break;
    case MKTAG( 'r','t','n','g'): key = "rating";
        parse = mov_metadata_int8_no_padding; break;
    case MKTAG( 's','o','a','a'): key = "sort_album_artist"; break;
    case MKTAG( 's','o','a','l'): key = "sort_album";   break;
    case MKTAG( 's','o','a','r'): key = "sort_artist";  break;
    case MKTAG( 's','o','c','o'): key = "sort_composer"; break;
    case MKTAG( 's','o','n','m'): key = "sort_name";    break;
    case MKTAG( 's','o','s','n'): key = "sort_show";    break;
    case MKTAG( 's','t','i','k'): key = "media_type";
        parse = mov_metadata_int8_no_padding; break;
    case MKTAG( 't','r','k','n'): key = "track";
        parse = mov_metadata_track_or_disc_number; break;
    case MKTAG( 't','v','e','n'): key = "episode_id"; break;
    case MKTAG( 't','v','e','s'): key = "episode_sort";
        parse = mov_metadata_int8_bypass_padding; break;
    case MKTAG( 't','v','n','n'): key = "network";   break;
    case MKTAG( 't','v','s','h'): key = "show";      break;
    case MKTAG( 't','v','s','n'): key = "season_number";
        parse = mov_metadata_int8_bypass_padding; break;
    case MKTAG(0xa9,'A','R','T'): key = "artist";    break;
    case MKTAG(0xa9,'P','R','D'): key = "producer";  break;
    case MKTAG(0xa9,'a','l','b'): key = "album";     break;
    case MKTAG(0xa9,'a','u','t'): key = "artist";    break;
    case MKTAG(0xa9,'c','h','p'): key = "chapter";   break;
    case MKTAG(0xa9,'c','m','t'): key = "comment";   break;
    case MKTAG(0xa9,'c','o','m'): key = "composer";  break;
    case MKTAG(0xa9,'c','p','y'): key = "copyright"; break;
    case MKTAG(0xa9,'d','a','y'): key = "date";      break;
    case MKTAG(0xa9,'d','i','r'): key = "director";  break;
    case MKTAG(0xa9,'d','i','s'): key = "disclaimer"; break;
    case MKTAG(0xa9,'e','d','1'): key = "edit_date"; break;
    case MKTAG(0xa9,'e','n','c'): key = "encoder";   break;
    case MKTAG(0xa9,'f','m','t'): key = "original_format"; break;
    case MKTAG(0xa9,'g','e','n'): key = "genre";     break;
    case MKTAG(0xa9,'g','r','p'): key = "grouping";  break;
    case MKTAG(0xa9,'h','s','t'): key = "host_computer"; break;
    case MKTAG(0xa9,'i','n','f'): key = "comment";   break;
    case MKTAG(0xa9,'l','y','r'): key = "lyrics";    break;
    case MKTAG(0xa9,'m','a','k'): key = "make";      break;
    case MKTAG(0xa9,'m','o','d'): key = "model";     break;
    case MKTAG(0xa9,'n','a','m'): key = "title";     break;
    case MKTAG(0xa9,'o','p','e'): key = "original_artist"; break;
    case MKTAG(0xa9,'p','r','d'): key = "producer";  break;
    case MKTAG(0xa9,'p','r','f'): key = "performers"; break;
    case MKTAG(0xa9,'r','e','q'): key = "playback_requirements"; break;
    case MKTAG(0xa9,'s','r','c'): key = "original_source"; break;
    case MKTAG(0xa9,'s','t','3'): key = "subtitle";  break;
    case MKTAG(0xa9,'s','w','r'): key = "encoder";   break;
    case MKTAG(0xa9,'t','o','o'): key = "encoder";   break;
    case MKTAG(0xa9,'t','r','k'): key = "track";     break;
    case MKTAG(0xa9,'u','r','l'): key = "URL";       break;
    case MKTAG(0xa9,'w','r','n'): key = "warning";   break;
    case MKTAG(0xa9,'w','r','t'): key = "composer";  break;
    case MKTAG(0xa9,'x','y','z'): key = "location";  break;
    }
retry:
    if (c->itunes_metadata && atom.size > 8) {
        int data_size = avio_rb32(pb);
        int tag = avio_rl32(pb);
        if (tag == MKTAG('d','a','t','a') && data_size <= atom.size) {
            data_type = avio_rb32(pb); // type
            avio_rb32(pb); // unknown
            str_size = data_size - 16;
            atom.size -= 16;

            if (atom.type == MKTAG('c', 'o', 'v', 'r')) {
                int ret = mov_read_covr(c, pb, data_type, str_size);
                if (ret < 0) {
                    av_log(c->fc, AV_LOG_ERROR, "Error parsing cover art.\n");
                }
                return ret;
            } else if (!key && c->found_hdlr_mdta && c->meta_keys) {
                uint32_t index = AV_RB32(&atom.type);
                if (index < c->meta_keys_count) {
                    key = c->meta_keys[index];
                } else {
                    av_log(c->fc, AV_LOG_WARNING,
                           "The index of 'data' is out of range: %d >= %d.\n",
                           index, c->meta_keys_count);
                }
            }
        } else return 0;
    } else if (atom.size > 4 && key && !c->itunes_metadata && !raw) {
        str_size = avio_rb16(pb); // string length
        if (str_size > atom.size) {
            raw = 1;
            avio_seek(pb, -2, SEEK_CUR);
            av_log(c->fc, AV_LOG_WARNING, "UDTA parsing failed retrying raw\n");
            goto retry;
        }
        langcode = avio_rb16(pb);
        ff_mov_lang_to_iso639(langcode, language);
        atom.size -= 4;
    } else
        str_size = atom.size;

    if (c->export_all && !key) {
        snprintf(tmp_key, 5, "%.4s", (char*)&atom.type);
        key = tmp_key;
    }

    if (!key)
        return 0;
    if (atom.size < 0 || str_size >= INT_MAX/2)
        return AVERROR_INVALIDDATA;

    // Allocates enough space if data_type is a int32 or float32 number, otherwise
    // worst-case requirement for output string in case of utf8 coded input
    num = (data_type >= 21 && data_type <= 23);
    str_size_alloc = (num ? 512 : (raw ? str_size : str_size * 2)) + 1;
    str = av_mallocz(str_size_alloc);
    if (!str)
        return AVERROR(ENOMEM);

    if (parse)
        parse(c, pb, str_size, key);
    else {
        if (!raw && (data_type == 3 || (data_type == 0 && (langcode < 0x400 || langcode == 0x7fff)))) { // MAC Encoded
            mov_read_mac_string(c, pb, str_size, str, str_size_alloc);
        } else if (data_type == 21) { // BE signed integer, variable size
            int val = 0;
            if (str_size == 1)
                val = (int8_t)avio_r8(pb);
            else if (str_size == 2)
                val = (int16_t)avio_rb16(pb);
            else if (str_size == 3)
                val = ((int32_t)(avio_rb24(pb)<<8))>>8;
            else if (str_size == 4)
                val = (int32_t)avio_rb32(pb);
            if (snprintf(str, str_size_alloc, "%d", val) >= str_size_alloc) {
                av_log(c->fc, AV_LOG_ERROR,
                       "Failed to store the number (%d) in string.\n", val);
                av_free(str);
                return AVERROR_INVALIDDATA;
            }
        } else if (data_type == 22) { // BE unsigned integer, variable size
            unsigned int val = 0;
            if (str_size == 1)
                val = avio_r8(pb);
            else if (str_size == 2)
                val = avio_rb16(pb);
            else if (str_size == 3)
                val = avio_rb24(pb);
            else if (str_size == 4)
                val = avio_rb32(pb);
            if (snprintf(str, str_size_alloc, "%u", val) >= str_size_alloc) {
                av_log(c->fc, AV_LOG_ERROR,
                       "Failed to store the number (%u) in string.\n", val);
                av_free(str);
                return AVERROR_INVALIDDATA;
            }
        } else if (data_type == 23 && str_size >= 4) {  // BE float32
            float val = av_int2float(avio_rb32(pb));
            if (snprintf(str, str_size_alloc, "%f", val) >= str_size_alloc) {
                av_log(c->fc, AV_LOG_ERROR,
                       "Failed to store the float32 number (%f) in string.\n", val);
                av_free(str);
                return AVERROR_INVALIDDATA;
            }
        } else {
            int ret = ffio_read_size(pb, str, str_size);
            if (ret < 0) {
                av_free(str);
                return ret;
            }
            str[str_size] = 0;
        }
        c->fc->event_flags |= AVFMT_EVENT_FLAG_METADATA_UPDATED;
        av_dict_set(&c->fc->metadata, key, str, 0);
        if (*language && strcmp(language, "und")) {
            snprintf(key2, sizeof(key2), "%s-%s", key, language);
            av_dict_set(&c->fc->metadata, key2, str, 0);
        }
        if (!strcmp(key, "encoder")) {
            int major, minor, micro;
            if (sscanf(str, "HandBrake %d.%d.%d", &major, &minor, &micro) == 3) {
                c->handbrake_version = 1000000*major + 1000*minor + micro;
            }
        }
    }
    av_log(c->fc, AV_LOG_TRACE, "lang \"%3s\" ", language);
    av_log(c->fc, AV_LOG_TRACE, "tag \"%s\" value \"%s\" atom \"%.4s\" %d %"PRId64"\n",
            key, str, (char*)&atom.type, str_size_alloc, atom.size);

    av_freep(&str);
    return 0;
}

static int mov_read_chpl(MOVContext *c, AVIOContext *pb, MOVAtom atom)
{
    int64_t start;
    int i, nb_chapters, str_len, version;
    char str[256+1];
    int ret;

    if (c->ignore_chapters)
        return 0;

    if ((atom.size -= 5) < 0)
        return 0;

    version = avio_r8(pb);
    avio_rb24(pb);
    if (version)
        avio_rb32(pb); // ???
    nb_chapters = avio_r8(pb);

    for (i = 0; i < nb_chapters; i++) {
        if (atom.size < 9)
            return 0;

        start = avio_rb64(pb);
        str_len = avio_r8(pb);

        if ((atom.size -= 9+str_len) < 0)
            return 0;

        ret = ffio_read_size(pb, str, str_len);
        if (ret < 0)
            return ret;
        str[str_len] = 0;
        avpriv_new_chapter(c->fc, i, (AVRational){1,10000000}, start, AV_NOPTS_VALUE, str);
    }
    return 0;
}

#define MIN_DATA_ENTRY_BOX_SIZE 12
static int mov_read_dref(MOVContext *c, AVIOContext *pb, MOVAtom atom)
{
    AVStream *st;
    MOVStreamContext *sc;
    int entries, i, j;

    if (c->fc->nb_streams < 1)
        return 0;
    st = c->fc->streams[c->fc->nb_streams-1];
    sc = st->priv_data;

    avio_rb32(pb); // version + flags
    entries = avio_rb32(pb);
    if (!entries ||
        entries >  (atom.size - 1) / MIN_DATA_ENTRY_BOX_SIZE + 1 ||
        entries >= UINT_MAX / sizeof(*sc->drefs))
        return AVERROR_INVALIDDATA;
    sc->drefs_count = 0;
    av_free(sc->drefs);
    sc->drefs_count = 0;
    sc->drefs = av_mallocz(entries * sizeof(*sc->drefs));
    if (!sc->drefs)
        return AVERROR(ENOMEM);
    sc->drefs_count = entries;

    for (i = 0; i < entries; i++) {
        MOVDref *dref = &sc->drefs[i];
        uint32_t size = avio_rb32(pb);
        int64_t next = avio_tell(pb) + size - 4;

        if (size < 12)
            return AVERROR_INVALIDDATA;

        dref->type = avio_rl32(pb);
        avio_rb32(pb); // version + flags
        av_log(c->fc, AV_LOG_TRACE, "type %.4s size %d\n", (char*)&dref->type, size);

        if (dref->type == MKTAG('a','l','i','s') && size > 150) {
            /* macintosh alias record */
            uint16_t volume_len, len;
            int16_t type;
            int ret;

            avio_skip(pb, 10);

            volume_len = avio_r8(pb);
            volume_len = FFMIN(volume_len, 27);
            ret = ffio_read_size(pb, dref->volume, 27);
            if (ret < 0)
                return ret;
            dref->volume[volume_len] = 0;
            av_log(c->fc, AV_LOG_DEBUG, "volume %s, len %d\n", dref->volume, volume_len);

            avio_skip(pb, 12);

            len = avio_r8(pb);
            len = FFMIN(len, 63);
            ret = ffio_read_size(pb, dref->filename, 63);
            if (ret < 0)
                return ret;
            dref->filename[len] = 0;
            av_log(c->fc, AV_LOG_DEBUG, "filename %s, len %d\n", dref->filename, len);

            avio_skip(pb, 16);

            /* read next level up_from_alias/down_to_target */
            dref->nlvl_from = avio_rb16(pb);
            dref->nlvl_to   = avio_rb16(pb);
            av_log(c->fc, AV_LOG_DEBUG, "nlvl from %d, nlvl to %d\n",
                   dref->nlvl_from, dref->nlvl_to);

            avio_skip(pb, 16);

            for (type = 0; type != -1 && avio_tell(pb) < next; ) {
                if(avio_feof(pb))
                    return AVERROR_EOF;
                type = avio_rb16(pb);
                len = avio_rb16(pb);
                av_log(c->fc, AV_LOG_DEBUG, "type %d, len %d\n", type, len);
                if (len&1)
                    len += 1;
                if (type == 2) { // absolute path
                    av_free(dref->path);
                    dref->path = av_mallocz(len+1);
                    if (!dref->path)
                        return AVERROR(ENOMEM);

                    ret = ffio_read_size(pb, dref->path, len);
                    if (ret < 0) {
                        av_freep(&dref->path);
                        return ret;
                    }
                    if (len > volume_len && !strncmp(dref->path, dref->volume, volume_len)) {
                        len -= volume_len;
                        memmove(dref->path, dref->path+volume_len, len);
                        dref->path[len] = 0;
                    }
                    // trim string of any ending zeros
                    for (j = len - 1; j >= 0; j--) {
                        if (dref->path[j] == 0)
                            len--;
                        else
                            break;
                    }
                    for (j = 0; j < len; j++)
                        if (dref->path[j] == ':' || dref->path[j] == 0)
                            dref->path[j] = '/';
                    av_log(c->fc, AV_LOG_DEBUG, "path %s\n", dref->path);
                } else if (type == 0) { // directory name
                    av_free(dref->dir);
                    dref->dir = av_malloc(len+1);
                    if (!dref->dir)
                        return AVERROR(ENOMEM);

                    ret = ffio_read_size(pb, dref->dir, len);
                    if (ret < 0) {
                        av_freep(&dref->dir);
                        return ret;
                    }
                    dref->dir[len] = 0;
                    for (j = 0; j < len; j++)
                        if (dref->dir[j] == ':')
                            dref->dir[j] = '/';
                    av_log(c->fc, AV_LOG_DEBUG, "dir %s\n", dref->dir);
                } else
                    avio_skip(pb, len);
            }
        } else {
            av_log(c->fc, AV_LOG_DEBUG, "Unknown dref type 0x08%x size %d\n",
                   dref->type, size);
            entries--;
            i--;
        }
        avio_seek(pb, next, SEEK_SET);
    }
    return 0;
}

static int mov_read_hdlr(MOVContext *c, AVIOContext *pb, MOVAtom atom)
{
    AVStream *st;
    uint32_t type;
    uint32_t av_unused ctype;
    int64_t title_size;
    char *title_str;
    int ret;

    avio_r8(pb); /* version */
    avio_rb24(pb); /* flags */

    /* component type */
    ctype = avio_rl32(pb);
    type = avio_rl32(pb); /* component subtype */

    av_log(c->fc, AV_LOG_TRACE, "ctype= %.4s (0x%08x)\n", (char*)&ctype, ctype);
    av_log(c->fc, AV_LOG_TRACE, "stype= %.4s\n", (char*)&type);

    if (c->trak_index < 0) {  // meta not inside a trak
        if (type == MKTAG('m','d','t','a')) {
            c->found_hdlr_mdta = 1;
        }
        return 0;
    }

    st = c->fc->streams[c->fc->nb_streams-1];

    if     (type == MKTAG('v','i','d','e'))
        st->codecpar->codec_type = AVMEDIA_TYPE_VIDEO;
    else if (type == MKTAG('s','o','u','n'))
        st->codecpar->codec_type = AVMEDIA_TYPE_AUDIO;
    else if (type == MKTAG('m','1','a',' '))
        st->codecpar->codec_id = AV_CODEC_ID_MP2;
    else if ((type == MKTAG('s','u','b','p')) || (type == MKTAG('c','l','c','p')))
        st->codecpar->codec_type = AVMEDIA_TYPE_SUBTITLE;

    avio_rb32(pb); /* component  manufacture */
    avio_rb32(pb); /* component flags */
    avio_rb32(pb); /* component flags mask */

    title_size = atom.size - 24;
    if (title_size > 0) {
        title_str = av_malloc(title_size + 1); /* Add null terminator */
        if (!title_str)
            return AVERROR(ENOMEM);

        ret = ffio_read_size(pb, title_str, title_size);
        if (ret < 0) {
            av_freep(&title_str);
            return ret;
        }
        title_str[title_size] = 0;
        if (title_str[0]) {
            int off = (!c->isom && title_str[0] == title_size - 1);
            av_dict_set(&st->metadata, "handler_name", title_str + off, 0);
        }
        av_freep(&title_str);
    }

    return 0;
}

int ff_mov_read_esds(AVFormatContext *fc, AVIOContext *pb)
{
    AVStream *st;
    int tag;

    if (fc->nb_streams < 1)
        return 0;
    st = fc->streams[fc->nb_streams-1];

    avio_rb32(pb); /* version + flags */
    ff_mp4_read_descr(fc, pb, &tag);
    if (tag == MP4ESDescrTag) {
        ff_mp4_parse_es_descr(pb, NULL);
    } else
        avio_rb16(pb); /* ID */

    ff_mp4_read_descr(fc, pb, &tag);
    if (tag == MP4DecConfigDescrTag)
        ff_mp4_read_dec_config_descr(fc, st, pb);
    return 0;
}

static int mov_read_esds(MOVContext *c, AVIOContext *pb, MOVAtom atom)
{
    return ff_mov_read_esds(c->fc, pb);
}

static int mov_read_dac3(MOVContext *c, AVIOContext *pb, MOVAtom atom)
{
    AVStream *st;
    enum AVAudioServiceType *ast;
    int ac3info, acmod, lfeon, bsmod;

    if (c->fc->nb_streams < 1)
        return 0;
    st = c->fc->streams[c->fc->nb_streams-1];

    ast = (enum AVAudioServiceType*)av_stream_new_side_data(st, AV_PKT_DATA_AUDIO_SERVICE_TYPE,
                                                            sizeof(*ast));
    if (!ast)
        return AVERROR(ENOMEM);

    ac3info = avio_rb24(pb);
    bsmod = (ac3info >> 14) & 0x7;
    acmod = (ac3info >> 11) & 0x7;
    lfeon = (ac3info >> 10) & 0x1;
    st->codecpar->channels = ((int[]){2,1,2,3,3,4,4,5})[acmod] + lfeon;
    st->codecpar->channel_layout = avpriv_ac3_channel_layout_tab[acmod];
    if (lfeon)
        st->codecpar->channel_layout |= AV_CH_LOW_FREQUENCY;
    *ast = bsmod;
    if (st->codecpar->channels > 1 && bsmod == 0x7)
        *ast = AV_AUDIO_SERVICE_TYPE_KARAOKE;

#if FF_API_LAVF_AVCTX
    FF_DISABLE_DEPRECATION_WARNINGS
    st->codec->audio_service_type = *ast;
    FF_ENABLE_DEPRECATION_WARNINGS
#endif

    return 0;
}

static int mov_read_dec3(MOVContext *c, AVIOContext *pb, MOVAtom atom)
{
    AVStream *st;
    enum AVAudioServiceType *ast;
    int eac3info, acmod, lfeon, bsmod;

    if (c->fc->nb_streams < 1)
        return 0;
    st = c->fc->streams[c->fc->nb_streams-1];

    ast = (enum AVAudioServiceType*)av_stream_new_side_data(st, AV_PKT_DATA_AUDIO_SERVICE_TYPE,
                                                            sizeof(*ast));
    if (!ast)
        return AVERROR(ENOMEM);

    /* No need to parse fields for additional independent substreams and its
     * associated dependent substreams since libavcodec's E-AC-3 decoder
     * does not support them yet. */
    avio_rb16(pb); /* data_rate and num_ind_sub */
    eac3info = avio_rb24(pb);
    bsmod = (eac3info >> 12) & 0x1f;
    acmod = (eac3info >>  9) & 0x7;
    lfeon = (eac3info >>  8) & 0x1;
    st->codecpar->channel_layout = avpriv_ac3_channel_layout_tab[acmod];
    if (lfeon)
        st->codecpar->channel_layout |= AV_CH_LOW_FREQUENCY;
    st->codecpar->channels = av_get_channel_layout_nb_channels(st->codecpar->channel_layout);
    *ast = bsmod;
    if (st->codecpar->channels > 1 && bsmod == 0x7)
        *ast = AV_AUDIO_SERVICE_TYPE_KARAOKE;

#if FF_API_LAVF_AVCTX
    FF_DISABLE_DEPRECATION_WARNINGS
    st->codec->audio_service_type = *ast;
    FF_ENABLE_DEPRECATION_WARNINGS
#endif

    return 0;
}

static int mov_read_ddts(MOVContext *c, AVIOContext *pb, MOVAtom atom)
{
    const uint32_t ddts_size = 20;
    AVStream *st = NULL;
    uint8_t *buf = NULL;
    uint32_t frame_duration_code = 0;
    uint32_t channel_layout_code = 0;
    GetBitContext gb;

    buf = av_malloc(ddts_size + FF_INPUT_BUFFER_PADDING_SIZE);
    if (!buf) {
        return AVERROR(ENOMEM);
    }
    if (avio_read(pb, buf, ddts_size) < ddts_size) {
        av_free(buf);
        return AVERROR_INVALIDDATA;
    }

    init_get_bits(&gb, buf, 8*ddts_size);

    if (c->fc->nb_streams < 1) {
        return 0;
    }
    st = c->fc->streams[c->fc->nb_streams-1];

    st->codecpar->sample_rate = get_bits_long(&gb, 32);
    if (st->codecpar->sample_rate <= 0) {
        av_log(c->fc, AV_LOG_ERROR, "Invalid sample rate %d\n", st->codecpar->sample_rate);
        return AVERROR_INVALIDDATA;
    }
    skip_bits_long(&gb, 32); /* max bitrate */
    st->codecpar->bit_rate = get_bits_long(&gb, 32);
    st->codecpar->bits_per_coded_sample = get_bits(&gb, 8);
    frame_duration_code = get_bits(&gb, 2);
    skip_bits(&gb, 30); /* various fields */
    channel_layout_code = get_bits(&gb, 16);

    st->codecpar->frame_size =
            (frame_duration_code == 0) ? 512 :
            (frame_duration_code == 1) ? 1024 :
            (frame_duration_code == 2) ? 2048 :
            (frame_duration_code == 3) ? 4096 : 0;

    if (channel_layout_code > 0xff) {
        av_log(c->fc, AV_LOG_WARNING, "Unsupported DTS audio channel layout");
    }
    st->codecpar->channel_layout =
            ((channel_layout_code & 0x1) ? AV_CH_FRONT_CENTER : 0) |
            ((channel_layout_code & 0x2) ? AV_CH_FRONT_LEFT : 0) |
            ((channel_layout_code & 0x2) ? AV_CH_FRONT_RIGHT : 0) |
            ((channel_layout_code & 0x4) ? AV_CH_SIDE_LEFT : 0) |
            ((channel_layout_code & 0x4) ? AV_CH_SIDE_RIGHT : 0) |
            ((channel_layout_code & 0x8) ? AV_CH_LOW_FREQUENCY : 0);

    st->codecpar->channels = av_get_channel_layout_nb_channels(st->codecpar->channel_layout);

    return 0;
}

static int mov_read_chan(MOVContext *c, AVIOContext *pb, MOVAtom atom)
{
    AVStream *st;

    if (c->fc->nb_streams < 1)
        return 0;
    st = c->fc->streams[c->fc->nb_streams-1];

    if (atom.size < 16)
        return 0;

    /* skip version and flags */
    avio_skip(pb, 4);

    ff_mov_read_chan(c->fc, pb, st, atom.size - 4);

    return 0;
}

static int mov_read_wfex(MOVContext *c, AVIOContext *pb, MOVAtom atom)
{
    AVStream *st;
    int ret;

    if (c->fc->nb_streams < 1)
        return 0;
    st = c->fc->streams[c->fc->nb_streams-1];

    if ((ret = ff_get_wav_header(c->fc, pb, st->codecpar, atom.size, 0)) < 0)
        av_log(c->fc, AV_LOG_WARNING, "get_wav_header failed\n");

    return ret;
}

static int mov_read_pasp(MOVContext *c, AVIOContext *pb, MOVAtom atom)
{
    const int num = avio_rb32(pb);
    const int den = avio_rb32(pb);
    AVStream *st;

    if (c->fc->nb_streams < 1)
        return 0;
    st = c->fc->streams[c->fc->nb_streams-1];

    if ((st->sample_aspect_ratio.den != 1 || st->sample_aspect_ratio.num) && // default
        (den != st->sample_aspect_ratio.den || num != st->sample_aspect_ratio.num)) {
        av_log(c->fc, AV_LOG_WARNING,
               "sample aspect ratio already set to %d:%d, ignoring 'pasp' atom (%d:%d)\n",
               st->sample_aspect_ratio.num, st->sample_aspect_ratio.den,
               num, den);
    } else if (den != 0) {
        av_reduce(&st->sample_aspect_ratio.num, &st->sample_aspect_ratio.den,
                  num, den, 32767);
    }
    return 0;
}

/* this atom contains actual media data */
static int mov_read_mdat(MOVContext *c, AVIOContext *pb, MOVAtom atom)
{
    if (atom.size == 0) /* wrong one (MP4) */
        return 0;
    c->found_mdat=1;
    return 0; /* now go for moov */
}

#define DRM_BLOB_SIZE 56

static int mov_read_adrm(MOVContext *c, AVIOContext *pb, MOVAtom atom)
{
    uint8_t intermediate_key[20];
    uint8_t intermediate_iv[20];
    uint8_t input[64];
    uint8_t output[64];
    uint8_t file_checksum[20];
    uint8_t calculated_checksum[20];
    struct AVSHA *sha;
    int i;
    int ret = 0;
    uint8_t *activation_bytes = c->activation_bytes;
    uint8_t *fixed_key = c->audible_fixed_key;

    c->aax_mode = 1;

    sha = av_sha_alloc();
    if (!sha)
        return AVERROR(ENOMEM);
    c->aes_decrypt = av_aes_alloc();
    if (!c->aes_decrypt) {
        ret = AVERROR(ENOMEM);
        goto fail;
    }

    /* drm blob processing */
    avio_read(pb, output, 8); // go to offset 8, absolute position 0x251
    avio_read(pb, input, DRM_BLOB_SIZE);
    avio_read(pb, output, 4); // go to offset 4, absolute position 0x28d
    avio_read(pb, file_checksum, 20);

    av_log(c->fc, AV_LOG_INFO, "[aax] file checksum == "); // required by external tools
    for (i = 0; i < 20; i++)
        av_log(c->fc, AV_LOG_INFO, "%02x", file_checksum[i]);
    av_log(c->fc, AV_LOG_INFO, "\n");

    /* verify activation data */
    if (!activation_bytes) {
        av_log(c->fc, AV_LOG_WARNING, "[aax] activation_bytes option is missing!\n");
        ret = 0;  /* allow ffprobe to continue working on .aax files */
        goto fail;
    }
    if (c->activation_bytes_size != 4) {
        av_log(c->fc, AV_LOG_FATAL, "[aax] activation_bytes value needs to be 4 bytes!\n");
        ret = AVERROR(EINVAL);
        goto fail;
    }

    /* verify fixed key */
    if (c->audible_fixed_key_size != 16) {
        av_log(c->fc, AV_LOG_FATAL, "[aax] audible_fixed_key value needs to be 16 bytes!\n");
        ret = AVERROR(EINVAL);
        goto fail;
    }

    /* AAX (and AAX+) key derivation */
    av_sha_init(sha, 160);
    av_sha_update(sha, fixed_key, 16);
    av_sha_update(sha, activation_bytes, 4);
    av_sha_final(sha, intermediate_key);
    av_sha_init(sha, 160);
    av_sha_update(sha, fixed_key, 16);
    av_sha_update(sha, intermediate_key, 20);
    av_sha_update(sha, activation_bytes, 4);
    av_sha_final(sha, intermediate_iv);
    av_sha_init(sha, 160);
    av_sha_update(sha, intermediate_key, 16);
    av_sha_update(sha, intermediate_iv, 16);
    av_sha_final(sha, calculated_checksum);
    if (memcmp(calculated_checksum, file_checksum, 20)) { // critical error
        av_log(c->fc, AV_LOG_ERROR, "[aax] mismatch in checksums!\n");
        ret = AVERROR_INVALIDDATA;
        goto fail;
    }
    av_aes_init(c->aes_decrypt, intermediate_key, 128, 1);
    av_aes_crypt(c->aes_decrypt, output, input, DRM_BLOB_SIZE >> 4, intermediate_iv, 1);
    for (i = 0; i < 4; i++) {
        // file data (in output) is stored in big-endian mode
        if (activation_bytes[i] != output[3 - i]) { // critical error
            av_log(c->fc, AV_LOG_ERROR, "[aax] error in drm blob decryption!\n");
            ret = AVERROR_INVALIDDATA;
            goto fail;
        }
    }
    memcpy(c->file_key, output + 8, 16);
    memcpy(input, output + 26, 16);
    av_sha_init(sha, 160);
    av_sha_update(sha, input, 16);
    av_sha_update(sha, c->file_key, 16);
    av_sha_update(sha, fixed_key, 16);
    av_sha_final(sha, c->file_iv);

fail:
    av_free(sha);

    return ret;
}

// Audible AAX (and AAX+) bytestream decryption
static int aax_filter(uint8_t *input, int size, MOVContext *c)
{
    int blocks = 0;
    unsigned char iv[16];

    memcpy(iv, c->file_iv, 16); // iv is overwritten
    blocks = size >> 4; // trailing bytes are not encrypted!
    av_aes_init(c->aes_decrypt, c->file_key, 128, 1);
    av_aes_crypt(c->aes_decrypt, input, input, blocks, iv, 1);

    return 0;
}

/* read major brand, minor version and compatible brands and store them as metadata */
static int mov_read_ftyp(MOVContext *c, AVIOContext *pb, MOVAtom atom)
{
    uint32_t minor_ver;
    int comp_brand_size;
    char* comp_brands_str;
    uint8_t type[5] = {0};
    int ret = ffio_read_size(pb, type, 4);
    if (ret < 0)
        return ret;

    if (strcmp(type, "qt  "))
        c->isom = 1;
    av_log(c->fc, AV_LOG_DEBUG, "ISO: File Type Major Brand: %.4s\n",(char *)&type);
    av_dict_set(&c->fc->metadata, "major_brand", type, 0);
    minor_ver = avio_rb32(pb); /* minor version */
    av_dict_set_int(&c->fc->metadata, "minor_version", minor_ver, 0);

    comp_brand_size = atom.size - 8;
    if (comp_brand_size < 0)
        return AVERROR_INVALIDDATA;
    comp_brands_str = av_malloc(comp_brand_size + 1); /* Add null terminator */
    if (!comp_brands_str)
        return AVERROR(ENOMEM);

    ret = ffio_read_size(pb, comp_brands_str, comp_brand_size);
    if (ret < 0) {
        av_freep(&comp_brands_str);
        return ret;
    }
    comp_brands_str[comp_brand_size] = 0;
    av_dict_set(&c->fc->metadata, "compatible_brands", comp_brands_str, 0);
    av_freep(&comp_brands_str);

    return 0;
}

/* this atom should contain all header atoms */
static int mov_read_moov(MOVContext *c, AVIOContext *pb, MOVAtom atom)
{
    int ret;

    if (c->found_moov) {
        av_log(c->fc, AV_LOG_WARNING, "Found duplicated MOOV Atom. Skipped it\n");
        avio_skip(pb, atom.size);
        return 0;
    }

    if ((ret = mov_read_default(c, pb, atom)) < 0)
        return ret;
    /* we parsed the 'moov' atom, we can terminate the parsing as soon as we find the 'mdat' */
    /* so we don't parse the whole file if over a network */
    c->found_moov=1;
    return 0; /* now go for mdat */
}

static int mov_read_moof(MOVContext *c, AVIOContext *pb, MOVAtom atom)
{
    if (!c->has_looked_for_mfra && c->use_mfra_for > 0) {
        c->has_looked_for_mfra = 1;
        if (pb->seekable) {
            int ret;
            av_log(c->fc, AV_LOG_VERBOSE, "stream has moof boxes, will look "
                    "for a mfra\n");
            if ((ret = mov_read_mfra(c, pb)) < 0) {
                av_log(c->fc, AV_LOG_VERBOSE, "found a moof box but failed to "
                        "read the mfra (may be a live ismv)\n");
            }
        } else {
            av_log(c->fc, AV_LOG_VERBOSE, "found a moof box but stream is not "
                    "seekable, can not look for mfra\n");
        }
    }
    c->fragment.moof_offset = c->fragment.implicit_offset = avio_tell(pb) - 8;
    av_log(c->fc, AV_LOG_TRACE, "moof offset %"PRIx64"\n", c->fragment.moof_offset);
    return mov_read_default(c, pb, atom);
}

static void mov_metadata_creation_time(AVDictionary **metadata, int64_t time)
{
    if (time) {
        if(time >= 2082844800)
            time -= 2082844800;  /* seconds between 1904-01-01 and Epoch */
        avpriv_dict_set_timestamp(metadata, "creation_time", time * 1000000);
    }
}

static int mov_read_mdhd(MOVContext *c, AVIOContext *pb, MOVAtom atom)
{
    AVStream *st;
    MOVStreamContext *sc;
    int version;
    char language[4] = {0};
    unsigned lang;
    int64_t creation_time;

    if (c->fc->nb_streams < 1)
        return 0;
    st = c->fc->streams[c->fc->nb_streams-1];
    sc = st->priv_data;

    if (sc->time_scale) {
        av_log(c->fc, AV_LOG_ERROR, "Multiple mdhd?\n");
        return AVERROR_INVALIDDATA;
    }

    version = avio_r8(pb);
    if (version > 1) {
        avpriv_request_sample(c->fc, "Version %d", version);
        return AVERROR_PATCHWELCOME;
    }
    avio_rb24(pb); /* flags */
    if (version == 1) {
        creation_time = avio_rb64(pb);
        avio_rb64(pb);
    } else {
        creation_time = avio_rb32(pb);
        avio_rb32(pb); /* modification time */
    }
    mov_metadata_creation_time(&st->metadata, creation_time);

    sc->time_scale = avio_rb32(pb);
    if (sc->time_scale <= 0) {
        av_log(c->fc, AV_LOG_ERROR, "Invalid mdhd time scale %d\n", sc->time_scale);
        return AVERROR_INVALIDDATA;
    }
    st->duration = (version == 1) ? avio_rb64(pb) : avio_rb32(pb); /* duration */

    lang = avio_rb16(pb); /* language */
    if (ff_mov_lang_to_iso639(lang, language))
        av_dict_set(&st->metadata, "language", language, 0);
    avio_rb16(pb); /* quality */

    return 0;
}

static int mov_read_mvhd(MOVContext *c, AVIOContext *pb, MOVAtom atom)
{
    int64_t creation_time;
    int version = avio_r8(pb); /* version */
    avio_rb24(pb); /* flags */

    if (version == 1) {
        creation_time = avio_rb64(pb);
        avio_rb64(pb);
    } else {
        creation_time = avio_rb32(pb);
        avio_rb32(pb); /* modification time */
    }
    mov_metadata_creation_time(&c->fc->metadata, creation_time);
    c->time_scale = avio_rb32(pb); /* time scale */
    if (c->time_scale <= 0) {
        av_log(c->fc, AV_LOG_ERROR, "Invalid mvhd time scale %d\n", c->time_scale);
        return AVERROR_INVALIDDATA;
    }
    av_log(c->fc, AV_LOG_TRACE, "time scale = %i\n", c->time_scale);

    c->duration = (version == 1) ? avio_rb64(pb) : avio_rb32(pb); /* duration */
    // set the AVCodecContext duration because the duration of individual tracks
    // may be inaccurate
    if (c->time_scale > 0 && !c->trex_data)
        c->fc->duration = av_rescale(c->duration, AV_TIME_BASE, c->time_scale);
    avio_rb32(pb); /* preferred scale */

    avio_rb16(pb); /* preferred volume */

    avio_skip(pb, 10); /* reserved */

    avio_skip(pb, 36); /* display matrix */

    avio_rb32(pb); /* preview time */
    avio_rb32(pb); /* preview duration */
    avio_rb32(pb); /* poster time */
    avio_rb32(pb); /* selection time */
    avio_rb32(pb); /* selection duration */
    avio_rb32(pb); /* current time */
    avio_rb32(pb); /* next track ID */

    return 0;
}

static int mov_read_enda(MOVContext *c, AVIOContext *pb, MOVAtom atom)
{
    AVStream *st;
    int little_endian;

    if (c->fc->nb_streams < 1)
        return 0;
    st = c->fc->streams[c->fc->nb_streams-1];

    little_endian = avio_rb16(pb) & 0xFF;
    av_log(c->fc, AV_LOG_TRACE, "enda %d\n", little_endian);
    if (little_endian == 1) {
        switch (st->codecpar->codec_id) {
        case AV_CODEC_ID_PCM_S24BE:
            st->codecpar->codec_id = AV_CODEC_ID_PCM_S24LE;
            break;
        case AV_CODEC_ID_PCM_S32BE:
            st->codecpar->codec_id = AV_CODEC_ID_PCM_S32LE;
            break;
        case AV_CODEC_ID_PCM_F32BE:
            st->codecpar->codec_id = AV_CODEC_ID_PCM_F32LE;
            break;
        case AV_CODEC_ID_PCM_F64BE:
            st->codecpar->codec_id = AV_CODEC_ID_PCM_F64LE;
            break;
        default:
            break;
        }
    }
    return 0;
}

static int mov_read_colr(MOVContext *c, AVIOContext *pb, MOVAtom atom)
{
    AVStream *st;
    char color_parameter_type[5] = { 0 };
    uint16_t color_primaries, color_trc, color_matrix;
    int ret;

    if (c->fc->nb_streams < 1)
        return 0;
    st = c->fc->streams[c->fc->nb_streams - 1];

    ret = ffio_read_size(pb, color_parameter_type, 4);
    if (ret < 0)
        return ret;
    if (strncmp(color_parameter_type, "nclx", 4) &&
        strncmp(color_parameter_type, "nclc", 4)) {
        av_log(c->fc, AV_LOG_WARNING, "unsupported color_parameter_type %s\n",
               color_parameter_type);
        return 0;
    }

    color_primaries = avio_rb16(pb);
    color_trc = avio_rb16(pb);
    color_matrix = avio_rb16(pb);

    av_log(c->fc, AV_LOG_TRACE,
           "%s: pri %d trc %d matrix %d",
           color_parameter_type, color_primaries, color_trc, color_matrix);

    if (!strncmp(color_parameter_type, "nclx", 4)) {
        uint8_t color_range = avio_r8(pb) >> 7;
        av_log(c->fc, AV_LOG_TRACE, " full %"PRIu8"", color_range);
        if (color_range)
            st->codecpar->color_range = AVCOL_RANGE_JPEG;
        else
            st->codecpar->color_range = AVCOL_RANGE_MPEG;
    }
    if (color_primaries >= AVCOL_PRI_NB)
        color_primaries = AVCOL_PRI_UNSPECIFIED;
    if (color_trc >= AVCOL_TRC_NB)
        color_trc = AVCOL_TRC_UNSPECIFIED;
    if (color_matrix >= AVCOL_SPC_NB)
        color_matrix = AVCOL_SPC_UNSPECIFIED;
    st->codecpar->color_primaries = color_primaries;
    st->codecpar->color_trc       = color_trc;
    st->codecpar->color_space     = color_matrix;
    av_log(c->fc, AV_LOG_TRACE, "\n");

    return 0;
}

static int mov_read_fiel(MOVContext *c, AVIOContext *pb, MOVAtom atom)
{
    AVStream *st;
    unsigned mov_field_order;
    enum AVFieldOrder decoded_field_order = AV_FIELD_UNKNOWN;

    if (c->fc->nb_streams < 1) // will happen with jp2 files
        return 0;
    st = c->fc->streams[c->fc->nb_streams-1];
    if (atom.size < 2)
        return AVERROR_INVALIDDATA;
    mov_field_order = avio_rb16(pb);
    if ((mov_field_order & 0xFF00) == 0x0100)
        decoded_field_order = AV_FIELD_PROGRESSIVE;
    else if ((mov_field_order & 0xFF00) == 0x0200) {
        switch (mov_field_order & 0xFF) {
        case 0x01: decoded_field_order = AV_FIELD_TT;
                   break;
        case 0x06: decoded_field_order = AV_FIELD_BB;
                   break;
        case 0x09: decoded_field_order = AV_FIELD_TB;
                   break;
        case 0x0E: decoded_field_order = AV_FIELD_BT;
                   break;
        }
    }
    if (decoded_field_order == AV_FIELD_UNKNOWN && mov_field_order) {
        av_log(NULL, AV_LOG_ERROR, "Unknown MOV field order 0x%04x\n", mov_field_order);
    }
    st->codecpar->field_order = decoded_field_order;

    return 0;
}

static int mov_realloc_extradata(AVCodecParameters *par, MOVAtom atom)
{
    int err = 0;
    uint64_t size = (uint64_t)par->extradata_size + atom.size + 8 + AV_INPUT_BUFFER_PADDING_SIZE;
    if (size > INT_MAX || (uint64_t)atom.size > INT_MAX)
        return AVERROR_INVALIDDATA;
    if ((err = av_reallocp(&par->extradata, size)) < 0) {
        par->extradata_size = 0;
        return err;
    }
    par->extradata_size = size - AV_INPUT_BUFFER_PADDING_SIZE;
    return 0;
}

/* Read a whole atom into the extradata return the size of the atom read, possibly truncated if != atom.size */
static int64_t mov_read_atom_into_extradata(MOVContext *c, AVIOContext *pb, MOVAtom atom,
                                        AVCodecParameters *par, uint8_t *buf)
{
    int64_t result = atom.size;
    int err;

    AV_WB32(buf    , atom.size + 8);
    AV_WL32(buf + 4, atom.type);
    err = ffio_read_size(pb, buf + 8, atom.size);
    if (err < 0) {
        par->extradata_size -= atom.size;
        return err;
    } else if (err < atom.size) {
        av_log(c->fc, AV_LOG_WARNING, "truncated extradata\n");
        par->extradata_size -= atom.size - err;
        result = err;
    }
    memset(buf + 8 + err, 0, AV_INPUT_BUFFER_PADDING_SIZE);
    return result;
}

/* FIXME modify QDM2/SVQ3/H.264 decoders to take full atom as extradata */
static int mov_read_extradata(MOVContext *c, AVIOContext *pb, MOVAtom atom,
                              enum AVCodecID codec_id)
{
    AVStream *st;
    uint64_t original_size;
    int err;

    if (c->fc->nb_streams < 1) // will happen with jp2 files
        return 0;
    st = c->fc->streams[c->fc->nb_streams-1];

    if (st->codecpar->codec_id != codec_id)
        return 0; /* unexpected codec_id - don't mess with extradata */

    original_size = st->codecpar->extradata_size;
    err = mov_realloc_extradata(st->codecpar, atom);
    if (err)
        return err;

    err =  mov_read_atom_into_extradata(c, pb, atom, st->codecpar,  st->codecpar->extradata + original_size);
    if (err < 0)
        return err;
    return 0; // Note: this is the original behavior to ignore truncation.
}

/* wrapper functions for reading ALAC/AVS/MJPEG/MJPEG2000 extradata atoms only for those codecs */
static int mov_read_alac(MOVContext *c, AVIOContext *pb, MOVAtom atom)
{
    return mov_read_extradata(c, pb, atom, AV_CODEC_ID_ALAC);
}

static int mov_read_avss(MOVContext *c, AVIOContext *pb, MOVAtom atom)
{
    return mov_read_extradata(c, pb, atom, AV_CODEC_ID_AVS);
}

static int mov_read_jp2h(MOVContext *c, AVIOContext *pb, MOVAtom atom)
{
    return mov_read_extradata(c, pb, atom, AV_CODEC_ID_JPEG2000);
}

static int mov_read_dpxe(MOVContext *c, AVIOContext *pb, MOVAtom atom)
{
    return mov_read_extradata(c, pb, atom, AV_CODEC_ID_R10K);
}

static int mov_read_avid(MOVContext *c, AVIOContext *pb, MOVAtom atom)
{
    int ret = mov_read_extradata(c, pb, atom, AV_CODEC_ID_AVUI);
    if(ret == 0)
        ret = mov_read_extradata(c, pb, atom, AV_CODEC_ID_DNXHD);
    return ret;
}

static int mov_read_targa_y216(MOVContext *c, AVIOContext *pb, MOVAtom atom)
{
    int ret = mov_read_extradata(c, pb, atom, AV_CODEC_ID_TARGA_Y216);

    if (!ret && c->fc->nb_streams >= 1) {
        AVCodecParameters *par = c->fc->streams[c->fc->nb_streams-1]->codecpar;
        if (par->extradata_size >= 40) {
            par->height = AV_RB16(&par->extradata[36]);
            par->width  = AV_RB16(&par->extradata[38]);
        }
    }
    return ret;
}

static int mov_read_ares(MOVContext *c, AVIOContext *pb, MOVAtom atom)
{
    if (c->fc->nb_streams >= 1) {
        AVCodecParameters *par = c->fc->streams[c->fc->nb_streams-1]->codecpar;
        if (par->codec_tag == MKTAG('A', 'V', 'i', 'n') &&
            par->codec_id == AV_CODEC_ID_H264 &&
            atom.size > 11) {
            int cid;
            avio_skip(pb, 10);
            cid = avio_rb16(pb);
            /* For AVID AVCI50, force width of 1440 to be able to select the correct SPS and PPS */
            if (cid == 0xd4d || cid == 0xd4e)
                par->width = 1440;
            return 0;
        } else if ((par->codec_tag == MKTAG('A', 'V', 'd', '1') ||
                    par->codec_tag == MKTAG('A', 'V', 'd', 'n')) &&
                   atom.size >= 24) {
            int num, den;
            avio_skip(pb, 12);
            num = avio_rb32(pb);
            den = avio_rb32(pb);
            if (num <= 0 || den <= 0)
                return 0;
            switch (avio_rb32(pb)) {
            case 2:
                if (den >= INT_MAX / 2)
                    return 0;
                den *= 2;
            case 1:
                c->fc->streams[c->fc->nb_streams-1]->display_aspect_ratio.num = num;
                c->fc->streams[c->fc->nb_streams-1]->display_aspect_ratio.den = den;
            default:
                return 0;
            }
        }
    }

    return mov_read_avid(c, pb, atom);
}

static int mov_read_aclr(MOVContext *c, AVIOContext *pb, MOVAtom atom)
{
    int ret = 0;
    int length = 0;
    uint64_t original_size;
    if (c->fc->nb_streams >= 1) {
        AVCodecParameters *par = c->fc->streams[c->fc->nb_streams-1]->codecpar;
        if (par->codec_id == AV_CODEC_ID_H264)
            return 0;
        if (atom.size == 16) {
            original_size = par->extradata_size;
            ret = mov_realloc_extradata(par, atom);
            if (!ret) {
                length =  mov_read_atom_into_extradata(c, pb, atom, par, par->extradata + original_size);
                if (length == atom.size) {
                    const uint8_t range_value = par->extradata[original_size + 19];
                    switch (range_value) {
                    case 1:
                        par->color_range = AVCOL_RANGE_MPEG;
                        break;
                    case 2:
                        par->color_range = AVCOL_RANGE_JPEG;
                        break;
                    default:
                        av_log(c, AV_LOG_WARNING, "ignored unknown aclr value (%d)\n", range_value);
                        break;
                    }
                    ff_dlog(c, "color_range: %d\n", par->color_range);
                } else {
                  /* For some reason the whole atom was not added to the extradata */
                  av_log(c, AV_LOG_ERROR, "aclr not decoded - incomplete atom\n");
                }
            } else {
                av_log(c, AV_LOG_ERROR, "aclr not decoded - unable to add atom to extradata\n");
            }
        } else {
            av_log(c, AV_LOG_WARNING, "aclr not decoded - unexpected size %"PRId64"\n", atom.size);
        }
    }

    return ret;
}

static int mov_read_svq3(MOVContext *c, AVIOContext *pb, MOVAtom atom)
{
    return mov_read_extradata(c, pb, atom, AV_CODEC_ID_SVQ3);
}

static int mov_read_wave(MOVContext *c, AVIOContext *pb, MOVAtom atom)
{
    AVStream *st;
    int ret;

    if (c->fc->nb_streams < 1)
        return 0;
    st = c->fc->streams[c->fc->nb_streams-1];

    if ((uint64_t)atom.size > (1<<30))
        return AVERROR_INVALIDDATA;

    if (st->codecpar->codec_id == AV_CODEC_ID_QDM2 ||
        st->codecpar->codec_id == AV_CODEC_ID_QDMC ||
        st->codecpar->codec_id == AV_CODEC_ID_SPEEX) {
        // pass all frma atom to codec, needed at least for QDMC and QDM2
        av_freep(&st->codecpar->extradata);
        ret = ff_get_extradata(c->fc, st->codecpar, pb, atom.size);
        if (ret < 0)
            return ret;
    } else if (atom.size > 8) { /* to read frma, esds atoms */
        if (st->codecpar->codec_id == AV_CODEC_ID_ALAC && atom.size >= 24) {
            uint64_t buffer;
            ret = ffio_ensure_seekback(pb, 8);
            if (ret < 0)
                return ret;
            buffer = avio_rb64(pb);
            atom.size -= 8;
            if (  (buffer & 0xFFFFFFFF) == MKBETAG('f','r','m','a')
                && buffer >> 32 <= atom.size
                && buffer >> 32 >= 8) {
                avio_skip(pb, -8);
                atom.size += 8;
            } else if (!st->codecpar->extradata_size) {
#define ALAC_EXTRADATA_SIZE 36
                st->codecpar->extradata = av_mallocz(ALAC_EXTRADATA_SIZE + AV_INPUT_BUFFER_PADDING_SIZE);
                if (!st->codecpar->extradata)
                    return AVERROR(ENOMEM);
                st->codecpar->extradata_size = ALAC_EXTRADATA_SIZE;
                AV_WB32(st->codecpar->extradata    , ALAC_EXTRADATA_SIZE);
                AV_WB32(st->codecpar->extradata + 4, MKTAG('a','l','a','c'));
                AV_WB64(st->codecpar->extradata + 12, buffer);
                avio_read(pb, st->codecpar->extradata + 20, 16);
                avio_skip(pb, atom.size - 24);
                return 0;
            }
        }
        if ((ret = mov_read_default(c, pb, atom)) < 0)
            return ret;
    } else
        avio_skip(pb, atom.size);
    return 0;
}

/**
 * This function reads atom content and puts data in extradata without tag
 * nor size unlike mov_read_extradata.
 */
static int mov_read_glbl(MOVContext *c, AVIOContext *pb, MOVAtom atom)
{
    AVStream *st;
    int ret;

    if (c->fc->nb_streams < 1)
        return 0;
    st = c->fc->streams[c->fc->nb_streams-1];

    if ((uint64_t)atom.size > (1<<30))
        return AVERROR_INVALIDDATA;

    if (atom.size >= 10) {
        // Broken files created by legacy versions of libavformat will
        // wrap a whole fiel atom inside of a glbl atom.
        unsigned size = avio_rb32(pb);
        unsigned type = avio_rl32(pb);
        avio_seek(pb, -8, SEEK_CUR);
        if (type == MKTAG('f','i','e','l') && size == atom.size)
            return mov_read_default(c, pb, atom);
    }
    if (st->codecpar->extradata_size > 1 && st->codecpar->extradata) {
        av_log(c, AV_LOG_WARNING, "ignoring multiple glbl\n");
        return 0;
    }
    av_freep(&st->codecpar->extradata);
    ret = ff_get_extradata(c->fc, st->codecpar, pb, atom.size);
    if (ret < 0)
        return ret;

    return 0;
}

static int mov_read_dvc1(MOVContext *c, AVIOContext *pb, MOVAtom atom)
{
    AVStream *st;
    uint8_t profile_level;
    int ret;

    if (c->fc->nb_streams < 1)
        return 0;
    st = c->fc->streams[c->fc->nb_streams-1];

    if (atom.size >= (1<<28) || atom.size < 7)
        return AVERROR_INVALIDDATA;

    profile_level = avio_r8(pb);
    if ((profile_level & 0xf0) != 0xc0)
        return 0;

    avio_seek(pb, 6, SEEK_CUR);
    av_freep(&st->codecpar->extradata);
    ret = ff_get_extradata(c->fc, st->codecpar, pb, atom.size - 7);
    if (ret < 0)
        return ret;

    return 0;
}

/**
 * An strf atom is a BITMAPINFOHEADER struct. This struct is 40 bytes itself,
 * but can have extradata appended at the end after the 40 bytes belonging
 * to the struct.
 */
static int mov_read_strf(MOVContext *c, AVIOContext *pb, MOVAtom atom)
{
    AVStream *st;
    int ret;

    if (c->fc->nb_streams < 1)
        return 0;
    if (atom.size <= 40)
        return 0;
    st = c->fc->streams[c->fc->nb_streams-1];

    if ((uint64_t)atom.size > (1<<30))
        return AVERROR_INVALIDDATA;

    avio_skip(pb, 40);
    av_freep(&st->codecpar->extradata);
    ret = ff_get_extradata(c->fc, st->codecpar, pb, atom.size - 40);
    if (ret < 0)
        return ret;

    return 0;
}

static int mov_read_stco(MOVContext *c, AVIOContext *pb, MOVAtom atom)
{
    AVStream *st;
    MOVStreamContext *sc;
    unsigned int i, entries;

    if (c->fc->nb_streams < 1)
        return 0;
    st = c->fc->streams[c->fc->nb_streams-1];
    sc = st->priv_data;

    avio_r8(pb); /* version */
    avio_rb24(pb); /* flags */

    entries = avio_rb32(pb);

    if (!entries)
        return 0;

    if (sc->chunk_offsets)
        av_log(c->fc, AV_LOG_WARNING, "Duplicated STCO atom\n");
    av_free(sc->chunk_offsets);
    sc->chunk_count = 0;
    sc->chunk_offsets = av_malloc_array(entries, sizeof(*sc->chunk_offsets));
    if (!sc->chunk_offsets)
        return AVERROR(ENOMEM);
    sc->chunk_count = entries;

    if      (atom.type == MKTAG('s','t','c','o'))
        for (i = 0; i < entries && !pb->eof_reached; i++)
            sc->chunk_offsets[i] = avio_rb32(pb);
    else if (atom.type == MKTAG('c','o','6','4'))
        for (i = 0; i < entries && !pb->eof_reached; i++)
            sc->chunk_offsets[i] = avio_rb64(pb);
    else
        return AVERROR_INVALIDDATA;

    sc->chunk_count = i;

    if (pb->eof_reached)
        return AVERROR_EOF;

    return 0;
}

/**
 * Compute codec id for 'lpcm' tag.
 * See CoreAudioTypes and AudioStreamBasicDescription at Apple.
 */
enum AVCodecID ff_mov_get_lpcm_codec_id(int bps, int flags)
{
    /* lpcm flags:
     * 0x1 = float
     * 0x2 = big-endian
     * 0x4 = signed
     */
    return ff_get_pcm_codec_id(bps, flags & 1, flags & 2, flags & 4 ? -1 : 0);
}

static int mov_codec_id(AVStream *st, uint32_t format)
{
    int id = ff_codec_get_id(ff_codec_movaudio_tags, format);

    if (id <= 0 &&
        ((format & 0xFFFF) == 'm' + ('s' << 8) ||
         (format & 0xFFFF) == 'T' + ('S' << 8)))
        id = ff_codec_get_id(ff_codec_wav_tags, av_bswap32(format) & 0xFFFF);

    if (st->codecpar->codec_type != AVMEDIA_TYPE_VIDEO && id > 0) {
        st->codecpar->codec_type = AVMEDIA_TYPE_AUDIO;
    } else if (st->codecpar->codec_type != AVMEDIA_TYPE_AUDIO &&
               /* skip old ASF MPEG-4 tag */
               format && format != MKTAG('m','p','4','s')) {
        id = ff_codec_get_id(ff_codec_movvideo_tags, format);
        if (id <= 0)
            id = ff_codec_get_id(ff_codec_bmp_tags, format);
        if (id > 0)
            st->codecpar->codec_type = AVMEDIA_TYPE_VIDEO;
        else if (st->codecpar->codec_type == AVMEDIA_TYPE_DATA ||
                    (st->codecpar->codec_type == AVMEDIA_TYPE_SUBTITLE &&
                    st->codecpar->codec_id == AV_CODEC_ID_NONE)) {
            id = ff_codec_get_id(ff_codec_movsubtitle_tags, format);
            if (id > 0)
                st->codecpar->codec_type = AVMEDIA_TYPE_SUBTITLE;
        }
    }

    st->codecpar->codec_tag = format;

    return id;
}

static void mov_parse_stsd_video(MOVContext *c, AVIOContext *pb,
                                 AVStream *st, MOVStreamContext *sc)
{
    uint8_t codec_name[32] = { 0 };
    int64_t stsd_start;
    unsigned int len;

    /* The first 16 bytes of the video sample description are already
     * read in ff_mov_read_stsd_entries() */
    stsd_start = avio_tell(pb) - 16;

    avio_rb16(pb); /* version */
    avio_rb16(pb); /* revision level */
    avio_rb32(pb); /* vendor */
    avio_rb32(pb); /* temporal quality */
    avio_rb32(pb); /* spatial quality */

    st->codecpar->width  = avio_rb16(pb); /* width */
    st->codecpar->height = avio_rb16(pb); /* height */

    avio_rb32(pb); /* horiz resolution */
    avio_rb32(pb); /* vert resolution */
    avio_rb32(pb); /* data size, always 0 */
    avio_rb16(pb); /* frames per samples */

    len = avio_r8(pb); /* codec name, pascal string */
    if (len > 31)
        len = 31;
    mov_read_mac_string(c, pb, len, codec_name, sizeof(codec_name));
    if (len < 31)
        avio_skip(pb, 31 - len);

    if (codec_name[0])
        av_dict_set(&st->metadata, "encoder", codec_name, 0);

    /* codec_tag YV12 triggers an UV swap in rawdec.c */
    if (!memcmp(codec_name, "Planar Y'CbCr 8-bit 4:2:0", 25)) {
        st->codecpar->codec_tag = MKTAG('I', '4', '2', '0');
        st->codecpar->width &= ~1;
        st->codecpar->height &= ~1;
    }
    /* Flash Media Server uses tag H.263 with Sorenson Spark */
    if (st->codecpar->codec_tag == MKTAG('H','2','6','3') &&
        !memcmp(codec_name, "Sorenson H263", 13))
        st->codecpar->codec_id = AV_CODEC_ID_FLV1;

    st->codecpar->bits_per_coded_sample = avio_rb16(pb); /* depth */

    avio_seek(pb, stsd_start, SEEK_SET);

    if (ff_get_qtpalette(st->codecpar->codec_id, pb, sc->palette)) {
        st->codecpar->bits_per_coded_sample &= 0x1F;
        sc->has_palette = 1;
    }
}

static void mov_parse_stsd_audio(MOVContext *c, AVIOContext *pb,
                                 AVStream *st, MOVStreamContext *sc)
{
    int bits_per_sample, flags;
    uint16_t version = avio_rb16(pb);
    AVDictionaryEntry *compatible_brands = av_dict_get(c->fc->metadata, "compatible_brands", NULL, AV_DICT_MATCH_CASE);

    avio_rb16(pb); /* revision level */
    avio_rb32(pb); /* vendor */

    st->codecpar->channels              = avio_rb16(pb); /* channel count */
    st->codecpar->bits_per_coded_sample = avio_rb16(pb); /* sample size */
    av_log(c->fc, AV_LOG_TRACE, "audio channels %d\n", st->codecpar->channels);

    sc->audio_cid = avio_rb16(pb);
    avio_rb16(pb); /* packet size = 0 */

    st->codecpar->sample_rate = ((avio_rb32(pb) >> 16));

    // Read QT version 1 fields. In version 0 these do not exist.
    av_log(c->fc, AV_LOG_TRACE, "version =%d, isom =%d\n", version, c->isom);
    if (!c->isom ||
        (compatible_brands && strstr(compatible_brands->value, "qt  "))) {

        if (version == 1) {
            sc->samples_per_frame = avio_rb32(pb);
            avio_rb32(pb); /* bytes per packet */
            sc->bytes_per_frame = avio_rb32(pb);
            avio_rb32(pb); /* bytes per sample */
        } else if (version == 2) {
            avio_rb32(pb); /* sizeof struct only */
            st->codecpar->sample_rate = av_int2double(avio_rb64(pb));
            st->codecpar->channels    = avio_rb32(pb);
            avio_rb32(pb); /* always 0x7F000000 */
            st->codecpar->bits_per_coded_sample = avio_rb32(pb);

            flags = avio_rb32(pb); /* lpcm format specific flag */
            sc->bytes_per_frame   = avio_rb32(pb);
            sc->samples_per_frame = avio_rb32(pb);
            if (st->codecpar->codec_tag == MKTAG('l','p','c','m'))
                st->codecpar->codec_id =
                    ff_mov_get_lpcm_codec_id(st->codecpar->bits_per_coded_sample,
                                             flags);
        }
        if (version == 0 || (version == 1 && sc->audio_cid != -2)) {
            /* can't correctly handle variable sized packet as audio unit */
            switch (st->codecpar->codec_id) {
            case AV_CODEC_ID_MP2:
            case AV_CODEC_ID_MP3:
                st->need_parsing = AVSTREAM_PARSE_FULL;
                break;
            }
        }
    }

    if (sc->format == 0) {
        if (st->codecpar->bits_per_coded_sample == 8)
            st->codecpar->codec_id = mov_codec_id(st, MKTAG('r','a','w',' '));
        else if (st->codecpar->bits_per_coded_sample == 16)
            st->codecpar->codec_id = mov_codec_id(st, MKTAG('t','w','o','s'));
    }

    switch (st->codecpar->codec_id) {
    case AV_CODEC_ID_PCM_S8:
    case AV_CODEC_ID_PCM_U8:
        if (st->codecpar->bits_per_coded_sample == 16)
            st->codecpar->codec_id = AV_CODEC_ID_PCM_S16BE;
        break;
    case AV_CODEC_ID_PCM_S16LE:
    case AV_CODEC_ID_PCM_S16BE:
        if (st->codecpar->bits_per_coded_sample == 8)
            st->codecpar->codec_id = AV_CODEC_ID_PCM_S8;
        else if (st->codecpar->bits_per_coded_sample == 24)
            st->codecpar->codec_id =
                st->codecpar->codec_id == AV_CODEC_ID_PCM_S16BE ?
                AV_CODEC_ID_PCM_S24BE : AV_CODEC_ID_PCM_S24LE;
        else if (st->codecpar->bits_per_coded_sample == 32)
             st->codecpar->codec_id =
                st->codecpar->codec_id == AV_CODEC_ID_PCM_S16BE ?
                AV_CODEC_ID_PCM_S32BE : AV_CODEC_ID_PCM_S32LE;
        break;
    /* set values for old format before stsd version 1 appeared */
    case AV_CODEC_ID_MACE3:
        sc->samples_per_frame = 6;
        sc->bytes_per_frame   = 2 * st->codecpar->channels;
        break;
    case AV_CODEC_ID_MACE6:
        sc->samples_per_frame = 6;
        sc->bytes_per_frame   = 1 * st->codecpar->channels;
        break;
    case AV_CODEC_ID_ADPCM_IMA_QT:
        sc->samples_per_frame = 64;
        sc->bytes_per_frame   = 34 * st->codecpar->channels;
        break;
    case AV_CODEC_ID_GSM:
        sc->samples_per_frame = 160;
        sc->bytes_per_frame   = 33;
        break;
    default:
        break;
    }

    bits_per_sample = av_get_bits_per_sample(st->codecpar->codec_id);
    if (bits_per_sample) {
        st->codecpar->bits_per_coded_sample = bits_per_sample;
        sc->sample_size = (bits_per_sample >> 3) * st->codecpar->channels;
    }
}

static void mov_parse_stsd_subtitle(MOVContext *c, AVIOContext *pb,
                                    AVStream *st, MOVStreamContext *sc,
                                    int64_t size)
{
    // ttxt stsd contains display flags, justification, background
    // color, fonts, and default styles, so fake an atom to read it
    MOVAtom fake_atom = { .size = size };
    // mp4s contains a regular esds atom
    if (st->codecpar->codec_tag != AV_RL32("mp4s"))
        mov_read_glbl(c, pb, fake_atom);
    st->codecpar->width  = sc->width;
    st->codecpar->height = sc->height;
}

static uint32_t yuv_to_rgba(uint32_t ycbcr)
{
    uint8_t r, g, b;
    int y, cb, cr;

    y  = (ycbcr >> 16) & 0xFF;
    cr = (ycbcr >> 8)  & 0xFF;
    cb =  ycbcr        & 0xFF;

    b = av_clip_uint8((1164 * (y - 16)                     + 2018 * (cb - 128)) / 1000);
    g = av_clip_uint8((1164 * (y - 16) -  813 * (cr - 128) -  391 * (cb - 128)) / 1000);
    r = av_clip_uint8((1164 * (y - 16) + 1596 * (cr - 128)                    ) / 1000);

    return (r << 16) | (g << 8) | b;
}

static int mov_rewrite_dvd_sub_extradata(AVStream *st)
{
    char buf[256] = {0};
    uint8_t *src = st->codecpar->extradata;
    int i;

    if (st->codecpar->extradata_size != 64)
        return 0;

    if (st->codecpar->width > 0 &&  st->codecpar->height > 0)
        snprintf(buf, sizeof(buf), "size: %dx%d\n",
                 st->codecpar->width, st->codecpar->height);
    av_strlcat(buf, "palette: ", sizeof(buf));

    for (i = 0; i < 16; i++) {
        uint32_t yuv = AV_RB32(src + i * 4);
        uint32_t rgba = yuv_to_rgba(yuv);

        av_strlcatf(buf, sizeof(buf), "%06"PRIx32"%s", rgba, i != 15 ? ", " : "");
    }

    if (av_strlcat(buf, "\n", sizeof(buf)) >= sizeof(buf))
        return 0;

    av_freep(&st->codecpar->extradata);
    st->codecpar->extradata_size = 0;
    st->codecpar->extradata = av_mallocz(strlen(buf) + AV_INPUT_BUFFER_PADDING_SIZE);
    if (!st->codecpar->extradata)
        return AVERROR(ENOMEM);
    st->codecpar->extradata_size = strlen(buf);
    memcpy(st->codecpar->extradata, buf, st->codecpar->extradata_size);

    return 0;
}

static int mov_parse_stsd_data(MOVContext *c, AVIOContext *pb,
                                AVStream *st, MOVStreamContext *sc,
                                int64_t size)
{
    int ret;

    if (st->codecpar->codec_tag == MKTAG('t','m','c','d')) {
        if ((int)size != size)
            return AVERROR(ENOMEM);

        ret = ff_get_extradata(c->fc, st->codecpar, pb, size);
        if (ret < 0)
            return ret;
        if (size > 16) {
            MOVStreamContext *tmcd_ctx = st->priv_data;
            int val;
            val = AV_RB32(st->codecpar->extradata + 4);
            tmcd_ctx->tmcd_flags = val;
            st->avg_frame_rate.num = st->codecpar->extradata[16]; /* number of frame */
            st->avg_frame_rate.den = 1;
#if FF_API_LAVF_AVCTX
FF_DISABLE_DEPRECATION_WARNINGS
            st->codec->time_base = av_inv_q(st->avg_frame_rate);
FF_ENABLE_DEPRECATION_WARNINGS
#endif
            /* adjust for per frame dur in counter mode */
            if (tmcd_ctx->tmcd_flags & 0x0008) {
                int timescale = AV_RB32(st->codecpar->extradata + 8);
                int framedur = AV_RB32(st->codecpar->extradata + 12);
                st->avg_frame_rate.num *= timescale;
                st->avg_frame_rate.den *= framedur;
#if FF_API_LAVF_AVCTX
FF_DISABLE_DEPRECATION_WARNINGS
                st->codec->time_base.den *= timescale;
                st->codec->time_base.num *= framedur;
FF_ENABLE_DEPRECATION_WARNINGS
#endif
            }
            if (size > 30) {
                uint32_t len = AV_RB32(st->codecpar->extradata + 18); /* name atom length */
                uint32_t format = AV_RB32(st->codecpar->extradata + 22);
                if (format == AV_RB32("name") && (int64_t)size >= (int64_t)len + 18) {
                    uint16_t str_size = AV_RB16(st->codecpar->extradata + 26); /* string length */
                    if (str_size > 0 && size >= (int)str_size + 26) {
                        char *reel_name = av_malloc(str_size + 1);
                        if (!reel_name)
                            return AVERROR(ENOMEM);
                        memcpy(reel_name, st->codecpar->extradata + 30, str_size);
                        reel_name[str_size] = 0; /* Add null terminator */
                        /* don't add reel_name if emtpy string */
                        if (*reel_name == 0) {
                            av_free(reel_name);
                        } else {
                            av_dict_set(&st->metadata, "reel_name", reel_name,  AV_DICT_DONT_STRDUP_VAL);
                        }
                    }
                }
            }
        }
    } else {
        /* other codec type, just skip (rtp, mp4s ...) */
        avio_skip(pb, size);
    }
    return 0;
}

static int mov_finalize_stsd_codec(MOVContext *c, AVIOContext *pb,
                                   AVStream *st, MOVStreamContext *sc)
{
    if (st->codecpar->codec_type == AVMEDIA_TYPE_AUDIO &&
        !st->codecpar->sample_rate && sc->time_scale > 1)
        st->codecpar->sample_rate = sc->time_scale;

    /* special codec parameters handling */
    switch (st->codecpar->codec_id) {
#if CONFIG_DV_DEMUXER
    case AV_CODEC_ID_DVAUDIO:
        c->dv_fctx = avformat_alloc_context();
        if (!c->dv_fctx) {
            av_log(c->fc, AV_LOG_ERROR, "dv demux context alloc error\n");
            return AVERROR(ENOMEM);
        }
        c->dv_demux = avpriv_dv_init_demux(c->dv_fctx);
        if (!c->dv_demux) {
            av_log(c->fc, AV_LOG_ERROR, "dv demux context init error\n");
            return AVERROR(ENOMEM);
        }
        sc->dv_audio_container = 1;
        st->codecpar->codec_id    = AV_CODEC_ID_PCM_S16LE;
        break;
#endif
    /* no ifdef since parameters are always those */
    case AV_CODEC_ID_QCELP:
        st->codecpar->channels = 1;
        // force sample rate for qcelp when not stored in mov
        if (st->codecpar->codec_tag != MKTAG('Q','c','l','p'))
            st->codecpar->sample_rate = 8000;
        // FIXME: Why is the following needed for some files?
        sc->samples_per_frame = 160;
        if (!sc->bytes_per_frame)
            sc->bytes_per_frame = 35;
        break;
    case AV_CODEC_ID_AMR_NB:
        st->codecpar->channels    = 1;
        /* force sample rate for amr, stsd in 3gp does not store sample rate */
        st->codecpar->sample_rate = 8000;
        break;
    case AV_CODEC_ID_AMR_WB:
        st->codecpar->channels    = 1;
        st->codecpar->sample_rate = 16000;
        break;
    case AV_CODEC_ID_MP2:
    case AV_CODEC_ID_MP3:
        /* force type after stsd for m1a hdlr */
        st->codecpar->codec_type = AVMEDIA_TYPE_AUDIO;
        break;
    case AV_CODEC_ID_GSM:
    case AV_CODEC_ID_ADPCM_MS:
    case AV_CODEC_ID_ADPCM_IMA_WAV:
    case AV_CODEC_ID_ILBC:
    case AV_CODEC_ID_MACE3:
    case AV_CODEC_ID_MACE6:
    case AV_CODEC_ID_QDM2:
        st->codecpar->block_align = sc->bytes_per_frame;
        break;
    case AV_CODEC_ID_ALAC:
        if (st->codecpar->extradata_size == 36) {
            st->codecpar->channels    = AV_RB8 (st->codecpar->extradata + 21);
            st->codecpar->sample_rate = AV_RB32(st->codecpar->extradata + 32);
        }
        break;
    case AV_CODEC_ID_AC3:
    case AV_CODEC_ID_EAC3:
    case AV_CODEC_ID_MPEG1VIDEO:
    case AV_CODEC_ID_VC1:
    case AV_CODEC_ID_VP9:
        st->need_parsing = AVSTREAM_PARSE_FULL;
        break;
    default:
        break;
    }
    return 0;
}

static int mov_skip_multiple_stsd(MOVContext *c, AVIOContext *pb,
                                  int codec_tag, int format,
                                  int64_t size)
{
    int video_codec_id = ff_codec_get_id(ff_codec_movvideo_tags, format);

    if (codec_tag &&
         (codec_tag != format &&
          // prores is allowed to have differing data format and codec tag
          codec_tag != AV_RL32("apcn") && codec_tag != AV_RL32("apch") &&
          // so is dv (sigh)
          codec_tag != AV_RL32("dvpp") && codec_tag != AV_RL32("dvcp") &&
          (c->fc->video_codec_id ? video_codec_id != c->fc->video_codec_id
                                 : codec_tag != MKTAG('j','p','e','g')))) {
        /* Multiple fourcc, we skip JPEG. This is not correct, we should
         * export it as a separate AVStream but this needs a few changes
         * in the MOV demuxer, patch welcome. */

        av_log(c->fc, AV_LOG_WARNING, "multiple fourcc not supported\n");
        avio_skip(pb, size);
        return 1;
    }
    if ( codec_tag == AV_RL32("hvc1") ||
         codec_tag == AV_RL32("hev1")
    )
        av_log(c->fc, AV_LOG_WARNING, "Concatenated H.264 or H.265 might not play correctly.\n");

    return 0;
}

int ff_mov_read_stsd_entries(MOVContext *c, AVIOContext *pb, int entries)
{
    AVStream *st;
    MOVStreamContext *sc;
    int pseudo_stream_id;

    if (c->fc->nb_streams < 1)
        return 0;
    st = c->fc->streams[c->fc->nb_streams-1];
    sc = st->priv_data;

    for (pseudo_stream_id = 0;
         pseudo_stream_id < entries && !pb->eof_reached;
         pseudo_stream_id++) {
        //Parsing Sample description table
        enum AVCodecID id;
        int ret, dref_id = 1;
        MOVAtom a = { AV_RL32("stsd") };
        int64_t start_pos = avio_tell(pb);
        int64_t size    = avio_rb32(pb); /* size */
        uint32_t format = avio_rl32(pb); /* data format */

        if (size >= 16) {
            avio_rb32(pb); /* reserved */
            avio_rb16(pb); /* reserved */
            dref_id = avio_rb16(pb);
        } else if (size <= 7) {
            av_log(c->fc, AV_LOG_ERROR,
                   "invalid size %"PRId64" in stsd\n", size);
            return AVERROR_INVALIDDATA;
        }

        if (mov_skip_multiple_stsd(c, pb, st->codecpar->codec_tag, format,
                                   size - (avio_tell(pb) - start_pos)))
            continue;

        sc->pseudo_stream_id = st->codecpar->codec_tag ? -1 : pseudo_stream_id;
        sc->dref_id= dref_id;
        sc->format = format;

        id = mov_codec_id(st, format);

        av_log(c->fc, AV_LOG_TRACE,
               "size=%"PRId64" 4CC= %c%c%c%c/0x%08x codec_type=%d\n", size,
                (format >> 0) & 0xff, (format >> 8) & 0xff, (format >> 16) & 0xff,
                (format >> 24) & 0xff, format, st->codecpar->codec_type);

        if (st->codecpar->codec_type==AVMEDIA_TYPE_VIDEO) {
            st->codecpar->codec_id = id;
            mov_parse_stsd_video(c, pb, st, sc);
        } else if (st->codecpar->codec_type==AVMEDIA_TYPE_AUDIO) {
            st->codecpar->codec_id = id;
            mov_parse_stsd_audio(c, pb, st, sc);
            if (st->codecpar->sample_rate < 0) {
                av_log(c->fc, AV_LOG_ERROR, "Invalid sample rate %d\n", st->codecpar->sample_rate);
                return AVERROR_INVALIDDATA;
            }
        } else if (st->codecpar->codec_type==AVMEDIA_TYPE_SUBTITLE){
            st->codecpar->codec_id = id;
            mov_parse_stsd_subtitle(c, pb, st, sc,
                                    size - (avio_tell(pb) - start_pos));
        } else {
            ret = mov_parse_stsd_data(c, pb, st, sc,
                                      size - (avio_tell(pb) - start_pos));
            if (ret < 0)
                return ret;
        }
        /* this will read extra atoms at the end (wave, alac, damr, avcC, hvcC, SMI ...) */
        a.size = size - (avio_tell(pb) - start_pos);
        if (a.size > 8) {
            if ((ret = mov_read_default(c, pb, a)) < 0)
                return ret;
        } else if (a.size > 0)
            avio_skip(pb, a.size);

        if (sc->extradata) {
            int extra_size = st->codecpar->extradata_size;

            /* Move the current stream extradata to the stream context one. */
            sc->extradata_size[pseudo_stream_id] = extra_size;
            sc->extradata[pseudo_stream_id] = av_malloc(extra_size + AV_INPUT_BUFFER_PADDING_SIZE);
            if (!sc->extradata[pseudo_stream_id])
                return AVERROR(ENOMEM);
            memcpy(sc->extradata[pseudo_stream_id], st->codecpar->extradata, extra_size);
            av_freep(&st->codecpar->extradata);
            st->codecpar->extradata_size = 0;
        }
    }

    if (pb->eof_reached)
        return AVERROR_EOF;

    return 0;
}

static int mov_read_stsd(MOVContext *c, AVIOContext *pb, MOVAtom atom)
{
    AVStream *st;
    MOVStreamContext *sc;
<<<<<<< HEAD
    int ret;
    int entries;
=======
    int ret, entries;
>>>>>>> 029cf99c

    if (c->fc->nb_streams < 1)
        return 0;
    st = c->fc->streams[c->fc->nb_streams - 1];
    sc = st->priv_data;

    avio_r8(pb); /* version */
    avio_rb24(pb); /* flags */
<<<<<<< HEAD
    entries = avio_rb32(pb); /* entries */

    if (entries <= 0) {
        av_log(c->fc, AV_LOG_ERROR, "invalid STSD entries %d\n", entries);
        return AVERROR_INVALIDDATA;
    }

    if (sc->extradata) {
        av_log(c->fc, AV_LOG_ERROR, "Duplicate STSD\n");
        return AVERROR_INVALIDDATA;
    }
    /* Prepare space for hosting multiple extradata. */
    sc->extradata = av_mallocz_array(entries, sizeof(*sc->extradata));
    sc->extradata_size = av_mallocz_array(entries, sizeof(*sc->extradata_size));
    if (!sc->extradata_size || !sc->extradata) {
        ret = AVERROR(ENOMEM);
        goto fail;
    }
=======
    entries = avio_rb32(pb);

    /* Prepare space for hosting multiple extradata. */
    sc->extradata = av_mallocz_array(entries, sizeof(*sc->extradata));
    if (!sc->extradata)
        return AVERROR(ENOMEM);

    sc->stsd_count = entries;
    sc->extradata_size = av_mallocz_array(sc->stsd_count, sizeof(sc->extradata_size));
    if (!sc->extradata_size)
        return AVERROR(ENOMEM);
>>>>>>> 029cf99c

    ret = ff_mov_read_stsd_entries(c, pb, entries);
    if (ret < 0)
        return ret;

    sc->stsd_count = entries;

    /* Restore back the primary extradata. */
    av_freep(&st->codecpar->extradata);
    st->codecpar->extradata_size = sc->extradata_size[0];
    if (sc->extradata_size[0]) {
        st->codecpar->extradata = av_mallocz(sc->extradata_size[0] + AV_INPUT_BUFFER_PADDING_SIZE);
        if (!st->codecpar->extradata)
            return AVERROR(ENOMEM);
        memcpy(st->codecpar->extradata, sc->extradata[0], sc->extradata_size[0]);
    }

    return mov_finalize_stsd_codec(c, pb, st, sc);
fail:
    av_freep(&sc->extradata);
    av_freep(&sc->extradata_size);
    return ret;
}

static int mov_read_stsc(MOVContext *c, AVIOContext *pb, MOVAtom atom)
{
    AVStream *st;
    MOVStreamContext *sc;
    unsigned int i, entries;

    if (c->fc->nb_streams < 1)
        return 0;
    st = c->fc->streams[c->fc->nb_streams-1];
    sc = st->priv_data;

    avio_r8(pb); /* version */
    avio_rb24(pb); /* flags */

    entries = avio_rb32(pb);

    av_log(c->fc, AV_LOG_TRACE, "track[%i].stsc.entries = %i\n", c->fc->nb_streams-1, entries);

    if (!entries)
        return 0;
    if (sc->stsc_data)
        av_log(c->fc, AV_LOG_WARNING, "Duplicated STSC atom\n");
    av_free(sc->stsc_data);
    sc->stsc_count = 0;
    sc->stsc_data = av_malloc_array(entries, sizeof(*sc->stsc_data));
    if (!sc->stsc_data)
        return AVERROR(ENOMEM);

    for (i = 0; i < entries && !pb->eof_reached; i++) {
        sc->stsc_data[i].first = avio_rb32(pb);
        sc->stsc_data[i].count = avio_rb32(pb);
        sc->stsc_data[i].id = avio_rb32(pb);
    }

    sc->stsc_count = i;

    if (pb->eof_reached)
        return AVERROR_EOF;

    return 0;
}

/* Compute the samples value for the stsc entry at the given index. */
static inline int mov_get_stsc_samples(MOVStreamContext *sc, int index)
{
    int chunk_count;

    if (index < sc->stsc_count - 1)
        chunk_count = sc->stsc_data[index + 1].first - sc->stsc_data[index].first;
    else
        chunk_count = sc->chunk_count - (sc->stsc_data[index].first - 1);

    return sc->stsc_data[index].count * chunk_count;
}

static int mov_read_stps(MOVContext *c, AVIOContext *pb, MOVAtom atom)
{
    AVStream *st;
    MOVStreamContext *sc;
    unsigned i, entries;

    if (c->fc->nb_streams < 1)
        return 0;
    st = c->fc->streams[c->fc->nb_streams-1];
    sc = st->priv_data;

    avio_rb32(pb); // version + flags

    entries = avio_rb32(pb);
    if (sc->stps_data)
        av_log(c->fc, AV_LOG_WARNING, "Duplicated STPS atom\n");
    av_free(sc->stps_data);
    sc->stps_count = 0;
    sc->stps_data = av_malloc_array(entries, sizeof(*sc->stps_data));
    if (!sc->stps_data)
        return AVERROR(ENOMEM);

    for (i = 0; i < entries && !pb->eof_reached; i++) {
        sc->stps_data[i] = avio_rb32(pb);
        //av_log(c->fc, AV_LOG_TRACE, "stps %d\n", sc->stps_data[i]);
    }

    sc->stps_count = i;

    if (pb->eof_reached)
        return AVERROR_EOF;

    return 0;
}

static int mov_read_stss(MOVContext *c, AVIOContext *pb, MOVAtom atom)
{
    AVStream *st;
    MOVStreamContext *sc;
    unsigned int i, entries;

    if (c->fc->nb_streams < 1)
        return 0;
    st = c->fc->streams[c->fc->nb_streams-1];
    sc = st->priv_data;

    avio_r8(pb); /* version */
    avio_rb24(pb); /* flags */

    entries = avio_rb32(pb);

    av_log(c->fc, AV_LOG_TRACE, "keyframe_count = %d\n", entries);

    if (!entries)
    {
        sc->keyframe_absent = 1;
        if (!st->need_parsing && st->codecpar->codec_type == AVMEDIA_TYPE_VIDEO)
            st->need_parsing = AVSTREAM_PARSE_HEADERS;
        return 0;
    }
    if (sc->keyframes)
        av_log(c->fc, AV_LOG_WARNING, "Duplicated STSS atom\n");
    if (entries >= UINT_MAX / sizeof(int))
        return AVERROR_INVALIDDATA;
    av_freep(&sc->keyframes);
    sc->keyframe_count = 0;
    sc->keyframes = av_malloc_array(entries, sizeof(*sc->keyframes));
    if (!sc->keyframes)
        return AVERROR(ENOMEM);

    for (i = 0; i < entries && !pb->eof_reached; i++) {
        sc->keyframes[i] = avio_rb32(pb);
        //av_log(c->fc, AV_LOG_TRACE, "keyframes[]=%d\n", sc->keyframes[i]);
    }

    sc->keyframe_count = i;

    if (pb->eof_reached)
        return AVERROR_EOF;

    return 0;
}

static int mov_read_stsz(MOVContext *c, AVIOContext *pb, MOVAtom atom)
{
    AVStream *st;
    MOVStreamContext *sc;
    unsigned int i, entries, sample_size, field_size, num_bytes;
    GetBitContext gb;
    unsigned char* buf;
    int ret;

    if (c->fc->nb_streams < 1)
        return 0;
    st = c->fc->streams[c->fc->nb_streams-1];
    sc = st->priv_data;

    avio_r8(pb); /* version */
    avio_rb24(pb); /* flags */

    if (atom.type == MKTAG('s','t','s','z')) {
        sample_size = avio_rb32(pb);
        if (!sc->sample_size) /* do not overwrite value computed in stsd */
            sc->sample_size = sample_size;
        sc->stsz_sample_size = sample_size;
        field_size = 32;
    } else {
        sample_size = 0;
        avio_rb24(pb); /* reserved */
        field_size = avio_r8(pb);
    }
    entries = avio_rb32(pb);

    av_log(c->fc, AV_LOG_TRACE, "sample_size = %d sample_count = %d\n", sc->sample_size, entries);

    sc->sample_count = entries;
    if (sample_size)
        return 0;

    if (field_size != 4 && field_size != 8 && field_size != 16 && field_size != 32) {
        av_log(c->fc, AV_LOG_ERROR, "Invalid sample field size %d\n", field_size);
        return AVERROR_INVALIDDATA;
    }

    if (!entries)
        return 0;
    if (entries >= (UINT_MAX - 4) / field_size)
        return AVERROR_INVALIDDATA;
    if (sc->sample_sizes)
        av_log(c->fc, AV_LOG_WARNING, "Duplicated STSZ atom\n");
    av_free(sc->sample_sizes);
    sc->sample_count = 0;
    sc->sample_sizes = av_malloc_array(entries, sizeof(*sc->sample_sizes));
    if (!sc->sample_sizes)
        return AVERROR(ENOMEM);

    num_bytes = (entries*field_size+4)>>3;

    buf = av_malloc(num_bytes+AV_INPUT_BUFFER_PADDING_SIZE);
    if (!buf) {
        av_freep(&sc->sample_sizes);
        return AVERROR(ENOMEM);
    }

    ret = ffio_read_size(pb, buf, num_bytes);
    if (ret < 0) {
        av_freep(&sc->sample_sizes);
        av_free(buf);
        return ret;
    }

    init_get_bits(&gb, buf, 8*num_bytes);

    for (i = 0; i < entries && !pb->eof_reached; i++) {
        sc->sample_sizes[i] = get_bits_long(&gb, field_size);
        sc->data_size += sc->sample_sizes[i];
    }

    sc->sample_count = i;

    av_free(buf);

    if (pb->eof_reached)
        return AVERROR_EOF;

    return 0;
}

static int mov_read_stts(MOVContext *c, AVIOContext *pb, MOVAtom atom)
{
    AVStream *st;
    MOVStreamContext *sc;
    unsigned int i, entries;
    int64_t duration=0;
    int64_t total_sample_count=0;

    if (c->fc->nb_streams < 1)
        return 0;
    st = c->fc->streams[c->fc->nb_streams-1];
    sc = st->priv_data;

    avio_r8(pb); /* version */
    avio_rb24(pb); /* flags */
    entries = avio_rb32(pb);

    av_log(c->fc, AV_LOG_TRACE, "track[%i].stts.entries = %i\n",
            c->fc->nb_streams-1, entries);

    if (sc->stts_data)
        av_log(c->fc, AV_LOG_WARNING, "Duplicated STTS atom\n");
    av_free(sc->stts_data);
    sc->stts_count = 0;
    sc->stts_data = av_malloc_array(entries, sizeof(*sc->stts_data));
    if (!sc->stts_data)
        return AVERROR(ENOMEM);

    for (i = 0; i < entries && !pb->eof_reached; i++) {
        int sample_duration;
        int sample_count;

        sample_count=avio_rb32(pb);
        sample_duration = avio_rb32(pb);

        if (sample_count < 0) {
            av_log(c->fc, AV_LOG_ERROR, "Invalid sample_count=%d\n", sample_count);
            return AVERROR_INVALIDDATA;
        }
        sc->stts_data[i].count= sample_count;
        sc->stts_data[i].duration= sample_duration;

        av_log(c->fc, AV_LOG_TRACE, "sample_count=%d, sample_duration=%d\n",
                sample_count, sample_duration);

        if (   i+1 == entries
            && i
            && sample_count == 1
            && total_sample_count > 100
            && sample_duration/10 > duration / total_sample_count)
            sample_duration = duration / total_sample_count;
        duration+=(int64_t)sample_duration*sample_count;
        total_sample_count+=sample_count;
    }

    sc->stts_count = i;

    sc->duration_for_fps  += duration;
    sc->nb_frames_for_fps += total_sample_count;

    if (pb->eof_reached)
        return AVERROR_EOF;

    st->nb_frames= total_sample_count;
    if (duration)
        st->duration= duration;
    sc->track_end = duration;
    return 0;
}

static void mov_update_dts_shift(MOVStreamContext *sc, int duration)
{
    if (duration < 0) {
        if (duration == INT_MIN) {
            av_log(NULL, AV_LOG_WARNING, "mov_update_dts_shift(): dts_shift set to %d\n", INT_MAX);
            duration++;
        }
        sc->dts_shift = FFMAX(sc->dts_shift, -duration);
    }
}

static int mov_read_ctts(MOVContext *c, AVIOContext *pb, MOVAtom atom)
{
    AVStream *st;
    MOVStreamContext *sc;
    unsigned int i, entries, ctts_count = 0;

    if (c->fc->nb_streams < 1)
        return 0;
    st = c->fc->streams[c->fc->nb_streams-1];
    sc = st->priv_data;

    avio_r8(pb); /* version */
    avio_rb24(pb); /* flags */
    entries = avio_rb32(pb);

    av_log(c->fc, AV_LOG_TRACE, "track[%i].ctts.entries = %i\n", c->fc->nb_streams-1, entries);

    if (!entries)
        return 0;
    if (entries >= UINT_MAX / sizeof(*sc->ctts_data))
        return AVERROR_INVALIDDATA;
    av_freep(&sc->ctts_data);
    sc->ctts_data = av_realloc(NULL, entries * sizeof(*sc->ctts_data));
    if (!sc->ctts_data)
        return AVERROR(ENOMEM);

    for (i = 0; i < entries && !pb->eof_reached; i++) {
        int count    =avio_rb32(pb);
        int duration =avio_rb32(pb);

        if (count <= 0) {
            av_log(c->fc, AV_LOG_TRACE,
                   "ignoring CTTS entry with count=%d duration=%d\n",
                   count, duration);
            continue;
        }

        sc->ctts_data[ctts_count].count    = count;
        sc->ctts_data[ctts_count].duration = duration;
        ctts_count++;

        av_log(c->fc, AV_LOG_TRACE, "count=%d, duration=%d\n",
                count, duration);

        if (FFNABS(duration) < -(1<<28) && i+2<entries) {
            av_log(c->fc, AV_LOG_WARNING, "CTTS invalid\n");
            av_freep(&sc->ctts_data);
            sc->ctts_count = 0;
            return 0;
        }

        if (i+2<entries)
            mov_update_dts_shift(sc, duration);
    }

    sc->ctts_count = ctts_count;

    if (pb->eof_reached)
        return AVERROR_EOF;

    av_log(c->fc, AV_LOG_TRACE, "dts shift %d\n", sc->dts_shift);

    return 0;
}

static int mov_read_sbgp(MOVContext *c, AVIOContext *pb, MOVAtom atom)
{
    AVStream *st;
    MOVStreamContext *sc;
    unsigned int i, entries;
    uint8_t version;
    uint32_t grouping_type;

    if (c->fc->nb_streams < 1)
        return 0;
    st = c->fc->streams[c->fc->nb_streams-1];
    sc = st->priv_data;

    version = avio_r8(pb); /* version */
    avio_rb24(pb); /* flags */
    grouping_type = avio_rl32(pb);
    if (grouping_type != MKTAG( 'r','a','p',' '))
        return 0; /* only support 'rap ' grouping */
    if (version == 1)
        avio_rb32(pb); /* grouping_type_parameter */

    entries = avio_rb32(pb);
    if (!entries)
        return 0;
    if (sc->rap_group)
        av_log(c->fc, AV_LOG_WARNING, "Duplicated SBGP atom\n");
    av_free(sc->rap_group);
    sc->rap_group_count = 0;
    sc->rap_group = av_malloc_array(entries, sizeof(*sc->rap_group));
    if (!sc->rap_group)
        return AVERROR(ENOMEM);

    for (i = 0; i < entries && !pb->eof_reached; i++) {
        sc->rap_group[i].count = avio_rb32(pb); /* sample_count */
        sc->rap_group[i].index = avio_rb32(pb); /* group_description_index */
    }

    sc->rap_group_count = i;

    return pb->eof_reached ? AVERROR_EOF : 0;
}

/**
 * Get ith edit list entry (media time, duration).
 */
static int get_edit_list_entry(MOVContext *mov,
                               const MOVStreamContext *msc,
                               unsigned int edit_list_index,
                               int64_t *edit_list_media_time,
                               int64_t *edit_list_duration,
                               int64_t global_timescale)
{
    if (edit_list_index == msc->elst_count) {
        return 0;
    }
    *edit_list_media_time = msc->elst_data[edit_list_index].time;
    *edit_list_duration = msc->elst_data[edit_list_index].duration;

    /* duration is in global timescale units;convert to msc timescale */
    if (global_timescale == 0) {
      avpriv_request_sample(mov->fc, "Support for mvhd.timescale = 0 with editlists");
      return 0;
    }
    *edit_list_duration = av_rescale(*edit_list_duration, msc->time_scale,
                                     global_timescale);
    return 1;
}

/**
 * Find the closest previous frame to the timestamp, in e_old index
 * entries. Searching for just any frame / just key frames can be controlled by
 * last argument 'flag'.
 * Returns the index of the entry in st->index_entries if successful,
 * else returns -1.
 */
static int64_t find_prev_closest_index(AVStream *st,
                                       AVIndexEntry *e_old,
                                       int nb_old,
                                       int64_t timestamp,
                                       int flag)
{
    AVIndexEntry *e_keep = st->index_entries;
    int nb_keep = st->nb_index_entries;
    int64_t found = -1;

    st->index_entries = e_old;
    st->nb_index_entries = nb_old;
    found = av_index_search_timestamp(st, timestamp, flag | AVSEEK_FLAG_BACKWARD);

    /* restore AVStream state*/
    st->index_entries = e_keep;
    st->nb_index_entries = nb_keep;
    return found;
}

/**
 * Add index entry with the given values, to the end of st->index_entries.
 * Returns the new size st->index_entries if successful, else returns -1.
 *
 * This function is similar to ff_add_index_entry in libavformat/utils.c
 * except that here we are always unconditionally adding an index entry to
 * the end, instead of searching the entries list and skipping the add if
 * there is an existing entry with the same timestamp.
 * This is needed because the mov_fix_index calls this func with the same
 * unincremented timestamp for successive discarded frames.
 */
static int64_t add_index_entry(AVStream *st, int64_t pos, int64_t timestamp,
                               int size, int distance, int flags)
{
    AVIndexEntry *entries, *ie;
    int64_t index = -1;
    const size_t min_size_needed = (st->nb_index_entries + 1) * sizeof(AVIndexEntry);

    // Double the allocation each time, to lower memory fragmentation.
    // Another difference from ff_add_index_entry function.
    const size_t requested_size =
        min_size_needed > st->index_entries_allocated_size ?
        FFMAX(min_size_needed, 2 * st->index_entries_allocated_size) :
        min_size_needed;

    if((unsigned)st->nb_index_entries + 1 >= UINT_MAX / sizeof(AVIndexEntry))
        return -1;

    entries = av_fast_realloc(st->index_entries,
                              &st->index_entries_allocated_size,
                              requested_size);
    if(!entries)
        return -1;

    st->index_entries= entries;

    index= st->nb_index_entries++;
    ie= &entries[index];

    ie->pos = pos;
    ie->timestamp = timestamp;
    ie->min_distance= distance;
    ie->size= size;
    ie->flags = flags;
    return index;
}

/**
 * Rewrite timestamps of index entries in the range [end_index - frame_duration_buffer_size, end_index)
 * by subtracting end_ts successively by the amounts given in frame_duration_buffer.
 */
static void fix_index_entry_timestamps(AVStream* st, int end_index, int64_t end_ts,
                                       int64_t* frame_duration_buffer,
                                       int frame_duration_buffer_size) {
    int i = 0;
    av_assert0(end_index >= 0 && end_index <= st->nb_index_entries);
    for (i = 0; i < frame_duration_buffer_size; i++) {
        end_ts -= frame_duration_buffer[frame_duration_buffer_size - 1 - i];
        st->index_entries[end_index - 1 - i].timestamp = end_ts;
    }
}

/**
 * Append a new ctts entry to ctts_data.
 * Returns the new ctts_count if successful, else returns -1.
 */
static int64_t add_ctts_entry(MOVStts** ctts_data, unsigned int* ctts_count, unsigned int* allocated_size,
                              int count, int duration)
{
    MOVStts *ctts_buf_new;
    const size_t min_size_needed = (*ctts_count + 1) * sizeof(MOVStts);
    const size_t requested_size =
        min_size_needed > *allocated_size ?
        FFMAX(min_size_needed, 2 * (*allocated_size)) :
        min_size_needed;

    if((unsigned)(*ctts_count) + 1 >= UINT_MAX / sizeof(MOVStts))
        return -1;

    ctts_buf_new = av_fast_realloc(*ctts_data, allocated_size, requested_size);

    if(!ctts_buf_new)
        return -1;

    *ctts_data = ctts_buf_new;

    ctts_buf_new[*ctts_count].count = count;
    ctts_buf_new[*ctts_count].duration = duration;

    *ctts_count = (*ctts_count) + 1;
    return *ctts_count;
}

/**
 * Fix st->index_entries, so that it contains only the entries (and the entries
 * which are needed to decode them) that fall in the edit list time ranges.
 * Also fixes the timestamps of the index entries to match the timeline
 * specified the edit lists.
 */
static void mov_fix_index(MOVContext *mov, AVStream *st)
{
    MOVStreamContext *msc = st->priv_data;
    AVIndexEntry *e_old = st->index_entries;
    int nb_old = st->nb_index_entries;
    const AVIndexEntry *e_old_end = e_old + nb_old;
    const AVIndexEntry *current = NULL;
    MOVStts *ctts_data_old = msc->ctts_data;
    int64_t ctts_index_old = 0;
    int64_t ctts_sample_old = 0;
    int64_t ctts_count_old = msc->ctts_count;
    int64_t edit_list_media_time = 0;
    int64_t edit_list_duration = 0;
    int64_t frame_duration = 0;
    int64_t edit_list_dts_counter = 0;
    int64_t edit_list_dts_entry_end = 0;
    int64_t edit_list_start_ctts_sample = 0;
    int64_t curr_cts;
    int64_t edit_list_index = 0;
    int64_t index;
    int64_t index_ctts_count;
    int flags;
    unsigned int ctts_allocated_size = 0;
    int64_t start_dts = 0;
    int64_t edit_list_media_time_dts = 0;
    int64_t edit_list_start_encountered = 0;
    int64_t search_timestamp = 0;
    int64_t* frame_duration_buffer = NULL;
    int num_discarded_begin = 0;
    int first_non_zero_audio_edit = -1;
    int packet_skip_samples = 0;

    if (!msc->elst_data || msc->elst_count <= 0 || nb_old <= 0) {
        return;
    }
    // Clean AVStream from traces of old index
    st->index_entries = NULL;
    st->index_entries_allocated_size = 0;
    st->nb_index_entries = 0;

    // Clean ctts fields of MOVStreamContext
    msc->ctts_data = NULL;
    msc->ctts_count = 0;
    msc->ctts_index = 0;
    msc->ctts_sample = 0;

    // If the dts_shift is positive (in case of negative ctts values in mov),
    // then negate the DTS by dts_shift
    if (msc->dts_shift > 0)
        edit_list_dts_entry_end -= msc->dts_shift;

    // Offset the DTS by ctts[0] to make the PTS of the first frame 0
    if (ctts_data_old && ctts_count_old > 0) {
        edit_list_dts_entry_end -= ctts_data_old[0].duration;
        av_log(mov->fc, AV_LOG_DEBUG, "Offset DTS by ctts[%d].duration: %d\n", 0, ctts_data_old[0].duration);
    }

    start_dts = edit_list_dts_entry_end;

    while (get_edit_list_entry(mov, msc, edit_list_index, &edit_list_media_time,
                               &edit_list_duration, mov->time_scale)) {
        av_log(mov->fc, AV_LOG_DEBUG, "Processing st: %d, edit list %"PRId64" - media time: %"PRId64", duration: %"PRId64"\n",
               st->index, edit_list_index, edit_list_media_time, edit_list_duration);
        edit_list_index++;
        edit_list_dts_counter = edit_list_dts_entry_end;
        edit_list_dts_entry_end += edit_list_duration;
        num_discarded_begin = 0;
        if (edit_list_media_time == -1) {
            continue;
        }

        // If we encounter a non-negative edit list reset the skip_samples/start_pad fields and set them
        // according to the edit list below.
        if (st->codecpar->codec_type == AVMEDIA_TYPE_AUDIO) {
            if (first_non_zero_audio_edit < 0) {
                first_non_zero_audio_edit = 1;
            } else {
                first_non_zero_audio_edit = 0;
            }

            if (first_non_zero_audio_edit > 0)
                st->skip_samples = msc->start_pad = 0;
        }

        //find closest previous key frame
        edit_list_media_time_dts = edit_list_media_time;
        if (msc->dts_shift > 0) {
            edit_list_media_time_dts -= msc->dts_shift;
        }

        // While reordering frame index according to edit list we must handle properly
        // the scenario when edit list entry starts from none key frame.
        // We find closest previous key frame and preserve it and consequent frames in index.
        // All frames which are outside edit list entry time boundaries will be dropped after decoding.
        search_timestamp = edit_list_media_time_dts;
        if (st->codecpar->codec_type == AVMEDIA_TYPE_AUDIO) {
            // Audio decoders like AAC need need a decoder delay samples previous to the current sample,
            // to correctly decode this frame. Hence for audio we seek to a frame 1 sec. before the
            // edit_list_media_time to cover the decoder delay.
            search_timestamp = FFMAX(search_timestamp - msc->time_scale, e_old[0].timestamp);
        }

        index = find_prev_closest_index(st, e_old, nb_old, search_timestamp, 0);
        if (index == -1) {
            av_log(mov->fc, AV_LOG_WARNING,
                   "st: %d edit list: %"PRId64" Missing key frame while searching for timestamp: %"PRId64"\n",
                   st->index, edit_list_index, search_timestamp);
            index = find_prev_closest_index(st, e_old, nb_old, search_timestamp, AVSEEK_FLAG_ANY);

            if (index == -1) {
                av_log(mov->fc, AV_LOG_WARNING,
                       "st: %d edit list %"PRId64" Cannot find an index entry before timestamp: %"PRId64".\n"
                       "Rounding edit list media time to zero.\n",
                       st->index, edit_list_index, search_timestamp);
                index = 0;
                edit_list_media_time = 0;
            }
        }
        current = e_old + index;

        ctts_index_old = 0;
        ctts_sample_old = 0;

        // set ctts_index properly for the found key frame
        for (index_ctts_count = 0; index_ctts_count < index; index_ctts_count++) {
            if (ctts_data_old && ctts_index_old < ctts_count_old) {
                ctts_sample_old++;
                if (ctts_data_old[ctts_index_old].count == ctts_sample_old) {
                    ctts_index_old++;
                    ctts_sample_old = 0;
                }
            }
        }

        edit_list_start_ctts_sample = ctts_sample_old;

        // Iterate over index and arrange it according to edit list
        edit_list_start_encountered = 0;
        for (; current < e_old_end; current++, index++) {
            // check  if frame outside edit list mark it for discard
            frame_duration = (current + 1 <  e_old_end) ?
                             ((current + 1)->timestamp - current->timestamp) : edit_list_duration;

            flags = current->flags;

            // frames (pts) before or after edit list
            curr_cts = current->timestamp + msc->dts_shift;

            if (ctts_data_old && ctts_index_old < ctts_count_old) {
                av_log(mov->fc, AV_LOG_DEBUG, "shifted frame pts, curr_cts: %"PRId64" @ %"PRId64", ctts: %d, ctts_count: %"PRId64"\n",
                       curr_cts, ctts_index_old, ctts_data_old[ctts_index_old].duration, ctts_count_old);
                curr_cts += ctts_data_old[ctts_index_old].duration;
                ctts_sample_old++;
                if (ctts_sample_old == ctts_data_old[ctts_index_old].count) {
                    if (add_ctts_entry(&msc->ctts_data, &msc->ctts_count,
                                       &ctts_allocated_size,
                                       ctts_data_old[ctts_index_old].count - edit_list_start_ctts_sample,
                                       ctts_data_old[ctts_index_old].duration) == -1) {
                        av_log(mov->fc, AV_LOG_ERROR, "Cannot add CTTS entry %"PRId64" - {%"PRId64", %d}\n",
                               ctts_index_old,
                               ctts_data_old[ctts_index_old].count - edit_list_start_ctts_sample,
                               ctts_data_old[ctts_index_old].duration);
                        break;
                    }
                    ctts_index_old++;
                    ctts_sample_old = 0;
                    edit_list_start_ctts_sample = 0;
                }
            }

            if (curr_cts < edit_list_media_time || curr_cts >= (edit_list_duration + edit_list_media_time)) {
                if (st->codecpar->codec_type == AVMEDIA_TYPE_AUDIO && st->codecpar->codec_id != AV_CODEC_ID_VORBIS &&
                    curr_cts < edit_list_media_time && curr_cts + frame_duration > edit_list_media_time &&
                    first_non_zero_audio_edit > 0) {
                    packet_skip_samples = edit_list_media_time - curr_cts;
                    st->skip_samples += packet_skip_samples;

                    // Shift the index entry timestamp by packet_skip_samples to be correct.
                    edit_list_dts_counter -= packet_skip_samples;
                    if (edit_list_start_encountered == 0)  {
                        edit_list_start_encountered = 1;
                        // Make timestamps strictly monotonically increasing for audio, by rewriting timestamps for
                        // discarded packets.
                        if (frame_duration_buffer) {
                            fix_index_entry_timestamps(st, st->nb_index_entries, edit_list_dts_counter,
                                                       frame_duration_buffer, num_discarded_begin);
                            av_freep(&frame_duration_buffer);
                        }
                    }

                    av_log(mov->fc, AV_LOG_DEBUG, "skip %d audio samples from curr_cts: %"PRId64"\n", packet_skip_samples, curr_cts);
                } else {
                    flags |= AVINDEX_DISCARD_FRAME;
                    av_log(mov->fc, AV_LOG_DEBUG, "drop a frame at curr_cts: %"PRId64" @ %"PRId64"\n", curr_cts, index);

                    if (st->codecpar->codec_type == AVMEDIA_TYPE_AUDIO && edit_list_start_encountered == 0) {
                        num_discarded_begin++;
                        frame_duration_buffer = av_realloc(frame_duration_buffer,
                                                           num_discarded_begin * sizeof(int64_t));
                        if (!frame_duration_buffer) {
                            av_log(mov->fc, AV_LOG_ERROR, "Cannot reallocate frame duration buffer\n");
                            break;
                        }
                        frame_duration_buffer[num_discarded_begin - 1] = frame_duration;

                        // Increment skip_samples for the first non-zero audio edit list
                        if (first_non_zero_audio_edit > 0 && st->codecpar->codec_id != AV_CODEC_ID_VORBIS) {
                            st->skip_samples += frame_duration;
                            msc->start_pad = st->skip_samples;
                        }
                    }
                }
            } else if (edit_list_start_encountered == 0) {
                edit_list_start_encountered = 1;
                // Make timestamps strictly monotonically increasing for audio, by rewriting timestamps for
                // discarded packets.
                if (st->codecpar->codec_type == AVMEDIA_TYPE_AUDIO && frame_duration_buffer) {
                    fix_index_entry_timestamps(st, st->nb_index_entries, edit_list_dts_counter,
                                               frame_duration_buffer, num_discarded_begin);
                    av_freep(&frame_duration_buffer);
                }
            }

            if (add_index_entry(st, current->pos, edit_list_dts_counter, current->size,
                                current->min_distance, flags) == -1) {
                av_log(mov->fc, AV_LOG_ERROR, "Cannot add index entry\n");
                break;
            }

            // Only start incrementing DTS in frame_duration amounts, when we encounter a frame in edit list.
            if (edit_list_start_encountered > 0) {
                edit_list_dts_counter = edit_list_dts_counter + frame_duration;
            }

            // Break when found first key frame after edit entry completion
            if (((curr_cts + frame_duration) >= (edit_list_duration + edit_list_media_time)) &&
                ((flags & AVINDEX_KEYFRAME) || ((st->codecpar->codec_type == AVMEDIA_TYPE_AUDIO)))) {

                if (ctts_data_old && ctts_sample_old != 0) {
                    if (add_ctts_entry(&msc->ctts_data, &msc->ctts_count,
                                       &ctts_allocated_size,
                                       ctts_sample_old - edit_list_start_ctts_sample,
                                       ctts_data_old[ctts_index_old].duration) == -1) {
                        av_log(mov->fc, AV_LOG_ERROR, "Cannot add CTTS entry %"PRId64" - {%"PRId64", %d}\n",
                               ctts_index_old, ctts_sample_old - edit_list_start_ctts_sample,
                               ctts_data_old[ctts_index_old].duration);
                        break;
                    }
                }
                break;
            }
        }
    }
    // Update av stream length
    st->duration = edit_list_dts_entry_end - start_dts;

    // Free the old index and the old CTTS structures
    av_free(e_old);
    av_free(ctts_data_old);
}

static void mov_build_index(MOVContext *mov, AVStream *st)
{
    MOVStreamContext *sc = st->priv_data;
    int64_t current_offset;
    int64_t current_dts = 0;
    unsigned int stts_index = 0;
    unsigned int stsc_index = 0;
    unsigned int stss_index = 0;
    unsigned int stps_index = 0;
    unsigned int i, j;
    uint64_t stream_size = 0;

    if (sc->elst_count) {
        int i, edit_start_index = 0;
        int64_t empty_duration = 0; // empty duration of the first edit list entry
        int64_t start_time = 0; // start time of the media

        for (i = 0; i < sc->elst_count; i++) {
            const MOVElst *e = &sc->elst_data[i];
            if (i == 0 && e->time == -1) {
                /* if empty, the first entry is the start time of the stream
                 * relative to the presentation itself */
                empty_duration = e->duration;
                edit_start_index = 1;
            } else if (i == edit_start_index && e->time >= 0) {
                start_time = e->time;
            }
        }

        /* adjust first dts according to edit list */
        if ((empty_duration || start_time) && mov->time_scale > 0) {
            if (empty_duration)
                empty_duration = av_rescale(empty_duration, sc->time_scale, mov->time_scale);
            sc->time_offset = start_time - empty_duration;
        }
    }

    /* only use old uncompressed audio chunk demuxing when stts specifies it */
    if (!(st->codecpar->codec_type == AVMEDIA_TYPE_AUDIO &&
          sc->stts_count == 1 && sc->stts_data[0].duration == 1)) {
        unsigned int current_sample = 0;
        unsigned int stts_sample = 0;
        unsigned int sample_size;
        unsigned int distance = 0;
        unsigned int rap_group_index = 0;
        unsigned int rap_group_sample = 0;
        int64_t last_dts = 0;
        int64_t dts_correction = 0;
        int rap_group_present = sc->rap_group_count && sc->rap_group;
        int key_off = (sc->keyframe_count && sc->keyframes[0] > 0) || (sc->stps_count && sc->stps_data[0] > 0);

        current_dts -= sc->dts_shift;
        last_dts     = current_dts;

        if (!sc->sample_count || st->nb_index_entries)
            return;
        if (sc->sample_count >= UINT_MAX / sizeof(*st->index_entries) - st->nb_index_entries)
            return;
        if (av_reallocp_array(&st->index_entries,
                              st->nb_index_entries + sc->sample_count,
                              sizeof(*st->index_entries)) < 0) {
            st->nb_index_entries = 0;
            return;
        }
        st->index_entries_allocated_size = (st->nb_index_entries + sc->sample_count) * sizeof(*st->index_entries);

        for (i = 0; i < sc->chunk_count; i++) {
            int64_t next_offset = i+1 < sc->chunk_count ? sc->chunk_offsets[i+1] : INT64_MAX;
            current_offset = sc->chunk_offsets[i];
            while (stsc_index + 1 < sc->stsc_count &&
                i + 1 == sc->stsc_data[stsc_index + 1].first)
                stsc_index++;

            if (next_offset > current_offset && sc->sample_size>0 && sc->sample_size < sc->stsz_sample_size &&
                sc->stsc_data[stsc_index].count * (int64_t)sc->stsz_sample_size > next_offset - current_offset) {
                av_log(mov->fc, AV_LOG_WARNING, "STSZ sample size %d invalid (too large), ignoring\n", sc->stsz_sample_size);
                sc->stsz_sample_size = sc->sample_size;
            }
            if (sc->stsz_sample_size>0 && sc->stsz_sample_size < sc->sample_size) {
                av_log(mov->fc, AV_LOG_WARNING, "STSZ sample size %d invalid (too small), ignoring\n", sc->stsz_sample_size);
                sc->stsz_sample_size = sc->sample_size;
            }

            for (j = 0; j < sc->stsc_data[stsc_index].count; j++) {
                int keyframe = 0;
                if (current_sample >= sc->sample_count) {
                    av_log(mov->fc, AV_LOG_ERROR, "wrong sample count\n");
                    return;
                }

                if (!sc->keyframe_absent && (!sc->keyframe_count || current_sample+key_off == sc->keyframes[stss_index])) {
                    keyframe = 1;
                    if (stss_index + 1 < sc->keyframe_count)
                        stss_index++;
                } else if (sc->stps_count && current_sample+key_off == sc->stps_data[stps_index]) {
                    keyframe = 1;
                    if (stps_index + 1 < sc->stps_count)
                        stps_index++;
                }
                if (rap_group_present && rap_group_index < sc->rap_group_count) {
                    if (sc->rap_group[rap_group_index].index > 0)
                        keyframe = 1;
                    if (++rap_group_sample == sc->rap_group[rap_group_index].count) {
                        rap_group_sample = 0;
                        rap_group_index++;
                    }
                }
                if (sc->keyframe_absent
                    && !sc->stps_count
                    && !rap_group_present
                    && (st->codecpar->codec_type == AVMEDIA_TYPE_AUDIO || (i==0 && j==0)))
                     keyframe = 1;
                if (keyframe)
                    distance = 0;
                sample_size = sc->stsz_sample_size > 0 ? sc->stsz_sample_size : sc->sample_sizes[current_sample];
                if (sc->pseudo_stream_id == -1 ||
                   sc->stsc_data[stsc_index].id - 1 == sc->pseudo_stream_id) {
                    AVIndexEntry *e;
                    if (sample_size > 0x3FFFFFFF) {
                        av_log(mov->fc, AV_LOG_ERROR, "Sample size %u is too large\n", sample_size);
                        return;
                    }
                    e = &st->index_entries[st->nb_index_entries++];
                    e->pos = current_offset;
                    e->timestamp = current_dts;
                    e->size = sample_size;
                    e->min_distance = distance;
                    e->flags = keyframe ? AVINDEX_KEYFRAME : 0;
                    av_log(mov->fc, AV_LOG_TRACE, "AVIndex stream %d, sample %d, offset %"PRIx64", dts %"PRId64", "
                            "size %d, distance %d, keyframe %d\n", st->index, current_sample,
                            current_offset, current_dts, sample_size, distance, keyframe);
                    if (st->codecpar->codec_type == AVMEDIA_TYPE_VIDEO && st->nb_index_entries < 100)
                        ff_rfps_add_frame(mov->fc, st, current_dts);
                }

                current_offset += sample_size;
                stream_size += sample_size;

                /* A negative sample duration is invalid based on the spec,
                 * but some samples need it to correct the DTS. */
                if (sc->stts_data[stts_index].duration < 0) {
                    av_log(mov->fc, AV_LOG_WARNING,
                           "Invalid SampleDelta %d in STTS, at %d st:%d\n",
                           sc->stts_data[stts_index].duration, stts_index,
                           st->index);
                    dts_correction += sc->stts_data[stts_index].duration - 1;
                    sc->stts_data[stts_index].duration = 1;
                }
                current_dts += sc->stts_data[stts_index].duration;
                if (!dts_correction || current_dts + dts_correction > last_dts) {
                    current_dts += dts_correction;
                    dts_correction = 0;
                } else {
                    /* Avoid creating non-monotonous DTS */
                    dts_correction += current_dts - last_dts - 1;
                    current_dts = last_dts + 1;
                }
                last_dts = current_dts;
                distance++;
                stts_sample++;
                current_sample++;
                if (stts_index + 1 < sc->stts_count && stts_sample == sc->stts_data[stts_index].count) {
                    stts_sample = 0;
                    stts_index++;
                }
            }
        }
        if (st->duration > 0)
            st->codecpar->bit_rate = stream_size*8*sc->time_scale/st->duration;
    } else {
        unsigned chunk_samples, total = 0;

        // compute total chunk count
        for (i = 0; i < sc->stsc_count; i++) {
            unsigned count, chunk_count;

            chunk_samples = sc->stsc_data[i].count;
            if (i != sc->stsc_count - 1 &&
                sc->samples_per_frame && chunk_samples % sc->samples_per_frame) {
                av_log(mov->fc, AV_LOG_ERROR, "error unaligned chunk\n");
                return;
            }

            if (sc->samples_per_frame >= 160) { // gsm
                count = chunk_samples / sc->samples_per_frame;
            } else if (sc->samples_per_frame > 1) {
                unsigned samples = (1024/sc->samples_per_frame)*sc->samples_per_frame;
                count = (chunk_samples+samples-1) / samples;
            } else {
                count = (chunk_samples+1023) / 1024;
            }

            if (i < sc->stsc_count - 1)
                chunk_count = sc->stsc_data[i+1].first - sc->stsc_data[i].first;
            else
                chunk_count = sc->chunk_count - (sc->stsc_data[i].first - 1);
            total += chunk_count * count;
        }

        av_log(mov->fc, AV_LOG_TRACE, "chunk count %d\n", total);
        if (total >= UINT_MAX / sizeof(*st->index_entries) - st->nb_index_entries)
            return;
        if (av_reallocp_array(&st->index_entries,
                              st->nb_index_entries + total,
                              sizeof(*st->index_entries)) < 0) {
            st->nb_index_entries = 0;
            return;
        }
        st->index_entries_allocated_size = (st->nb_index_entries + total) * sizeof(*st->index_entries);

        // populate index
        for (i = 0; i < sc->chunk_count; i++) {
            current_offset = sc->chunk_offsets[i];
            if (stsc_index + 1 < sc->stsc_count &&
                i + 1 == sc->stsc_data[stsc_index + 1].first)
                stsc_index++;
            chunk_samples = sc->stsc_data[stsc_index].count;

            while (chunk_samples > 0) {
                AVIndexEntry *e;
                unsigned size, samples;

                if (sc->samples_per_frame > 1 && !sc->bytes_per_frame) {
                    avpriv_request_sample(mov->fc,
                           "Zero bytes per frame, but %d samples per frame",
                           sc->samples_per_frame);
                    return;
                }

                if (sc->samples_per_frame >= 160) { // gsm
                    samples = sc->samples_per_frame;
                    size = sc->bytes_per_frame;
                } else {
                    if (sc->samples_per_frame > 1) {
                        samples = FFMIN((1024 / sc->samples_per_frame)*
                                        sc->samples_per_frame, chunk_samples);
                        size = (samples / sc->samples_per_frame) * sc->bytes_per_frame;
                    } else {
                        samples = FFMIN(1024, chunk_samples);
                        size = samples * sc->sample_size;
                    }
                }

                if (st->nb_index_entries >= total) {
                    av_log(mov->fc, AV_LOG_ERROR, "wrong chunk count %d\n", total);
                    return;
                }
                if (size > 0x3FFFFFFF) {
                    av_log(mov->fc, AV_LOG_ERROR, "Sample size %u is too large\n", size);
                    return;
                }
                e = &st->index_entries[st->nb_index_entries++];
                e->pos = current_offset;
                e->timestamp = current_dts;
                e->size = size;
                e->min_distance = 0;
                e->flags = AVINDEX_KEYFRAME;
                av_log(mov->fc, AV_LOG_TRACE, "AVIndex stream %d, chunk %d, offset %"PRIx64", dts %"PRId64", "
                        "size %d, duration %d\n", st->index, i, current_offset, current_dts,
                        size, samples);

                current_offset += size;
                current_dts += samples;
                chunk_samples -= samples;
            }
        }
    }

    // Fix index according to edit lists.
    mov_fix_index(mov, st);
}

static int test_same_origin(const char *src, const char *ref) {
    char src_proto[64];
    char ref_proto[64];
    char src_auth[256];
    char ref_auth[256];
    char src_host[256];
    char ref_host[256];
    int src_port=-1;
    int ref_port=-1;

    av_url_split(src_proto, sizeof(src_proto), src_auth, sizeof(src_auth), src_host, sizeof(src_host), &src_port, NULL, 0, src);
    av_url_split(ref_proto, sizeof(ref_proto), ref_auth, sizeof(ref_auth), ref_host, sizeof(ref_host), &ref_port, NULL, 0, ref);

    if (strlen(src) == 0) {
        return -1;
    } else if (strlen(src_auth) + 1 >= sizeof(src_auth) ||
        strlen(ref_auth) + 1 >= sizeof(ref_auth) ||
        strlen(src_host) + 1 >= sizeof(src_host) ||
        strlen(ref_host) + 1 >= sizeof(ref_host)) {
        return 0;
    } else if (strcmp(src_proto, ref_proto) ||
               strcmp(src_auth, ref_auth) ||
               strcmp(src_host, ref_host) ||
               src_port != ref_port) {
        return 0;
    } else
        return 1;
}

static int mov_open_dref(MOVContext *c, AVIOContext **pb, const char *src, MOVDref *ref)
{
    /* try relative path, we do not try the absolute because it can leak information about our
       system to an attacker */
    if (ref->nlvl_to > 0 && ref->nlvl_from > 0) {
        char filename[1025];
        const char *src_path;
        int i, l;

        /* find a source dir */
        src_path = strrchr(src, '/');
        if (src_path)
            src_path++;
        else
            src_path = src;

        /* find a next level down to target */
        for (i = 0, l = strlen(ref->path) - 1; l >= 0; l--)
            if (ref->path[l] == '/') {
                if (i == ref->nlvl_to - 1)
                    break;
                else
                    i++;
            }

        /* compose filename if next level down to target was found */
        if (i == ref->nlvl_to - 1 && src_path - src  < sizeof(filename)) {
            memcpy(filename, src, src_path - src);
            filename[src_path - src] = 0;

            for (i = 1; i < ref->nlvl_from; i++)
                av_strlcat(filename, "../", sizeof(filename));

            av_strlcat(filename, ref->path + l + 1, sizeof(filename));
            if (!c->use_absolute_path) {
                int same_origin = test_same_origin(src, filename);

                if (!same_origin) {
                    av_log(c->fc, AV_LOG_ERROR,
                        "Reference with mismatching origin, %s not tried for security reasons, "
                        "set demuxer option use_absolute_path to allow it anyway\n",
                        ref->path);
                    return AVERROR(ENOENT);
                }

                if(strstr(ref->path + l + 1, "..") ||
                   strstr(ref->path + l + 1, ":") ||
                   (ref->nlvl_from > 1 && same_origin < 0) ||
                   (filename[0] == '/' && src_path == src))
                    return AVERROR(ENOENT);
            }

            if (strlen(filename) + 1 == sizeof(filename))
                return AVERROR(ENOENT);
            if (!c->fc->io_open(c->fc, pb, filename, AVIO_FLAG_READ, NULL))
                return 0;
        }
    } else if (c->use_absolute_path) {
        av_log(c->fc, AV_LOG_WARNING, "Using absolute path on user request, "
               "this is a possible security issue\n");
        if (!c->fc->io_open(c->fc, pb, ref->path, AVIO_FLAG_READ, NULL))
            return 0;
    } else {
        av_log(c->fc, AV_LOG_ERROR,
               "Absolute path %s not tried for security reasons, "
               "set demuxer option use_absolute_path to allow absolute paths\n",
               ref->path);
    }

    return AVERROR(ENOENT);
}

static void fix_timescale(MOVContext *c, MOVStreamContext *sc)
{
    if (sc->time_scale <= 0) {
        av_log(c->fc, AV_LOG_WARNING, "stream %d, timescale not set\n", sc->ffindex);
        sc->time_scale = c->time_scale;
        if (sc->time_scale <= 0)
            sc->time_scale = 1;
    }
}

static int mov_read_trak(MOVContext *c, AVIOContext *pb, MOVAtom atom)
{
    AVStream *st;
    MOVStreamContext *sc;
    int ret;

    st = avformat_new_stream(c->fc, NULL);
    if (!st) return AVERROR(ENOMEM);
    st->id = c->fc->nb_streams;
    sc = av_mallocz(sizeof(MOVStreamContext));
    if (!sc) return AVERROR(ENOMEM);

    st->priv_data = sc;
    st->codecpar->codec_type = AVMEDIA_TYPE_DATA;
    sc->ffindex = st->index;
    c->trak_index = st->index;

    if ((ret = mov_read_default(c, pb, atom)) < 0)
        return ret;

    c->trak_index = -1;

    /* sanity checks */
    if (sc->chunk_count && (!sc->stts_count || !sc->stsc_count ||
                            (!sc->sample_size && !sc->sample_count))) {
        av_log(c->fc, AV_LOG_ERROR, "stream %d, missing mandatory atoms, broken header\n",
               st->index);
        return 0;
    }

    fix_timescale(c, sc);

    avpriv_set_pts_info(st, 64, 1, sc->time_scale);

    mov_build_index(c, st);

    if (sc->dref_id-1 < sc->drefs_count && sc->drefs[sc->dref_id-1].path) {
        MOVDref *dref = &sc->drefs[sc->dref_id - 1];
        if (c->enable_drefs) {
            if (mov_open_dref(c, &sc->pb, c->fc->filename, dref) < 0)
                av_log(c->fc, AV_LOG_ERROR,
                       "stream %d, error opening alias: path='%s', dir='%s', "
                       "filename='%s', volume='%s', nlvl_from=%d, nlvl_to=%d\n",
                       st->index, dref->path, dref->dir, dref->filename,
                       dref->volume, dref->nlvl_from, dref->nlvl_to);
        } else {
            av_log(c->fc, AV_LOG_WARNING,
                   "Skipped opening external track: "
                   "stream %d, alias: path='%s', dir='%s', "
                   "filename='%s', volume='%s', nlvl_from=%d, nlvl_to=%d."
                   "Set enable_drefs to allow this.\n",
                   st->index, dref->path, dref->dir, dref->filename,
                   dref->volume, dref->nlvl_from, dref->nlvl_to);
        }
    } else {
        sc->pb = c->fc->pb;
        sc->pb_is_copied = 1;
    }

    if (st->codecpar->codec_type == AVMEDIA_TYPE_VIDEO) {
        if (!st->sample_aspect_ratio.num && st->codecpar->width && st->codecpar->height &&
            sc->height && sc->width &&
            (st->codecpar->width != sc->width || st->codecpar->height != sc->height)) {
            st->sample_aspect_ratio = av_d2q(((double)st->codecpar->height * sc->width) /
                                             ((double)st->codecpar->width * sc->height), INT_MAX);
        }

#if FF_API_R_FRAME_RATE
        if (sc->stts_count == 1 || (sc->stts_count == 2 && sc->stts_data[1].count == 1))
            av_reduce(&st->r_frame_rate.num, &st->r_frame_rate.den,
                      sc->time_scale, sc->stts_data[0].duration, INT_MAX);
#endif
    }

    // done for ai5q, ai52, ai55, ai1q, ai12 and ai15.
    if (!st->codecpar->extradata_size && st->codecpar->codec_id == AV_CODEC_ID_H264 &&
        TAG_IS_AVCI(st->codecpar->codec_tag)) {
        ret = ff_generate_avci_extradata(st);
        if (ret < 0)
            return ret;
    }

    switch (st->codecpar->codec_id) {
#if CONFIG_H261_DECODER
    case AV_CODEC_ID_H261:
#endif
#if CONFIG_H263_DECODER
    case AV_CODEC_ID_H263:
#endif
#if CONFIG_MPEG4_DECODER
    case AV_CODEC_ID_MPEG4:
#endif
        st->codecpar->width = 0; /* let decoder init width/height */
        st->codecpar->height= 0;
        break;
    }

    // If the duration of the mp3 packets is not constant, then they could need a parser
    if (st->codecpar->codec_id == AV_CODEC_ID_MP3
        && sc->stts_count > 3
        && sc->stts_count*10 > st->nb_frames
        && sc->time_scale == st->codecpar->sample_rate) {
            st->need_parsing = AVSTREAM_PARSE_FULL;
    }
    /* Do not need those anymore. */
    av_freep(&sc->chunk_offsets);
    av_freep(&sc->sample_sizes);
    av_freep(&sc->keyframes);
    av_freep(&sc->stts_data);
    av_freep(&sc->stps_data);
    av_freep(&sc->elst_data);
    av_freep(&sc->rap_group);

    return 0;
}

static int mov_read_ilst(MOVContext *c, AVIOContext *pb, MOVAtom atom)
{
    int ret;
    c->itunes_metadata = 1;
    ret = mov_read_default(c, pb, atom);
    c->itunes_metadata = 0;
    return ret;
}

static int mov_read_keys(MOVContext *c, AVIOContext *pb, MOVAtom atom)
{
    uint32_t count;
    uint32_t i;

    if (atom.size < 8)
        return 0;

    avio_skip(pb, 4);
    count = avio_rb32(pb);
    if (count > UINT_MAX / sizeof(*c->meta_keys) - 1) {
        av_log(c->fc, AV_LOG_ERROR,
               "The 'keys' atom with the invalid key count: %d\n", count);
        return AVERROR_INVALIDDATA;
    }

    c->meta_keys_count = count + 1;
    c->meta_keys = av_mallocz(c->meta_keys_count * sizeof(*c->meta_keys));
    if (!c->meta_keys)
        return AVERROR(ENOMEM);

    for (i = 1; i <= count; ++i) {
        uint32_t key_size = avio_rb32(pb);
        uint32_t type = avio_rl32(pb);
        if (key_size < 8) {
            av_log(c->fc, AV_LOG_ERROR,
                   "The key# %d in meta has invalid size: %d\n", i, key_size);
            return AVERROR_INVALIDDATA;
        }
        key_size -= 8;
        if (type != MKTAG('m','d','t','a')) {
            avio_skip(pb, key_size);
        }
        c->meta_keys[i] = av_mallocz(key_size + 1);
        if (!c->meta_keys[i])
            return AVERROR(ENOMEM);
        avio_read(pb, c->meta_keys[i], key_size);
    }

    return 0;
}

static int mov_read_custom(MOVContext *c, AVIOContext *pb, MOVAtom atom)
{
    int64_t end = avio_tell(pb) + atom.size;
    uint8_t *key = NULL, *val = NULL, *mean = NULL;
    int i;
    int ret = 0;
    AVStream *st;
    MOVStreamContext *sc;

    if (c->fc->nb_streams < 1)
        return 0;
    st = c->fc->streams[c->fc->nb_streams-1];
    sc = st->priv_data;

    for (i = 0; i < 3; i++) {
        uint8_t **p;
        uint32_t len, tag;

        if (end - avio_tell(pb) <= 12)
            break;

        len = avio_rb32(pb);
        tag = avio_rl32(pb);
        avio_skip(pb, 4); // flags

        if (len < 12 || len - 12 > end - avio_tell(pb))
            break;
        len -= 12;

        if (tag == MKTAG('m', 'e', 'a', 'n'))
            p = &mean;
        else if (tag == MKTAG('n', 'a', 'm', 'e'))
            p = &key;
        else if (tag == MKTAG('d', 'a', 't', 'a') && len > 4) {
            avio_skip(pb, 4);
            len -= 4;
            p = &val;
        } else
            break;

        *p = av_malloc(len + 1);
        if (!*p)
            break;
        ret = ffio_read_size(pb, *p, len);
        if (ret < 0) {
            av_freep(p);
            break;
        }
        (*p)[len] = 0;
    }

    if (mean && key && val) {
        if (strcmp(key, "iTunSMPB") == 0) {
            int priming, remainder, samples;
            if(sscanf(val, "%*X %X %X %X", &priming, &remainder, &samples) == 3){
                if(priming>0 && priming<16384)
                    sc->start_pad = priming;
            }
        }
        if (strcmp(key, "cdec") != 0) {
            av_dict_set(&c->fc->metadata, key, val,
                        AV_DICT_DONT_STRDUP_KEY | AV_DICT_DONT_STRDUP_VAL);
            key = val = NULL;
        }
    } else {
        av_log(c->fc, AV_LOG_VERBOSE,
               "Unhandled or malformed custom metadata of size %"PRId64"\n", atom.size);
    }

    avio_seek(pb, end, SEEK_SET);
    av_freep(&key);
    av_freep(&val);
    av_freep(&mean);
    return ret;
}

static int mov_read_meta(MOVContext *c, AVIOContext *pb, MOVAtom atom)
{
    while (atom.size > 8) {
        uint32_t tag = avio_rl32(pb);
        atom.size -= 4;
        if (tag == MKTAG('h','d','l','r')) {
            avio_seek(pb, -8, SEEK_CUR);
            atom.size += 8;
            return mov_read_default(c, pb, atom);
        }
    }
    return 0;
}

static int mov_read_tkhd(MOVContext *c, AVIOContext *pb, MOVAtom atom)
{
    int i;
    int width;
    int height;
    int display_matrix[3][3];
    AVStream *st;
    MOVStreamContext *sc;
    int version;
    int flags;

    if (c->fc->nb_streams < 1)
        return 0;
    st = c->fc->streams[c->fc->nb_streams-1];
    sc = st->priv_data;

    version = avio_r8(pb);
    flags = avio_rb24(pb);
    st->disposition |= (flags & MOV_TKHD_FLAG_ENABLED) ? AV_DISPOSITION_DEFAULT : 0;

    if (version == 1) {
        avio_rb64(pb);
        avio_rb64(pb);
    } else {
        avio_rb32(pb); /* creation time */
        avio_rb32(pb); /* modification time */
    }
    st->id = (int)avio_rb32(pb); /* track id (NOT 0 !)*/
    avio_rb32(pb); /* reserved */

    /* highlevel (considering edits) duration in movie timebase */
    (version == 1) ? avio_rb64(pb) : avio_rb32(pb);
    avio_rb32(pb); /* reserved */
    avio_rb32(pb); /* reserved */

    avio_rb16(pb); /* layer */
    avio_rb16(pb); /* alternate group */
    avio_rb16(pb); /* volume */
    avio_rb16(pb); /* reserved */

    //read in the display matrix (outlined in ISO 14496-12, Section 6.2.2)
    // they're kept in fixed point format through all calculations
    // save u,v,z to store the whole matrix in the AV_PKT_DATA_DISPLAYMATRIX
    // side data, but the scale factor is not needed to calculate aspect ratio
    for (i = 0; i < 3; i++) {
        display_matrix[i][0] = avio_rb32(pb);   // 16.16 fixed point
        display_matrix[i][1] = avio_rb32(pb);   // 16.16 fixed point
        display_matrix[i][2] = avio_rb32(pb);   //  2.30 fixed point
    }

    width = avio_rb32(pb);       // 16.16 fixed point track width
    height = avio_rb32(pb);      // 16.16 fixed point track height
    sc->width = width >> 16;
    sc->height = height >> 16;

    // save the matrix and add rotate metadata when it is not the default
    // identity
    if (display_matrix[0][0] != (1 << 16) ||
        display_matrix[1][1] != (1 << 16) ||
        display_matrix[2][2] != (1 << 30) ||
        display_matrix[0][1] || display_matrix[0][2] ||
        display_matrix[1][0] || display_matrix[1][2] ||
        display_matrix[2][0] || display_matrix[2][1]) {
        int i, j;
        double rotate;

        av_freep(&sc->display_matrix);
        sc->display_matrix = av_malloc(sizeof(int32_t) * 9);
        if (!sc->display_matrix)
            return AVERROR(ENOMEM);

        for (i = 0; i < 3; i++)
            for (j = 0; j < 3; j++)
                sc->display_matrix[i * 3 + j] = display_matrix[i][j];

        rotate = av_display_rotation_get(sc->display_matrix);
        if (!isnan(rotate)) {
            char rotate_buf[64];
            rotate = -rotate;
            if (rotate < 0) // for backward compatibility
                rotate += 360;
            snprintf(rotate_buf, sizeof(rotate_buf), "%g", rotate);
            av_dict_set(&st->metadata, "rotate", rotate_buf, 0);
        }
    }

    // transform the display width/height according to the matrix
    // to keep the same scale, use [width height 1<<16]
    if (width && height && sc->display_matrix) {
        double disp_transform[2];

        for (i = 0; i < 2; i++)
            disp_transform[i] = hypot(display_matrix[i][0], display_matrix[i][1]);

        if (disp_transform[0] > 0       && disp_transform[1] > 0 &&
            disp_transform[0] < (1<<24) && disp_transform[1] < (1<<24) &&
            fabs((disp_transform[0] / disp_transform[1]) - 1.0) > 0.01)
            st->sample_aspect_ratio = av_d2q(
                disp_transform[0] / disp_transform[1],
                INT_MAX);
    }
    return 0;
}

static int mov_read_tfhd(MOVContext *c, AVIOContext *pb, MOVAtom atom)
{
    MOVFragment *frag = &c->fragment;
    MOVTrackExt *trex = NULL;
    MOVFragmentIndex* index = NULL;
    int flags, track_id, i, found = 0;

    avio_r8(pb); /* version */
    flags = avio_rb24(pb);

    track_id = avio_rb32(pb);
    if (!track_id)
        return AVERROR_INVALIDDATA;
    frag->track_id = track_id;
    for (i = 0; i < c->trex_count; i++)
        if (c->trex_data[i].track_id == frag->track_id) {
            trex = &c->trex_data[i];
            break;
        }
    if (!trex) {
        av_log(c->fc, AV_LOG_ERROR, "could not find corresponding trex\n");
        return AVERROR_INVALIDDATA;
    }

    frag->base_data_offset = flags & MOV_TFHD_BASE_DATA_OFFSET ?
                             avio_rb64(pb) : flags & MOV_TFHD_DEFAULT_BASE_IS_MOOF ?
                             frag->moof_offset : frag->implicit_offset;
    frag->stsd_id  = flags & MOV_TFHD_STSD_ID ? avio_rb32(pb) : trex->stsd_id;

    frag->duration = flags & MOV_TFHD_DEFAULT_DURATION ?
                     avio_rb32(pb) : trex->duration;
    frag->size     = flags & MOV_TFHD_DEFAULT_SIZE ?
                     avio_rb32(pb) : trex->size;
    frag->flags    = flags & MOV_TFHD_DEFAULT_FLAGS ?
                     avio_rb32(pb) : trex->flags;
    frag->time     = AV_NOPTS_VALUE;
    for (i = 0; i < c->fragment_index_count; i++) {
        int j;
        MOVFragmentIndex* candidate = c->fragment_index_data[i];
        if (candidate->track_id == frag->track_id) {
            av_log(c->fc, AV_LOG_DEBUG,
                   "found fragment index for track %u\n", frag->track_id);
            index = candidate;
            for (j = index->current_item; j < index->item_count; j++) {
                if (frag->implicit_offset == index->items[j].moof_offset) {
                    av_log(c->fc, AV_LOG_DEBUG, "found fragment index entry "
                            "for track %u and moof_offset %"PRId64"\n",
                            frag->track_id, index->items[j].moof_offset);
                    frag->time = index->items[j].time;
                    index->current_item = j + 1;
                    found = 1;
                    break;
                }
            }
            if (found)
                break;
        }
    }
    if (index && !found) {
        av_log(c->fc, AV_LOG_DEBUG, "track %u has a fragment index but "
               "it doesn't have an (in-order) entry for moof_offset "
               "%"PRId64"\n", frag->track_id, frag->implicit_offset);
    }
    av_log(c->fc, AV_LOG_TRACE, "frag flags 0x%x\n", frag->flags);
    return 0;
}

static int mov_read_chap(MOVContext *c, AVIOContext *pb, MOVAtom atom)
{
    unsigned i, num;
    void *new_tracks;

    num = atom.size / 4;
    if (!(new_tracks = av_malloc_array(num, sizeof(int))))
        return AVERROR(ENOMEM);

    av_free(c->chapter_tracks);
    c->chapter_tracks = new_tracks;
    c->nb_chapter_tracks = num;

    for (i = 0; i < num && !pb->eof_reached; i++)
        c->chapter_tracks[i] = avio_rb32(pb);

    return 0;
}

static int mov_read_trex(MOVContext *c, AVIOContext *pb, MOVAtom atom)
{
    MOVTrackExt *trex;
    int err;

    if ((uint64_t)c->trex_count+1 >= UINT_MAX / sizeof(*c->trex_data))
        return AVERROR_INVALIDDATA;
    if ((err = av_reallocp_array(&c->trex_data, c->trex_count + 1,
                                 sizeof(*c->trex_data))) < 0) {
        c->trex_count = 0;
        return err;
    }

    c->fc->duration = AV_NOPTS_VALUE; // the duration from mvhd is not representing the whole file when fragments are used.

    trex = &c->trex_data[c->trex_count++];
    avio_r8(pb); /* version */
    avio_rb24(pb); /* flags */
    trex->track_id = avio_rb32(pb);
    trex->stsd_id  = avio_rb32(pb);
    trex->duration = avio_rb32(pb);
    trex->size     = avio_rb32(pb);
    trex->flags    = avio_rb32(pb);
    return 0;
}

static int mov_read_tfdt(MOVContext *c, AVIOContext *pb, MOVAtom atom)
{
    MOVFragment *frag = &c->fragment;
    AVStream *st = NULL;
    MOVStreamContext *sc;
    int version, i;

    for (i = 0; i < c->fc->nb_streams; i++) {
        if (c->fc->streams[i]->id == frag->track_id) {
            st = c->fc->streams[i];
            break;
        }
    }
    if (!st) {
        av_log(c->fc, AV_LOG_ERROR, "could not find corresponding track id %d\n", frag->track_id);
        return AVERROR_INVALIDDATA;
    }
    sc = st->priv_data;
    if (sc->pseudo_stream_id + 1 != frag->stsd_id)
        return 0;
    version = avio_r8(pb);
    avio_rb24(pb); /* flags */
    if (version) {
        sc->track_end = avio_rb64(pb);
    } else {
        sc->track_end = avio_rb32(pb);
    }
    return 0;
}

static int mov_read_trun(MOVContext *c, AVIOContext *pb, MOVAtom atom)
{
    MOVFragment *frag = &c->fragment;
    AVStream *st = NULL;
    MOVStreamContext *sc;
    MOVStts *ctts_data;
    uint64_t offset;
    int64_t dts;
    int data_offset = 0;
    unsigned entries, first_sample_flags = frag->flags;
    int flags, distance, i, err;

    for (i = 0; i < c->fc->nb_streams; i++) {
        if (c->fc->streams[i]->id == frag->track_id) {
            st = c->fc->streams[i];
            break;
        }
    }
    if (!st) {
        av_log(c->fc, AV_LOG_ERROR, "could not find corresponding track id %d\n", frag->track_id);
        return AVERROR_INVALIDDATA;
    }
    sc = st->priv_data;
    if (sc->pseudo_stream_id+1 != frag->stsd_id && sc->pseudo_stream_id != -1)
        return 0;
    avio_r8(pb); /* version */
    flags = avio_rb24(pb);
    entries = avio_rb32(pb);
    av_log(c->fc, AV_LOG_TRACE, "flags 0x%x entries %d\n", flags, entries);

    /* Always assume the presence of composition time offsets.
     * Without this assumption, for instance, we cannot deal with a track in fragmented movies that meet the following.
     *  1) in the initial movie, there are no samples.
     *  2) in the first movie fragment, there is only one sample without composition time offset.
     *  3) in the subsequent movie fragments, there are samples with composition time offset. */
    if (!sc->ctts_count && sc->sample_count)
    {
        /* Complement ctts table if moov atom doesn't have ctts atom. */
        ctts_data = av_realloc(NULL, sizeof(*sc->ctts_data));
        if (!ctts_data)
            return AVERROR(ENOMEM);
        sc->ctts_data = ctts_data;
        sc->ctts_data[sc->ctts_count].count = sc->sample_count;
        sc->ctts_data[sc->ctts_count].duration = 0;
        sc->ctts_count++;
    }
    if ((uint64_t)entries+sc->ctts_count >= UINT_MAX/sizeof(*sc->ctts_data))
        return AVERROR_INVALIDDATA;
    if ((err = av_reallocp_array(&sc->ctts_data, entries + sc->ctts_count,
                                 sizeof(*sc->ctts_data))) < 0) {
        sc->ctts_count = 0;
        return err;
    }
    if (flags & MOV_TRUN_DATA_OFFSET)        data_offset        = avio_rb32(pb);
    if (flags & MOV_TRUN_FIRST_SAMPLE_FLAGS) first_sample_flags = avio_rb32(pb);
    dts    = sc->track_end - sc->time_offset;
    offset = frag->base_data_offset + data_offset;
    distance = 0;
    av_log(c->fc, AV_LOG_TRACE, "first sample flags 0x%x\n", first_sample_flags);
    for (i = 0; i < entries && !pb->eof_reached; i++) {
        unsigned sample_size = frag->size;
        int sample_flags = i ? frag->flags : first_sample_flags;
        unsigned sample_duration = frag->duration;
        int keyframe = 0;

        if (flags & MOV_TRUN_SAMPLE_DURATION) sample_duration = avio_rb32(pb);
        if (flags & MOV_TRUN_SAMPLE_SIZE)     sample_size     = avio_rb32(pb);
        if (flags & MOV_TRUN_SAMPLE_FLAGS)    sample_flags    = avio_rb32(pb);
        sc->ctts_data[sc->ctts_count].count = 1;
        sc->ctts_data[sc->ctts_count].duration = (flags & MOV_TRUN_SAMPLE_CTS) ?
                                                  avio_rb32(pb) : 0;
        mov_update_dts_shift(sc, sc->ctts_data[sc->ctts_count].duration);
        if (frag->time != AV_NOPTS_VALUE) {
            if (c->use_mfra_for == FF_MOV_FLAG_MFRA_PTS) {
                int64_t pts = frag->time;
                av_log(c->fc, AV_LOG_DEBUG, "found frag time %"PRId64
                        " sc->dts_shift %d ctts.duration %d"
                        " sc->time_offset %"PRId64" flags & MOV_TRUN_SAMPLE_CTS %d\n", pts,
                        sc->dts_shift, sc->ctts_data[sc->ctts_count].duration,
                        sc->time_offset, flags & MOV_TRUN_SAMPLE_CTS);
                dts = pts - sc->dts_shift;
                if (flags & MOV_TRUN_SAMPLE_CTS) {
                    dts -= sc->ctts_data[sc->ctts_count].duration;
                } else {
                    dts -= sc->time_offset;
                }
                av_log(c->fc, AV_LOG_DEBUG, "calculated into dts %"PRId64"\n", dts);
            } else {
                dts = frag->time - sc->time_offset;
                av_log(c->fc, AV_LOG_DEBUG, "found frag time %"PRId64
                        ", using it for dts\n", dts);
            }
            frag->time = AV_NOPTS_VALUE;
        }
        sc->ctts_count++;
        if (st->codecpar->codec_type == AVMEDIA_TYPE_AUDIO)
            keyframe = 1;
        else
            keyframe =
                !(sample_flags & (MOV_FRAG_SAMPLE_FLAG_IS_NON_SYNC |
                                  MOV_FRAG_SAMPLE_FLAG_DEPENDS_YES));
        if (keyframe)
            distance = 0;
        err = av_add_index_entry(st, offset, dts, sample_size, distance,
                                 keyframe ? AVINDEX_KEYFRAME : 0);
        if (err < 0) {
            av_log(c->fc, AV_LOG_ERROR, "Failed to add index entry\n");
        }
        av_log(c->fc, AV_LOG_TRACE, "AVIndex stream %d, sample %d, offset %"PRIx64", dts %"PRId64", "
                "size %d, distance %d, keyframe %d\n", st->index, sc->sample_count+i,
                offset, dts, sample_size, distance, keyframe);
        distance++;
        dts += sample_duration;
        offset += sample_size;
        sc->data_size += sample_size;
        sc->duration_for_fps += sample_duration;
        sc->nb_frames_for_fps ++;
    }

    if (pb->eof_reached)
        return AVERROR_EOF;

    frag->implicit_offset = offset;

    sc->track_end = dts + sc->time_offset;
    if (st->duration < sc->track_end)
        st->duration = sc->track_end;

    return 0;
}

static int mov_read_sidx(MOVContext *c, AVIOContext *pb, MOVAtom atom)
{
    int64_t offset = avio_tell(pb) + atom.size, pts;
    uint8_t version;
    unsigned i, track_id;
    AVStream *st = NULL;
    AVStream *ref_st;
    MOVStreamContext *sc, *ref_sc;
    MOVFragmentIndex *index = NULL;
    MOVFragmentIndex **tmp;
    AVRational timescale;

    version = avio_r8(pb);
    if (version > 1) {
        avpriv_request_sample(c->fc, "sidx version %u", version);
        return 0;
    }

    avio_rb24(pb); // flags

    track_id = avio_rb32(pb); // Reference ID
    for (i = 0; i < c->fc->nb_streams; i++) {
        if (c->fc->streams[i]->id == track_id) {
            st = c->fc->streams[i];
            break;
        }
    }
    if (!st) {
        av_log(c->fc, AV_LOG_WARNING, "could not find corresponding track id %d\n", track_id);
        return 0;
    }

    sc = st->priv_data;

    timescale = av_make_q(1, avio_rb32(pb));

    if (timescale.den <= 0) {
        av_log(c->fc, AV_LOG_ERROR, "Invalid sidx timescale 1/%d\n", timescale.den);
        return AVERROR_INVALIDDATA;
    }

    if (version == 0) {
        pts = avio_rb32(pb);
        offset += avio_rb32(pb);
    } else {
        pts = avio_rb64(pb);
        offset += avio_rb64(pb);
    }

    avio_rb16(pb); // reserved

    index = av_mallocz(sizeof(MOVFragmentIndex));
    if (!index)
        return AVERROR(ENOMEM);

    index->track_id = track_id;

    index->item_count = avio_rb16(pb);
    index->items = av_mallocz_array(index->item_count, sizeof(MOVFragmentIndexItem));

    if (!index->items) {
        av_freep(&index);
        return AVERROR(ENOMEM);
    }

    for (i = 0; i < index->item_count; i++) {
        uint32_t size = avio_rb32(pb);
        uint32_t duration = avio_rb32(pb);
        if (size & 0x80000000) {
            avpriv_request_sample(c->fc, "sidx reference_type 1");
            av_freep(&index->items);
            av_freep(&index);
            return AVERROR_PATCHWELCOME;
        }
        avio_rb32(pb); // sap_flags
        index->items[i].moof_offset = offset;
        index->items[i].time = av_rescale_q(pts, st->time_base, timescale);
        offset += size;
        pts += duration;
    }

    st->duration = sc->track_end = pts;

    tmp = av_realloc_array(c->fragment_index_data,
                           c->fragment_index_count + 1,
                           sizeof(MOVFragmentIndex*));
    if (!tmp) {
        av_freep(&index->items);
        av_freep(&index);
        return AVERROR(ENOMEM);
    }

    c->fragment_index_data = tmp;
    c->fragment_index_data[c->fragment_index_count++] = index;
    sc->has_sidx = 1;

    if (offset == avio_size(pb)) {
        for (i = 0; i < c->fc->nb_streams; i++) {
            if (c->fc->streams[i]->id == c->fragment_index_data[0]->track_id) {
                ref_st = c->fc->streams[i];
                ref_sc = ref_st->priv_data;
                break;
            }
        }
        for (i = 0; i < c->fc->nb_streams; i++) {
            st = c->fc->streams[i];
            sc = st->priv_data;
            if (!sc->has_sidx) {
                st->duration = sc->track_end = av_rescale(ref_st->duration, sc->time_scale, ref_sc->time_scale);
            }
        }

        c->fragment_index_complete = 1;
    }

    return 0;
}

/* this atom should be null (from specs), but some buggy files put the 'moov' atom inside it... */
/* like the files created with Adobe Premiere 5.0, for samples see */
/* http://graphics.tudelft.nl/~wouter/publications/soundtests/ */
static int mov_read_wide(MOVContext *c, AVIOContext *pb, MOVAtom atom)
{
    int err;

    if (atom.size < 8)
        return 0; /* continue */
    if (avio_rb32(pb) != 0) { /* 0 sized mdat atom... use the 'wide' atom size */
        avio_skip(pb, atom.size - 4);
        return 0;
    }
    atom.type = avio_rl32(pb);
    atom.size -= 8;
    if (atom.type != MKTAG('m','d','a','t')) {
        avio_skip(pb, atom.size);
        return 0;
    }
    err = mov_read_mdat(c, pb, atom);
    return err;
}

static int mov_read_cmov(MOVContext *c, AVIOContext *pb, MOVAtom atom)
{
#if CONFIG_ZLIB
    AVIOContext ctx;
    uint8_t *cmov_data;
    uint8_t *moov_data; /* uncompressed data */
    long cmov_len, moov_len;
    int ret = -1;

    avio_rb32(pb); /* dcom atom */
    if (avio_rl32(pb) != MKTAG('d','c','o','m'))
        return AVERROR_INVALIDDATA;
    if (avio_rl32(pb) != MKTAG('z','l','i','b')) {
        av_log(c->fc, AV_LOG_ERROR, "unknown compression for cmov atom !\n");
        return AVERROR_INVALIDDATA;
    }
    avio_rb32(pb); /* cmvd atom */
    if (avio_rl32(pb) != MKTAG('c','m','v','d'))
        return AVERROR_INVALIDDATA;
    moov_len = avio_rb32(pb); /* uncompressed size */
    cmov_len = atom.size - 6 * 4;

    cmov_data = av_malloc(cmov_len);
    if (!cmov_data)
        return AVERROR(ENOMEM);
    moov_data = av_malloc(moov_len);
    if (!moov_data) {
        av_free(cmov_data);
        return AVERROR(ENOMEM);
    }
    ret = ffio_read_size(pb, cmov_data, cmov_len);
    if (ret < 0)
        goto free_and_return;

    if (uncompress (moov_data, (uLongf *) &moov_len, (const Bytef *)cmov_data, cmov_len) != Z_OK)
        goto free_and_return;
    if (ffio_init_context(&ctx, moov_data, moov_len, 0, NULL, NULL, NULL, NULL) != 0)
        goto free_and_return;
    ctx.seekable = AVIO_SEEKABLE_NORMAL;
    atom.type = MKTAG('m','o','o','v');
    atom.size = moov_len;
    ret = mov_read_default(c, &ctx, atom);
free_and_return:
    av_free(moov_data);
    av_free(cmov_data);
    return ret;
#else
    av_log(c->fc, AV_LOG_ERROR, "this file requires zlib support compiled in\n");
    return AVERROR(ENOSYS);
#endif
}

/* edit list atom */
static int mov_read_elst(MOVContext *c, AVIOContext *pb, MOVAtom atom)
{
    MOVStreamContext *sc;
    int i, edit_count, version;

    if (c->fc->nb_streams < 1 || c->ignore_editlist)
        return 0;
    sc = c->fc->streams[c->fc->nb_streams-1]->priv_data;

    version = avio_r8(pb); /* version */
    avio_rb24(pb); /* flags */
    edit_count = avio_rb32(pb); /* entries */

    if (!edit_count)
        return 0;
    if (sc->elst_data)
        av_log(c->fc, AV_LOG_WARNING, "Duplicated ELST atom\n");
    av_free(sc->elst_data);
    sc->elst_count = 0;
    sc->elst_data = av_malloc_array(edit_count, sizeof(*sc->elst_data));
    if (!sc->elst_data)
        return AVERROR(ENOMEM);

    av_log(c->fc, AV_LOG_TRACE, "track[%i].edit_count = %i\n", c->fc->nb_streams-1, edit_count);
    for (i = 0; i < edit_count && !pb->eof_reached; i++) {
        MOVElst *e = &sc->elst_data[i];

        if (version == 1) {
            e->duration = avio_rb64(pb);
            e->time     = avio_rb64(pb);
        } else {
            e->duration = avio_rb32(pb); /* segment duration */
            e->time     = (int32_t)avio_rb32(pb); /* media time */
        }
        e->rate = avio_rb32(pb) / 65536.0;
        av_log(c->fc, AV_LOG_TRACE, "duration=%"PRId64" time=%"PRId64" rate=%f\n",
               e->duration, e->time, e->rate);

        if (e->time < 0 && e->time != -1 &&
            c->fc->strict_std_compliance >= FF_COMPLIANCE_STRICT) {
            av_log(c->fc, AV_LOG_ERROR, "Track %d, edit %d: Invalid edit list media time=%"PRId64"\n",
                   c->fc->nb_streams-1, i, e->time);
            return AVERROR_INVALIDDATA;
        }
    }
    sc->elst_count = i;

    return 0;
}

static int mov_read_tmcd(MOVContext *c, AVIOContext *pb, MOVAtom atom)
{
    MOVStreamContext *sc;

    if (c->fc->nb_streams < 1)
        return AVERROR_INVALIDDATA;
    sc = c->fc->streams[c->fc->nb_streams - 1]->priv_data;
    sc->timecode_track = avio_rb32(pb);
    return 0;
}

static int mov_read_uuid(MOVContext *c, AVIOContext *pb, MOVAtom atom)
{
    int ret;
    uint8_t uuid[16];
    static const uint8_t uuid_isml_manifest[] = {
        0xa5, 0xd4, 0x0b, 0x30, 0xe8, 0x14, 0x11, 0xdd,
        0xba, 0x2f, 0x08, 0x00, 0x20, 0x0c, 0x9a, 0x66
    };
    static const uint8_t uuid_xmp[] = {
        0xbe, 0x7a, 0xcf, 0xcb, 0x97, 0xa9, 0x42, 0xe8,
        0x9c, 0x71, 0x99, 0x94, 0x91, 0xe3, 0xaf, 0xac
    };

    if (atom.size < sizeof(uuid) || atom.size == INT64_MAX)
        return AVERROR_INVALIDDATA;

    ret = avio_read(pb, uuid, sizeof(uuid));
    if (ret < 0) {
        return ret;
    } else if (ret != sizeof(uuid)) {
        return AVERROR_INVALIDDATA;
    }
    if (!memcmp(uuid, uuid_isml_manifest, sizeof(uuid))) {
        uint8_t *buffer, *ptr;
        char *endptr;
        size_t len = atom.size - sizeof(uuid);

        if (len < 4) {
            return AVERROR_INVALIDDATA;
        }
        ret = avio_skip(pb, 4); // zeroes
        len -= 4;

        buffer = av_mallocz(len + 1);
        if (!buffer) {
            return AVERROR(ENOMEM);
        }
        ret = avio_read(pb, buffer, len);
        if (ret < 0) {
            av_free(buffer);
            return ret;
        } else if (ret != len) {
            av_free(buffer);
            return AVERROR_INVALIDDATA;
        }

        ptr = buffer;
        while ((ptr = av_stristr(ptr, "systemBitrate=\""))) {
            ptr += sizeof("systemBitrate=\"") - 1;
            c->bitrates_count++;
            c->bitrates = av_realloc_f(c->bitrates, c->bitrates_count, sizeof(*c->bitrates));
            if (!c->bitrates) {
                c->bitrates_count = 0;
                av_free(buffer);
                return AVERROR(ENOMEM);
            }
            errno = 0;
            ret = strtol(ptr, &endptr, 10);
            if (ret < 0 || errno || *endptr != '"') {
                c->bitrates[c->bitrates_count - 1] = 0;
            } else {
                c->bitrates[c->bitrates_count - 1] = ret;
            }
        }

        av_free(buffer);
    } else if (!memcmp(uuid, uuid_xmp, sizeof(uuid))) {
        uint8_t *buffer;
        size_t len = atom.size - sizeof(uuid);

        buffer = av_mallocz(len + 1);
        if (!buffer) {
            return AVERROR(ENOMEM);
        }
        ret = avio_read(pb, buffer, len);
        if (ret < 0) {
            av_free(buffer);
            return ret;
        } else if (ret != len) {
            av_free(buffer);
            return AVERROR_INVALIDDATA;
        }
        if (c->export_xmp) {
            buffer[len] = '\0';
            av_dict_set(&c->fc->metadata, "xmp", buffer, 0);
        }
        av_free(buffer);
    }
    return 0;
}

static int mov_read_free(MOVContext *c, AVIOContext *pb, MOVAtom atom)
{
    int ret;
    uint8_t content[16];

    if (atom.size < 8)
        return 0;

    ret = avio_read(pb, content, FFMIN(sizeof(content), atom.size));
    if (ret < 0)
        return ret;

    if (   !c->found_moov
        && !c->found_mdat
        && !memcmp(content, "Anevia\x1A\x1A", 8)
        && c->use_mfra_for == FF_MOV_FLAG_MFRA_AUTO) {
        c->use_mfra_for = FF_MOV_FLAG_MFRA_PTS;
    }

    return 0;
}

static int mov_read_frma(MOVContext *c, AVIOContext *pb, MOVAtom atom)
{
    uint32_t format = avio_rl32(pb);
    MOVStreamContext *sc;
    enum AVCodecID id;
    AVStream *st;

    if (c->fc->nb_streams < 1)
        return 0;
    st = c->fc->streams[c->fc->nb_streams - 1];
    sc = st->priv_data;

    switch (sc->format)
    {
    case MKTAG('e','n','c','v'):        // encrypted video
    case MKTAG('e','n','c','a'):        // encrypted audio
        id = mov_codec_id(st, format);
        if (st->codecpar->codec_id != AV_CODEC_ID_NONE &&
            st->codecpar->codec_id != id) {
            av_log(c->fc, AV_LOG_WARNING,
                   "ignoring 'frma' atom of '%.4s', stream has codec id %d\n",
                   (char*)&format, st->codecpar->codec_id);
            break;
        }

        st->codecpar->codec_id = id;
        sc->format = format;
        break;

    default:
        if (format != sc->format) {
            av_log(c->fc, AV_LOG_WARNING,
                   "ignoring 'frma' atom of '%.4s', stream format is '%.4s'\n",
                   (char*)&format, (char*)&sc->format);
        }
        break;
    }

    return 0;
}

static int mov_read_senc(MOVContext *c, AVIOContext *pb, MOVAtom atom)
{
    AVStream *st;
    MOVStreamContext *sc;
    size_t auxiliary_info_size;

    if (c->decryption_key_len == 0 || c->fc->nb_streams < 1)
        return 0;

    st = c->fc->streams[c->fc->nb_streams - 1];
    sc = st->priv_data;

    if (sc->cenc.aes_ctr) {
        av_log(c->fc, AV_LOG_ERROR, "duplicate senc atom\n");
        return AVERROR_INVALIDDATA;
    }

    avio_r8(pb); /* version */
    sc->cenc.use_subsamples = avio_rb24(pb) & 0x02; /* flags */

    avio_rb32(pb);        /* entries */

    if (atom.size < 8) {
        av_log(c->fc, AV_LOG_ERROR, "senc atom size %"PRId64" too small\n", atom.size);
        return AVERROR_INVALIDDATA;
    }

    /* save the auxiliary info as is */
    auxiliary_info_size = atom.size - 8;

    sc->cenc.auxiliary_info = av_malloc(auxiliary_info_size);
    if (!sc->cenc.auxiliary_info) {
        return AVERROR(ENOMEM);
    }

    sc->cenc.auxiliary_info_end = sc->cenc.auxiliary_info + auxiliary_info_size;

    sc->cenc.auxiliary_info_pos = sc->cenc.auxiliary_info;

    if (avio_read(pb, sc->cenc.auxiliary_info, auxiliary_info_size) != auxiliary_info_size) {
        av_log(c->fc, AV_LOG_ERROR, "failed to read the auxiliary info");
        return AVERROR_INVALIDDATA;
    }

    /* initialize the cipher */
    sc->cenc.aes_ctr = av_aes_ctr_alloc();
    if (!sc->cenc.aes_ctr) {
        return AVERROR(ENOMEM);
    }

    return av_aes_ctr_init(sc->cenc.aes_ctr, c->decryption_key);
}

static int mov_read_saiz(MOVContext *c, AVIOContext *pb, MOVAtom atom)
{
    AVStream *st;
    MOVStreamContext *sc;
    size_t data_size;
    int atom_header_size;
    int flags;

    if (c->decryption_key_len == 0 || c->fc->nb_streams < 1)
        return 0;

    st = c->fc->streams[c->fc->nb_streams - 1];
    sc = st->priv_data;

    if (sc->cenc.auxiliary_info_sizes || sc->cenc.auxiliary_info_default_size) {
        av_log(c->fc, AV_LOG_ERROR, "duplicate saiz atom\n");
        return AVERROR_INVALIDDATA;
    }

    atom_header_size = 9;

    avio_r8(pb); /* version */
    flags = avio_rb24(pb);

    if ((flags & 0x01) != 0) {
        atom_header_size += 8;

        avio_rb32(pb);    /* info type */
        avio_rb32(pb);    /* info type param */
    }

    sc->cenc.auxiliary_info_default_size = avio_r8(pb);
    avio_rb32(pb);    /* entries */

    if (atom.size <= atom_header_size) {
        return 0;
    }

    /* save the auxiliary info sizes as is */
    data_size = atom.size - atom_header_size;

    sc->cenc.auxiliary_info_sizes = av_malloc(data_size);
    if (!sc->cenc.auxiliary_info_sizes) {
        return AVERROR(ENOMEM);
    }

    sc->cenc.auxiliary_info_sizes_count = data_size;

    if (avio_read(pb, sc->cenc.auxiliary_info_sizes, data_size) != data_size) {
        av_log(c->fc, AV_LOG_ERROR, "failed to read the auxiliary info sizes");
        return AVERROR_INVALIDDATA;
    }

    return 0;
}

static int cenc_filter(MOVContext *c, MOVStreamContext *sc, uint8_t *input, int size)
{
    uint32_t encrypted_bytes;
    uint16_t subsample_count;
    uint16_t clear_bytes;
    uint8_t* input_end = input + size;

    /* read the iv */
    if (AES_CTR_IV_SIZE > sc->cenc.auxiliary_info_end - sc->cenc.auxiliary_info_pos) {
        av_log(c->fc, AV_LOG_ERROR, "failed to read iv from the auxiliary info\n");
        return AVERROR_INVALIDDATA;
    }

    av_aes_ctr_set_iv(sc->cenc.aes_ctr, sc->cenc.auxiliary_info_pos);
    sc->cenc.auxiliary_info_pos += AES_CTR_IV_SIZE;

    if (!sc->cenc.use_subsamples)
    {
        /* decrypt the whole packet */
        av_aes_ctr_crypt(sc->cenc.aes_ctr, input, input, size);
        return 0;
    }

    /* read the subsample count */
    if (sizeof(uint16_t) > sc->cenc.auxiliary_info_end - sc->cenc.auxiliary_info_pos) {
        av_log(c->fc, AV_LOG_ERROR, "failed to read subsample count from the auxiliary info\n");
        return AVERROR_INVALIDDATA;
    }

    subsample_count = AV_RB16(sc->cenc.auxiliary_info_pos);
    sc->cenc.auxiliary_info_pos += sizeof(uint16_t);

    for (; subsample_count > 0; subsample_count--)
    {
        if (6 > sc->cenc.auxiliary_info_end - sc->cenc.auxiliary_info_pos) {
            av_log(c->fc, AV_LOG_ERROR, "failed to read subsample from the auxiliary info\n");
            return AVERROR_INVALIDDATA;
        }

        /* read the number of clear / encrypted bytes */
        clear_bytes = AV_RB16(sc->cenc.auxiliary_info_pos);
        sc->cenc.auxiliary_info_pos += sizeof(uint16_t);
        encrypted_bytes = AV_RB32(sc->cenc.auxiliary_info_pos);
        sc->cenc.auxiliary_info_pos += sizeof(uint32_t);

        if ((uint64_t)clear_bytes + encrypted_bytes > input_end - input) {
            av_log(c->fc, AV_LOG_ERROR, "subsample size exceeds the packet size left\n");
            return AVERROR_INVALIDDATA;
        }

        /* skip the clear bytes */
        input += clear_bytes;

        /* decrypt the encrypted bytes */
        av_aes_ctr_crypt(sc->cenc.aes_ctr, input, input, encrypted_bytes);
        input += encrypted_bytes;
    }

    if (input < input_end) {
        av_log(c->fc, AV_LOG_ERROR, "leftover packet bytes after subsample processing\n");
        return AVERROR_INVALIDDATA;
    }

    return 0;
}

static int mov_seek_auxiliary_info(AVFormatContext *s, MOVStreamContext *sc)
{
    size_t auxiliary_info_seek_offset = 0;
    int i;

    if (sc->cenc.auxiliary_info_default_size) {
        auxiliary_info_seek_offset = (size_t)sc->cenc.auxiliary_info_default_size * sc->current_sample;
    } else if (sc->cenc.auxiliary_info_sizes) {
        if (sc->current_sample > sc->cenc.auxiliary_info_sizes_count) {
            av_log(s, AV_LOG_ERROR, "current sample %d greater than the number of auxiliary info sample sizes %"SIZE_SPECIFIER"\n",
                sc->current_sample, sc->cenc.auxiliary_info_sizes_count);
            return AVERROR_INVALIDDATA;
        }

        for (i = 0; i < sc->current_sample; i++) {
            auxiliary_info_seek_offset += sc->cenc.auxiliary_info_sizes[i];
        }
    }

    if (auxiliary_info_seek_offset > sc->cenc.auxiliary_info_end - sc->cenc.auxiliary_info) {
        av_log(s, AV_LOG_ERROR, "auxiliary info offset %"SIZE_SPECIFIER" greater than auxiliary info size %"SIZE_SPECIFIER"\n",
            auxiliary_info_seek_offset, (size_t)(sc->cenc.auxiliary_info_end - sc->cenc.auxiliary_info));
        return AVERROR_INVALIDDATA;
    }

    sc->cenc.auxiliary_info_pos = sc->cenc.auxiliary_info + auxiliary_info_seek_offset;

    return 0;
}

static const MOVParseTableEntry mov_default_parse_table[] = {
{ MKTAG('A','C','L','R'), mov_read_aclr },
{ MKTAG('A','P','R','G'), mov_read_avid },
{ MKTAG('A','A','L','P'), mov_read_avid },
{ MKTAG('A','R','E','S'), mov_read_ares },
{ MKTAG('a','v','s','s'), mov_read_avss },
{ MKTAG('c','h','p','l'), mov_read_chpl },
{ MKTAG('c','o','6','4'), mov_read_stco },
{ MKTAG('c','o','l','r'), mov_read_colr },
{ MKTAG('c','t','t','s'), mov_read_ctts }, /* composition time to sample */
{ MKTAG('d','i','n','f'), mov_read_default },
{ MKTAG('D','p','x','E'), mov_read_dpxe },
{ MKTAG('d','r','e','f'), mov_read_dref },
{ MKTAG('e','d','t','s'), mov_read_default },
{ MKTAG('e','l','s','t'), mov_read_elst },
{ MKTAG('e','n','d','a'), mov_read_enda },
{ MKTAG('f','i','e','l'), mov_read_fiel },
{ MKTAG('a','d','r','m'), mov_read_adrm },
{ MKTAG('f','t','y','p'), mov_read_ftyp },
{ MKTAG('g','l','b','l'), mov_read_glbl },
{ MKTAG('h','d','l','r'), mov_read_hdlr },
{ MKTAG('i','l','s','t'), mov_read_ilst },
{ MKTAG('j','p','2','h'), mov_read_jp2h },
{ MKTAG('m','d','a','t'), mov_read_mdat },
{ MKTAG('m','d','h','d'), mov_read_mdhd },
{ MKTAG('m','d','i','a'), mov_read_default },
{ MKTAG('m','e','t','a'), mov_read_meta },
{ MKTAG('m','i','n','f'), mov_read_default },
{ MKTAG('m','o','o','f'), mov_read_moof },
{ MKTAG('m','o','o','v'), mov_read_moov },
{ MKTAG('m','v','e','x'), mov_read_default },
{ MKTAG('m','v','h','d'), mov_read_mvhd },
{ MKTAG('S','M','I',' '), mov_read_svq3 },
{ MKTAG('a','l','a','c'), mov_read_alac }, /* alac specific atom */
{ MKTAG('a','v','c','C'), mov_read_glbl },
{ MKTAG('p','a','s','p'), mov_read_pasp },
{ MKTAG('s','i','d','x'), mov_read_sidx },
{ MKTAG('s','t','b','l'), mov_read_default },
{ MKTAG('s','t','c','o'), mov_read_stco },
{ MKTAG('s','t','p','s'), mov_read_stps },
{ MKTAG('s','t','r','f'), mov_read_strf },
{ MKTAG('s','t','s','c'), mov_read_stsc },
{ MKTAG('s','t','s','d'), mov_read_stsd }, /* sample description */
{ MKTAG('s','t','s','s'), mov_read_stss }, /* sync sample */
{ MKTAG('s','t','s','z'), mov_read_stsz }, /* sample size */
{ MKTAG('s','t','t','s'), mov_read_stts },
{ MKTAG('s','t','z','2'), mov_read_stsz }, /* compact sample size */
{ MKTAG('t','k','h','d'), mov_read_tkhd }, /* track header */
{ MKTAG('t','f','d','t'), mov_read_tfdt },
{ MKTAG('t','f','h','d'), mov_read_tfhd }, /* track fragment header */
{ MKTAG('t','r','a','k'), mov_read_trak },
{ MKTAG('t','r','a','f'), mov_read_default },
{ MKTAG('t','r','e','f'), mov_read_default },
{ MKTAG('t','m','c','d'), mov_read_tmcd },
{ MKTAG('c','h','a','p'), mov_read_chap },
{ MKTAG('t','r','e','x'), mov_read_trex },
{ MKTAG('t','r','u','n'), mov_read_trun },
{ MKTAG('u','d','t','a'), mov_read_default },
{ MKTAG('w','a','v','e'), mov_read_wave },
{ MKTAG('e','s','d','s'), mov_read_esds },
{ MKTAG('d','a','c','3'), mov_read_dac3 }, /* AC-3 info */
{ MKTAG('d','e','c','3'), mov_read_dec3 }, /* EAC-3 info */
{ MKTAG('d','d','t','s'), mov_read_ddts }, /* DTS audio descriptor */
{ MKTAG('w','i','d','e'), mov_read_wide }, /* place holder */
{ MKTAG('w','f','e','x'), mov_read_wfex },
{ MKTAG('c','m','o','v'), mov_read_cmov },
{ MKTAG('c','h','a','n'), mov_read_chan }, /* channel layout */
{ MKTAG('d','v','c','1'), mov_read_dvc1 },
{ MKTAG('s','b','g','p'), mov_read_sbgp },
{ MKTAG('h','v','c','C'), mov_read_glbl },
{ MKTAG('u','u','i','d'), mov_read_uuid },
{ MKTAG('C','i','n', 0x8e), mov_read_targa_y216 },
{ MKTAG('f','r','e','e'), mov_read_free },
{ MKTAG('-','-','-','-'), mov_read_custom },
{ MKTAG('s','i','n','f'), mov_read_default },
{ MKTAG('f','r','m','a'), mov_read_frma },
{ MKTAG('s','e','n','c'), mov_read_senc },
{ MKTAG('s','a','i','z'), mov_read_saiz },
{ 0, NULL }
};

static int mov_read_default(MOVContext *c, AVIOContext *pb, MOVAtom atom)
{
    int64_t total_size = 0;
    MOVAtom a;
    int i;

    if (c->atom_depth > 10) {
        av_log(c->fc, AV_LOG_ERROR, "Atoms too deeply nested\n");
        return AVERROR_INVALIDDATA;
    }
    c->atom_depth ++;

    if (atom.size < 0)
        atom.size = INT64_MAX;
    while (total_size + 8 <= atom.size && !avio_feof(pb)) {
        int (*parse)(MOVContext*, AVIOContext*, MOVAtom) = NULL;
        a.size = atom.size;
        a.type=0;
        if (atom.size >= 8) {
            a.size = avio_rb32(pb);
            a.type = avio_rl32(pb);
            if (a.type == MKTAG('f','r','e','e') &&
                a.size >= 8 &&
                c->fc->strict_std_compliance < FF_COMPLIANCE_STRICT &&
                c->moov_retry) {
                uint8_t buf[8];
                uint32_t *type = (uint32_t *)buf + 1;
                if (avio_read(pb, buf, 8) != 8)
                    return AVERROR_INVALIDDATA;
                avio_seek(pb, -8, SEEK_CUR);
                if (*type == MKTAG('m','v','h','d') ||
                    *type == MKTAG('c','m','o','v')) {
                    av_log(c->fc, AV_LOG_ERROR, "Detected moov in a free atom.\n");
                    a.type = MKTAG('m','o','o','v');
                }
            }
            if (atom.type != MKTAG('r','o','o','t') &&
                atom.type != MKTAG('m','o','o','v'))
            {
                if (a.type == MKTAG('t','r','a','k') || a.type == MKTAG('m','d','a','t'))
                {
                    av_log(c->fc, AV_LOG_ERROR, "Broken file, trak/mdat not at top-level\n");
                    avio_skip(pb, -8);
                    c->atom_depth --;
                    return 0;
                }
            }
            total_size += 8;
            if (a.size == 1 && total_size + 8 <= atom.size) { /* 64 bit extended size */
                a.size = avio_rb64(pb) - 8;
                total_size += 8;
            }
        }
        av_log(c->fc, AV_LOG_TRACE, "type: %08x '%.4s' parent:'%.4s' sz: %"PRId64" %"PRId64" %"PRId64"\n",
                a.type, (char*)&a.type, (char*)&atom.type, a.size, total_size, atom.size);
        if (a.size == 0) {
            a.size = atom.size - total_size + 8;
        }
        a.size -= 8;
        if (a.size < 0)
            break;
        a.size = FFMIN(a.size, atom.size - total_size);

        for (i = 0; mov_default_parse_table[i].type; i++)
            if (mov_default_parse_table[i].type == a.type) {
                parse = mov_default_parse_table[i].parse;
                break;
            }

        // container is user data
        if (!parse && (atom.type == MKTAG('u','d','t','a') ||
                       atom.type == MKTAG('i','l','s','t')))
            parse = mov_read_udta_string;

        // Supports parsing the QuickTime Metadata Keys.
        // https://developer.apple.com/library/mac/documentation/QuickTime/QTFF/Metadata/Metadata.html
        if (!parse && c->found_hdlr_mdta &&
            atom.type == MKTAG('m','e','t','a') &&
            a.type == MKTAG('k','e','y','s')) {
            parse = mov_read_keys;
        }

        if (!parse) { /* skip leaf atoms data */
            avio_skip(pb, a.size);
        } else {
            int64_t start_pos = avio_tell(pb);
            int64_t left;
            int err = parse(c, pb, a);
            if (err < 0) {
                c->atom_depth --;
                return err;
            }
            if (c->found_moov && c->found_mdat &&
                ((!pb->seekable || c->fc->flags & AVFMT_FLAG_IGNIDX || c->fragment_index_complete) ||
                 start_pos + a.size == avio_size(pb))) {
                if (!pb->seekable || c->fc->flags & AVFMT_FLAG_IGNIDX || c->fragment_index_complete)
                    c->next_root_atom = start_pos + a.size;
                c->atom_depth --;
                return 0;
            }
            left = a.size - avio_tell(pb) + start_pos;
            if (left > 0) /* skip garbage at atom end */
                avio_skip(pb, left);
            else if (left < 0) {
                av_log(c->fc, AV_LOG_WARNING,
                       "overread end of atom '%.4s' by %"PRId64" bytes\n",
                       (char*)&a.type, -left);
                avio_seek(pb, left, SEEK_CUR);
            }
        }

        total_size += a.size;
    }

    if (total_size < atom.size && atom.size < 0x7ffff)
        avio_skip(pb, atom.size - total_size);

    c->atom_depth --;
    return 0;
}

static int mov_probe(AVProbeData *p)
{
    int64_t offset;
    uint32_t tag;
    int score = 0;
    int moov_offset = -1;

    /* check file header */
    offset = 0;
    for (;;) {
        /* ignore invalid offset */
        if ((offset + 8) > (unsigned int)p->buf_size)
            break;
        tag = AV_RL32(p->buf + offset + 4);
        switch(tag) {
        /* check for obvious tags */
        case MKTAG('m','o','o','v'):
            moov_offset = offset + 4;
        case MKTAG('m','d','a','t'):
        case MKTAG('p','n','o','t'): /* detect movs with preview pics like ew.mov and april.mov */
        case MKTAG('u','d','t','a'): /* Packet Video PVAuthor adds this and a lot of more junk */
        case MKTAG('f','t','y','p'):
            if (AV_RB32(p->buf+offset) < 8 &&
                (AV_RB32(p->buf+offset) != 1 ||
                 offset + 12 > (unsigned int)p->buf_size ||
                 AV_RB64(p->buf+offset + 8) == 0)) {
                score = FFMAX(score, AVPROBE_SCORE_EXTENSION);
            } else if (tag == MKTAG('f','t','y','p') &&
                       (   AV_RL32(p->buf + offset + 8) == MKTAG('j','p','2',' ')
                        || AV_RL32(p->buf + offset + 8) == MKTAG('j','p','x',' ')
                    )) {
                score = FFMAX(score, 5);
            } else {
                score = AVPROBE_SCORE_MAX;
            }
            offset = FFMAX(4, AV_RB32(p->buf+offset)) + offset;
            break;
        /* those are more common words, so rate then a bit less */
        case MKTAG('e','d','i','w'): /* xdcam files have reverted first tags */
        case MKTAG('w','i','d','e'):
        case MKTAG('f','r','e','e'):
        case MKTAG('j','u','n','k'):
        case MKTAG('p','i','c','t'):
            score  = FFMAX(score, AVPROBE_SCORE_MAX - 5);
            offset = FFMAX(4, AV_RB32(p->buf+offset)) + offset;
            break;
        case MKTAG(0x82,0x82,0x7f,0x7d):
        case MKTAG('s','k','i','p'):
        case MKTAG('u','u','i','d'):
        case MKTAG('p','r','f','l'):
            /* if we only find those cause probedata is too small at least rate them */
            score  = FFMAX(score, AVPROBE_SCORE_EXTENSION);
            offset = FFMAX(4, AV_RB32(p->buf+offset)) + offset;
            break;
        default:
            offset = FFMAX(4, AV_RB32(p->buf+offset)) + offset;
        }
    }
    if(score > AVPROBE_SCORE_MAX - 50 && moov_offset != -1) {
        /* moov atom in the header - we should make sure that this is not a
         * MOV-packed MPEG-PS */
        offset = moov_offset;

        while(offset < (p->buf_size - 16)){ /* Sufficient space */
               /* We found an actual hdlr atom */
            if(AV_RL32(p->buf + offset     ) == MKTAG('h','d','l','r') &&
               AV_RL32(p->buf + offset +  8) == MKTAG('m','h','l','r') &&
               AV_RL32(p->buf + offset + 12) == MKTAG('M','P','E','G')){
                av_log(NULL, AV_LOG_WARNING, "Found media data tag MPEG indicating this is a MOV-packed MPEG-PS.\n");
                /* We found a media handler reference atom describing an
                 * MPEG-PS-in-MOV, return a
                 * low score to force expanding the probe window until
                 * mpegps_probe finds what it needs */
                return 5;
            }else
                /* Keep looking */
                offset+=2;
        }
    }

    return score;
}

// must be done after parsing all trak because there's no order requirement
static void mov_read_chapters(AVFormatContext *s)
{
    MOVContext *mov = s->priv_data;
    AVStream *st;
    MOVStreamContext *sc;
    int64_t cur_pos;
    int i, j;
    int chapter_track;

    for (j = 0; j < mov->nb_chapter_tracks; j++) {
        chapter_track = mov->chapter_tracks[j];
        st = NULL;
        for (i = 0; i < s->nb_streams; i++)
            if (s->streams[i]->id == chapter_track) {
                st = s->streams[i];
                break;
            }
        if (!st) {
            av_log(s, AV_LOG_ERROR, "Referenced QT chapter track not found\n");
            continue;
        }

        sc = st->priv_data;
        cur_pos = avio_tell(sc->pb);

        if (st->codecpar->codec_type == AVMEDIA_TYPE_VIDEO) {
            st->disposition |= AV_DISPOSITION_ATTACHED_PIC | AV_DISPOSITION_TIMED_THUMBNAILS;
            if (st->nb_index_entries) {
                // Retrieve the first frame, if possible
                AVPacket pkt;
                AVIndexEntry *sample = &st->index_entries[0];
                if (avio_seek(sc->pb, sample->pos, SEEK_SET) != sample->pos) {
                    av_log(s, AV_LOG_ERROR, "Failed to retrieve first frame\n");
                    goto finish;
                }

                if (av_get_packet(sc->pb, &pkt, sample->size) < 0)
                    goto finish;

                st->attached_pic              = pkt;
                st->attached_pic.stream_index = st->index;
                st->attached_pic.flags       |= AV_PKT_FLAG_KEY;
            }
        } else {
            st->codecpar->codec_type = AVMEDIA_TYPE_DATA;
            st->codecpar->codec_id = AV_CODEC_ID_BIN_DATA;
            st->discard = AVDISCARD_ALL;
            for (i = 0; i < st->nb_index_entries; i++) {
                AVIndexEntry *sample = &st->index_entries[i];
                int64_t end = i+1 < st->nb_index_entries ? st->index_entries[i+1].timestamp : st->duration;
                uint8_t *title;
                uint16_t ch;
                int len, title_len;

                if (end < sample->timestamp) {
                    av_log(s, AV_LOG_WARNING, "ignoring stream duration which is shorter than chapters\n");
                    end = AV_NOPTS_VALUE;
                }

                if (avio_seek(sc->pb, sample->pos, SEEK_SET) != sample->pos) {
                    av_log(s, AV_LOG_ERROR, "Chapter %d not found in file\n", i);
                    goto finish;
                }

                // the first two bytes are the length of the title
                len = avio_rb16(sc->pb);
                if (len > sample->size-2)
                    continue;
                title_len = 2*len + 1;
                if (!(title = av_mallocz(title_len)))
                    goto finish;

                // The samples could theoretically be in any encoding if there's an encd
                // atom following, but in practice are only utf-8 or utf-16, distinguished
                // instead by the presence of a BOM
                if (!len) {
                    title[0] = 0;
                } else {
                    ch = avio_rb16(sc->pb);
                    if (ch == 0xfeff)
                        avio_get_str16be(sc->pb, len, title, title_len);
                    else if (ch == 0xfffe)
                        avio_get_str16le(sc->pb, len, title, title_len);
                    else {
                        AV_WB16(title, ch);
                        if (len == 1 || len == 2)
                            title[len] = 0;
                        else
                            avio_get_str(sc->pb, INT_MAX, title + 2, len - 1);
                    }
                }

                avpriv_new_chapter(s, i, st->time_base, sample->timestamp, end, title);
                av_freep(&title);
            }
        }
finish:
        avio_seek(sc->pb, cur_pos, SEEK_SET);
    }
}

static int parse_timecode_in_framenum_format(AVFormatContext *s, AVStream *st,
                                             uint32_t value, int flags)
{
    AVTimecode tc;
    char buf[AV_TIMECODE_STR_SIZE];
    AVRational rate = st->avg_frame_rate;
    int ret = av_timecode_init(&tc, rate, flags, 0, s);
    if (ret < 0)
        return ret;
    av_dict_set(&st->metadata, "timecode",
                av_timecode_make_string(&tc, buf, value), 0);
    return 0;
}

static int mov_read_rtmd_track(AVFormatContext *s, AVStream *st)
{
    MOVStreamContext *sc = st->priv_data;
    char buf[AV_TIMECODE_STR_SIZE];
    int64_t cur_pos = avio_tell(sc->pb);
    int hh, mm, ss, ff, drop;

    if (!st->nb_index_entries)
        return -1;

    avio_seek(sc->pb, st->index_entries->pos, SEEK_SET);
    avio_skip(s->pb, 13);
    hh = avio_r8(s->pb);
    mm = avio_r8(s->pb);
    ss = avio_r8(s->pb);
    drop = avio_r8(s->pb);
    ff = avio_r8(s->pb);
    snprintf(buf, AV_TIMECODE_STR_SIZE, "%02d:%02d:%02d%c%02d",
             hh, mm, ss, drop ? ';' : ':', ff);
    av_dict_set(&st->metadata, "timecode", buf, 0);

    avio_seek(sc->pb, cur_pos, SEEK_SET);
    return 0;
}

static int mov_read_timecode_track(AVFormatContext *s, AVStream *st)
{
    MOVStreamContext *sc = st->priv_data;
    int flags = 0;
    int64_t cur_pos = avio_tell(sc->pb);
    uint32_t value;

    if (!st->nb_index_entries)
        return -1;

    avio_seek(sc->pb, st->index_entries->pos, SEEK_SET);
    value = avio_rb32(s->pb);

    if (sc->tmcd_flags & 0x0001) flags |= AV_TIMECODE_FLAG_DROPFRAME;
    if (sc->tmcd_flags & 0x0002) flags |= AV_TIMECODE_FLAG_24HOURSMAX;
    if (sc->tmcd_flags & 0x0004) flags |= AV_TIMECODE_FLAG_ALLOWNEGATIVE;

    /* Assume Counter flag is set to 1 in tmcd track (even though it is likely
     * not the case) and thus assume "frame number format" instead of QT one.
     * No sample with tmcd track can be found with a QT timecode at the moment,
     * despite what the tmcd track "suggests" (Counter flag set to 0 means QT
     * format). */
    parse_timecode_in_framenum_format(s, st, value, flags);

    avio_seek(sc->pb, cur_pos, SEEK_SET);
    return 0;
}

static int mov_read_close(AVFormatContext *s)
{
    MOVContext *mov = s->priv_data;
    int i, j;

    for (i = 0; i < s->nb_streams; i++) {
        AVStream *st = s->streams[i];
        MOVStreamContext *sc = st->priv_data;

        if (!sc)
            continue;

        av_freep(&sc->ctts_data);
        for (j = 0; j < sc->drefs_count; j++) {
            av_freep(&sc->drefs[j].path);
            av_freep(&sc->drefs[j].dir);
        }
        av_freep(&sc->drefs);

        sc->drefs_count = 0;

        if (!sc->pb_is_copied)
            ff_format_io_close(s, &sc->pb);

        sc->pb = NULL;
        av_freep(&sc->chunk_offsets);
        av_freep(&sc->stsc_data);
        av_freep(&sc->sample_sizes);
        av_freep(&sc->keyframes);
        av_freep(&sc->stts_data);
        av_freep(&sc->stps_data);
        av_freep(&sc->elst_data);
        av_freep(&sc->rap_group);
        av_freep(&sc->display_matrix);

        if (sc->extradata)
            for (j = 0; j < sc->stsd_count; j++)
                av_free(sc->extradata[j]);
        av_freep(&sc->extradata);
        av_freep(&sc->extradata_size);

        av_freep(&sc->cenc.auxiliary_info);
        av_freep(&sc->cenc.auxiliary_info_sizes);
        av_aes_ctr_free(sc->cenc.aes_ctr);
    }

    if (mov->dv_demux) {
        avformat_free_context(mov->dv_fctx);
        mov->dv_fctx = NULL;
    }

    if (mov->meta_keys) {
        for (i = 1; i < mov->meta_keys_count; i++) {
            av_freep(&mov->meta_keys[i]);
        }
        av_freep(&mov->meta_keys);
    }

    av_freep(&mov->trex_data);
    av_freep(&mov->bitrates);

    for (i = 0; i < mov->fragment_index_count; i++) {
        MOVFragmentIndex* index = mov->fragment_index_data[i];
        av_freep(&index->items);
        av_freep(&mov->fragment_index_data[i]);
    }
    av_freep(&mov->fragment_index_data);

    av_freep(&mov->aes_decrypt);

    return 0;
}

static int tmcd_is_referenced(AVFormatContext *s, int tmcd_id)
{
    int i;

    for (i = 0; i < s->nb_streams; i++) {
        AVStream *st = s->streams[i];
        MOVStreamContext *sc = st->priv_data;

        if (st->codecpar->codec_type == AVMEDIA_TYPE_VIDEO &&
            sc->timecode_track == tmcd_id)
            return 1;
    }
    return 0;
}

/* look for a tmcd track not referenced by any video track, and export it globally */
static void export_orphan_timecode(AVFormatContext *s)
{
    int i;

    for (i = 0; i < s->nb_streams; i++) {
        AVStream *st = s->streams[i];

        if (st->codecpar->codec_tag  == MKTAG('t','m','c','d') &&
            !tmcd_is_referenced(s, i + 1)) {
            AVDictionaryEntry *tcr = av_dict_get(st->metadata, "timecode", NULL, 0);
            if (tcr) {
                av_dict_set(&s->metadata, "timecode", tcr->value, 0);
                break;
            }
        }
    }
}

static int read_tfra(MOVContext *mov, AVIOContext *f)
{
    MOVFragmentIndex* index = NULL;
    int version, fieldlength, i, j;
    int64_t pos = avio_tell(f);
    uint32_t size = avio_rb32(f);
    void *tmp;

    if (avio_rb32(f) != MKBETAG('t', 'f', 'r', 'a')) {
        return 1;
    }
    av_log(mov->fc, AV_LOG_VERBOSE, "found tfra\n");
    index = av_mallocz(sizeof(MOVFragmentIndex));
    if (!index) {
        return AVERROR(ENOMEM);
    }

    tmp = av_realloc_array(mov->fragment_index_data,
                           mov->fragment_index_count + 1,
                           sizeof(MOVFragmentIndex*));
    if (!tmp) {
        av_freep(&index);
        return AVERROR(ENOMEM);
    }
    mov->fragment_index_data = tmp;
    mov->fragment_index_data[mov->fragment_index_count++] = index;

    version = avio_r8(f);
    avio_rb24(f);
    index->track_id = avio_rb32(f);
    fieldlength = avio_rb32(f);
    index->item_count = avio_rb32(f);
    index->items = av_mallocz_array(
            index->item_count, sizeof(MOVFragmentIndexItem));
    if (!index->items) {
        index->item_count = 0;
        return AVERROR(ENOMEM);
    }
    for (i = 0; i < index->item_count; i++) {
        int64_t time, offset;
        if (version == 1) {
            time   = avio_rb64(f);
            offset = avio_rb64(f);
        } else {
            time   = avio_rb32(f);
            offset = avio_rb32(f);
        }
        index->items[i].time = time;
        index->items[i].moof_offset = offset;
        for (j = 0; j < ((fieldlength >> 4) & 3) + 1; j++)
            avio_r8(f);
        for (j = 0; j < ((fieldlength >> 2) & 3) + 1; j++)
            avio_r8(f);
        for (j = 0; j < ((fieldlength >> 0) & 3) + 1; j++)
            avio_r8(f);
    }

    avio_seek(f, pos + size, SEEK_SET);
    return 0;
}

static int mov_read_mfra(MOVContext *c, AVIOContext *f)
{
    int64_t stream_size = avio_size(f);
    int64_t original_pos = avio_tell(f);
    int64_t seek_ret;
    int32_t mfra_size;
    int ret = -1;
    if ((seek_ret = avio_seek(f, stream_size - 4, SEEK_SET)) < 0) {
        ret = seek_ret;
        goto fail;
    }
    mfra_size = avio_rb32(f);
    if (mfra_size < 0 || mfra_size > stream_size) {
        av_log(c->fc, AV_LOG_DEBUG, "doesn't look like mfra (unreasonable size)\n");
        goto fail;
    }
    if ((seek_ret = avio_seek(f, -mfra_size, SEEK_CUR)) < 0) {
        ret = seek_ret;
        goto fail;
    }
    if (avio_rb32(f) != mfra_size) {
        av_log(c->fc, AV_LOG_DEBUG, "doesn't look like mfra (size mismatch)\n");
        goto fail;
    }
    if (avio_rb32(f) != MKBETAG('m', 'f', 'r', 'a')) {
        av_log(c->fc, AV_LOG_DEBUG, "doesn't look like mfra (tag mismatch)\n");
        goto fail;
    }
    av_log(c->fc, AV_LOG_VERBOSE, "stream has mfra\n");
    do {
        ret = read_tfra(c, f);
        if (ret < 0)
            goto fail;
    } while (!ret);
    ret = 0;
fail:
    seek_ret = avio_seek(f, original_pos, SEEK_SET);
    if (seek_ret < 0) {
        av_log(c->fc, AV_LOG_ERROR,
               "failed to seek back after looking for mfra\n");
        ret = seek_ret;
    }
    return ret;
}

static int mov_read_header(AVFormatContext *s)
{
    MOVContext *mov = s->priv_data;
    AVIOContext *pb = s->pb;
    int j, err;
    MOVAtom atom = { AV_RL32("root") };
    int i;

    if (mov->decryption_key_len != 0 && mov->decryption_key_len != AES_CTR_KEY_SIZE) {
        av_log(s, AV_LOG_ERROR, "Invalid decryption key len %d expected %d\n",
            mov->decryption_key_len, AES_CTR_KEY_SIZE);
        return AVERROR(EINVAL);
    }

    mov->fc = s;
    mov->trak_index = -1;
    /* .mov and .mp4 aren't streamable anyway (only progressive download if moov is before mdat) */
    if (pb->seekable)
        atom.size = avio_size(pb);
    else
        atom.size = INT64_MAX;

    /* check MOV header */
    do {
    if (mov->moov_retry)
        avio_seek(pb, 0, SEEK_SET);
    if ((err = mov_read_default(mov, pb, atom)) < 0) {
        av_log(s, AV_LOG_ERROR, "error reading header\n");
        mov_read_close(s);
        return err;
    }
    } while (pb->seekable && !mov->found_moov && !mov->moov_retry++);
    if (!mov->found_moov) {
        av_log(s, AV_LOG_ERROR, "moov atom not found\n");
        mov_read_close(s);
        return AVERROR_INVALIDDATA;
    }
    av_log(mov->fc, AV_LOG_TRACE, "on_parse_exit_offset=%"PRId64"\n", avio_tell(pb));

    if (pb->seekable) {
        if (mov->nb_chapter_tracks > 0 && !mov->ignore_chapters)
            mov_read_chapters(s);
        for (i = 0; i < s->nb_streams; i++)
            if (s->streams[i]->codecpar->codec_tag == AV_RL32("tmcd")) {
                mov_read_timecode_track(s, s->streams[i]);
            } else if (s->streams[i]->codecpar->codec_tag == AV_RL32("rtmd")) {
                mov_read_rtmd_track(s, s->streams[i]);
            }
    }

    /* copy timecode metadata from tmcd tracks to the related video streams */
    for (i = 0; i < s->nb_streams; i++) {
        AVStream *st = s->streams[i];
        MOVStreamContext *sc = st->priv_data;
        if (sc->timecode_track > 0) {
            AVDictionaryEntry *tcr;
            int tmcd_st_id = -1;

            for (j = 0; j < s->nb_streams; j++)
                if (s->streams[j]->id == sc->timecode_track)
                    tmcd_st_id = j;

            if (tmcd_st_id < 0 || tmcd_st_id == i)
                continue;
            tcr = av_dict_get(s->streams[tmcd_st_id]->metadata, "timecode", NULL, 0);
            if (tcr)
                av_dict_set(&st->metadata, "timecode", tcr->value, 0);
        }
    }
    export_orphan_timecode(s);

    for (i = 0; i < s->nb_streams; i++) {
        AVStream *st = s->streams[i];
        MOVStreamContext *sc = st->priv_data;
        fix_timescale(mov, sc);
        if(st->codecpar->codec_type == AVMEDIA_TYPE_AUDIO && st->codecpar->codec_id == AV_CODEC_ID_AAC) {
            st->skip_samples = sc->start_pad;
        }
        if (st->codecpar->codec_type == AVMEDIA_TYPE_VIDEO && sc->nb_frames_for_fps > 0 && sc->duration_for_fps > 0)
            av_reduce(&st->avg_frame_rate.num, &st->avg_frame_rate.den,
                      sc->time_scale*(int64_t)sc->nb_frames_for_fps, sc->duration_for_fps, INT_MAX);
        if (st->codecpar->codec_type == AVMEDIA_TYPE_SUBTITLE) {
            if (st->codecpar->width <= 0 || st->codecpar->height <= 0) {
                st->codecpar->width  = sc->width;
                st->codecpar->height = sc->height;
            }
            if (st->codecpar->codec_id == AV_CODEC_ID_DVD_SUBTITLE) {
                if ((err = mov_rewrite_dvd_sub_extradata(st)) < 0)
                    return err;
            }
        }
        if (mov->handbrake_version &&
            mov->handbrake_version <= 1000000*0 + 1000*10 + 2 &&  // 0.10.2
            st->codecpar->codec_id == AV_CODEC_ID_MP3
        ) {
            av_log(s, AV_LOG_VERBOSE, "Forcing full parsing for mp3 stream\n");
            st->need_parsing = AVSTREAM_PARSE_FULL;
        }
    }

    if (mov->trex_data) {
        for (i = 0; i < s->nb_streams; i++) {
            AVStream *st = s->streams[i];
            MOVStreamContext *sc = st->priv_data;
            if (st->duration > 0)
                st->codecpar->bit_rate = sc->data_size * 8 * sc->time_scale / st->duration;
        }
    }

    if (mov->use_mfra_for > 0) {
        for (i = 0; i < s->nb_streams; i++) {
            AVStream *st = s->streams[i];
            MOVStreamContext *sc = st->priv_data;
            if (sc->duration_for_fps > 0) {
                st->codecpar->bit_rate = sc->data_size * 8 * sc->time_scale /
                    sc->duration_for_fps;
            }
        }
    }

    for (i = 0; i < mov->bitrates_count && i < s->nb_streams; i++) {
        if (mov->bitrates[i]) {
            s->streams[i]->codecpar->bit_rate = mov->bitrates[i];
        }
    }

    ff_rfps_calculate(s);

    for (i = 0; i < s->nb_streams; i++) {
        AVStream *st = s->streams[i];
        MOVStreamContext *sc = st->priv_data;

        switch (st->codecpar->codec_type) {
        case AVMEDIA_TYPE_AUDIO:
            err = ff_replaygain_export(st, s->metadata);
            if (err < 0) {
                mov_read_close(s);
                return err;
            }
            break;
        case AVMEDIA_TYPE_VIDEO:
            if (sc->display_matrix) {
                AVPacketSideData *sd, *tmp;

                tmp = av_realloc_array(st->side_data,
                                       st->nb_side_data + 1, sizeof(*tmp));
                if (!tmp)
                    return AVERROR(ENOMEM);

                st->side_data = tmp;
                st->nb_side_data++;

                sd = &st->side_data[st->nb_side_data - 1];
                sd->type = AV_PKT_DATA_DISPLAYMATRIX;
                sd->size = sizeof(int32_t) * 9;
                sd->data = (uint8_t*)sc->display_matrix;
                sc->display_matrix = NULL;
            }
            break;
        }
    }
    ff_configure_buffers_for_index(s, AV_TIME_BASE);

    return 0;
}

static AVIndexEntry *mov_find_next_sample(AVFormatContext *s, AVStream **st)
{
    AVIndexEntry *sample = NULL;
    int64_t best_dts = INT64_MAX;
    int i;
    for (i = 0; i < s->nb_streams; i++) {
        AVStream *avst = s->streams[i];
        MOVStreamContext *msc = avst->priv_data;
        if (msc->pb && msc->current_sample < avst->nb_index_entries) {
            AVIndexEntry *current_sample = &avst->index_entries[msc->current_sample];
            int64_t dts = av_rescale(current_sample->timestamp, AV_TIME_BASE, msc->time_scale);
            av_log(s, AV_LOG_TRACE, "stream %d, sample %d, dts %"PRId64"\n", i, msc->current_sample, dts);
            if (!sample || (!s->pb->seekable && current_sample->pos < sample->pos) ||
                (s->pb->seekable &&
                 ((msc->pb != s->pb && dts < best_dts) || (msc->pb == s->pb &&
                 ((FFABS(best_dts - dts) <= AV_TIME_BASE && current_sample->pos < sample->pos) ||
                  (FFABS(best_dts - dts) > AV_TIME_BASE && dts < best_dts)))))) {
                sample = current_sample;
                best_dts = dts;
                *st = avst;
            }
        }
    }
    return sample;
}

static int should_retry(AVIOContext *pb, int error_code) {
    if (error_code == AVERROR_EOF || avio_feof(pb))
        return 0;

    return 1;
}

static int mov_switch_root(AVFormatContext *s, int64_t target)
{
    MOVContext *mov = s->priv_data;
    int i, j;
    int already_read = 0;

    if (avio_seek(s->pb, target, SEEK_SET) != target) {
        av_log(mov->fc, AV_LOG_ERROR, "root atom offset 0x%"PRIx64": partial file\n", target);
        return AVERROR_INVALIDDATA;
    }

    mov->next_root_atom = 0;

    for (i = 0; i < mov->fragment_index_count; i++) {
        MOVFragmentIndex *index = mov->fragment_index_data[i];
        int found = 0;
        for (j = 0; j < index->item_count; j++) {
            MOVFragmentIndexItem *item = &index->items[j];
            if (found) {
                mov->next_root_atom = item->moof_offset;
                break; // Advance to next index in outer loop
            } else if (item->moof_offset == target) {
                index->current_item = FFMIN(j, index->current_item);
                if (item->headers_read)
                    already_read = 1;
                item->headers_read = 1;
                found = 1;
            }
        }
        if (!found)
            index->current_item = 0;
    }

    if (already_read)
        return 0;

    mov->found_mdat = 0;

    if (mov_read_default(mov, s->pb, (MOVAtom){ AV_RL32("root"), INT64_MAX }) < 0 ||
        avio_feof(s->pb))
        return AVERROR_EOF;
    av_log(s, AV_LOG_TRACE, "read fragments, offset 0x%"PRIx64"\n", avio_tell(s->pb));

    return 1;
}

static int mov_change_extradata(MOVStreamContext *sc, AVPacket *pkt)
{
    uint8_t *side, *extradata;
    int extradata_size;

    /* Save the current index. */
    sc->last_stsd_index = sc->stsc_data[sc->stsc_index].id - 1;

    /* Notify the decoder that extradata changed. */
    extradata_size = sc->extradata_size[sc->last_stsd_index];
    extradata = sc->extradata[sc->last_stsd_index];
    if (extradata_size > 0 && extradata) {
        side = av_packet_new_side_data(pkt,
                                       AV_PKT_DATA_NEW_EXTRADATA,
                                       extradata_size);
        if (!side)
            return AVERROR(ENOMEM);
        memcpy(side, extradata, extradata_size);
    }

    return 0;
}

static int mov_read_packet(AVFormatContext *s, AVPacket *pkt)
{
    MOVContext *mov = s->priv_data;
    MOVStreamContext *sc;
    AVIndexEntry *sample;
    AVStream *st = NULL;
    int ret;
    mov->fc = s;
 retry:
    sample = mov_find_next_sample(s, &st);
    if (!sample || (mov->next_root_atom && sample->pos > mov->next_root_atom)) {
        if (!mov->next_root_atom)
            return AVERROR_EOF;
        if ((ret = mov_switch_root(s, mov->next_root_atom)) < 0)
            return ret;
        goto retry;
    }
    sc = st->priv_data;
    /* must be done just before reading, to avoid infinite loop on sample */
    sc->current_sample++;

    if (mov->next_root_atom) {
        sample->pos = FFMIN(sample->pos, mov->next_root_atom);
        sample->size = FFMIN(sample->size, (mov->next_root_atom - sample->pos));
    }

    if (st->discard != AVDISCARD_ALL) {
        int64_t ret64 = avio_seek(sc->pb, sample->pos, SEEK_SET);
        if (ret64 != sample->pos) {
            av_log(mov->fc, AV_LOG_ERROR, "stream %d, offset 0x%"PRIx64": partial file\n",
                   sc->ffindex, sample->pos);
            sc->current_sample -= should_retry(sc->pb, ret64);
            return AVERROR_INVALIDDATA;
        }

        if( st->discard == AVDISCARD_NONKEY && 0==(sample->flags & AVINDEX_KEYFRAME) ) {
            av_log(mov->fc, AV_LOG_DEBUG, "Nonkey frame from stream %d discarded due to AVDISCARD_NONKEY\n", sc->ffindex);
            goto retry;
        }

        ret = av_get_packet(sc->pb, pkt, sample->size);
        if (ret < 0) {
            sc->current_sample -= should_retry(sc->pb, ret);
            return ret;
        }
        if (sc->has_palette) {
            uint8_t *pal;

            pal = av_packet_new_side_data(pkt, AV_PKT_DATA_PALETTE, AVPALETTE_SIZE);
            if (!pal) {
                av_log(mov->fc, AV_LOG_ERROR, "Cannot append palette to packet\n");
            } else {
                memcpy(pal, sc->palette, AVPALETTE_SIZE);
                sc->has_palette = 0;
            }
        }
#if CONFIG_DV_DEMUXER
        if (mov->dv_demux && sc->dv_audio_container) {
            avpriv_dv_produce_packet(mov->dv_demux, pkt, pkt->data, pkt->size, pkt->pos);
            av_freep(&pkt->data);
            pkt->size = 0;
            ret = avpriv_dv_get_packet(mov->dv_demux, pkt);
            if (ret < 0)
                return ret;
        }
#endif
        if (st->codecpar->codec_id == AV_CODEC_ID_MP3 && !st->need_parsing && pkt->size > 4) {
            if (ff_mpa_check_header(AV_RB32(pkt->data)) < 0)
                st->need_parsing = AVSTREAM_PARSE_FULL;
        }
    }

    pkt->stream_index = sc->ffindex;
    pkt->dts = sample->timestamp;
    if (sample->flags & AVINDEX_DISCARD_FRAME) {
        pkt->flags |= AV_PKT_FLAG_DISCARD;
    }
    if (sc->ctts_data && sc->ctts_index < sc->ctts_count) {
        pkt->pts = pkt->dts + sc->dts_shift + sc->ctts_data[sc->ctts_index].duration;
        /* update ctts context */
        sc->ctts_sample++;
        if (sc->ctts_index < sc->ctts_count &&
            sc->ctts_data[sc->ctts_index].count == sc->ctts_sample) {
            sc->ctts_index++;
            sc->ctts_sample = 0;
        }
    } else {
        int64_t next_dts = (sc->current_sample < st->nb_index_entries) ?
            st->index_entries[sc->current_sample].timestamp : st->duration;
        pkt->duration = next_dts - pkt->dts;
        pkt->pts = pkt->dts;
    }
    if (st->discard == AVDISCARD_ALL)
        goto retry;
    pkt->flags |= sample->flags & AVINDEX_KEYFRAME ? AV_PKT_FLAG_KEY : 0;
    pkt->pos = sample->pos;

    /* Multiple stsd handling. */
    if (sc->stsc_data) {
        /* Keep track of the stsc index for the given sample, then check
        * if the stsd index is different from the last used one. */
        sc->stsc_sample++;
        if (sc->stsc_index < sc->stsc_count - 1 &&
            mov_get_stsc_samples(sc, sc->stsc_index) == sc->stsc_sample) {
            sc->stsc_index++;
            sc->stsc_sample = 0;
        /* Do not check indexes after a switch. */
        } else if (sc->stsc_data[sc->stsc_index].id > 0 &&
                   sc->stsc_data[sc->stsc_index].id - 1 < sc->stsd_count &&
                   sc->stsc_data[sc->stsc_index].id - 1 != sc->last_stsd_index) {
            ret = mov_change_extradata(sc, pkt);
            if (ret < 0)
                return ret;
        }
    }

    if (mov->aax_mode)
        aax_filter(pkt->data, pkt->size, mov);

    if (sc->cenc.aes_ctr) {
        ret = cenc_filter(mov, sc, pkt->data, pkt->size);
        if (ret) {
            return ret;
        }
    }

    return 0;
}

static int mov_seek_fragment(AVFormatContext *s, AVStream *st, int64_t timestamp)
{
    MOVContext *mov = s->priv_data;
    MOVStreamContext *sc = st->priv_data;
    int i, j;

    if (!mov->fragment_index_complete)
        return 0;

    for (i = 0; i < mov->fragment_index_count; i++) {
        if (mov->fragment_index_data[i]->track_id == st->id || !sc->has_sidx) {
            MOVFragmentIndex *index = mov->fragment_index_data[i];
            for (j = index->item_count - 1; j >= 0; j--) {
                if (index->items[j].time <= timestamp) {
                    if (index->items[j].headers_read)
                        return 0;

                    return mov_switch_root(s, index->items[j].moof_offset);
                }
            }
        }
    }

    return 0;
}

static int mov_seek_stream(AVFormatContext *s, AVStream *st, int64_t timestamp, int flags)
{
    MOVStreamContext *sc = st->priv_data;
    int sample, time_sample;
    int i;

    int ret = mov_seek_fragment(s, st, timestamp);
    if (ret < 0)
        return ret;

    sample = av_index_search_timestamp(st, timestamp, flags);
    av_log(s, AV_LOG_TRACE, "stream %d, timestamp %"PRId64", sample %d\n", st->index, timestamp, sample);
    if (sample < 0 && st->nb_index_entries && timestamp < st->index_entries[0].timestamp)
        sample = 0;
    if (sample < 0) /* not sure what to do */
        return AVERROR_INVALIDDATA;
    sc->current_sample = sample;
    av_log(s, AV_LOG_TRACE, "stream %d, found sample %d\n", st->index, sc->current_sample);
    /* adjust ctts index */
    if (sc->ctts_data) {
        time_sample = 0;
        for (i = 0; i < sc->ctts_count; i++) {
            int next = time_sample + sc->ctts_data[i].count;
            if (next > sc->current_sample) {
                sc->ctts_index = i;
                sc->ctts_sample = sc->current_sample - time_sample;
                break;
            }
            time_sample = next;
        }
    }

    /* adjust stsd index */
    time_sample = 0;
    for (i = 0; i < sc->stsc_count; i++) {
        int next = time_sample + mov_get_stsc_samples(sc, i);
        if (next > sc->current_sample) {
            sc->stsc_index = i;
            sc->stsc_sample = sc->current_sample - time_sample;
            break;
        }
        time_sample = next;
    }

    ret = mov_seek_auxiliary_info(s, sc);
    if (ret < 0) {
        return ret;
    }

    return sample;
}

static int mov_read_seek(AVFormatContext *s, int stream_index, int64_t sample_time, int flags)
{
    MOVContext *mc = s->priv_data;
    AVStream *st;
    int sample;
    int i;

    if (stream_index >= s->nb_streams)
        return AVERROR_INVALIDDATA;

    st = s->streams[stream_index];
    sample = mov_seek_stream(s, st, sample_time, flags);
    if (sample < 0)
        return sample;

    if (mc->seek_individually) {
        /* adjust seek timestamp to found sample timestamp */
        int64_t seek_timestamp = st->index_entries[sample].timestamp;

        for (i = 0; i < s->nb_streams; i++) {
            int64_t timestamp;
            MOVStreamContext *sc = s->streams[i]->priv_data;
            st = s->streams[i];
            st->skip_samples = (sample_time <= 0) ? sc->start_pad : 0;

            if (stream_index == i)
                continue;

            timestamp = av_rescale_q(seek_timestamp, s->streams[stream_index]->time_base, st->time_base);
            mov_seek_stream(s, st, timestamp, flags);
        }
    } else {
        for (i = 0; i < s->nb_streams; i++) {
            MOVStreamContext *sc;
            st = s->streams[i];
            sc = st->priv_data;
            sc->current_sample = 0;
        }
        while (1) {
            MOVStreamContext *sc;
            AVIndexEntry *entry = mov_find_next_sample(s, &st);
            if (!entry)
                return AVERROR_INVALIDDATA;
            sc = st->priv_data;
            if (sc->ffindex == stream_index && sc->current_sample == sample)
                break;
            sc->current_sample++;
        }
    }
    return 0;
}

#define OFFSET(x) offsetof(MOVContext, x)
#define FLAGS AV_OPT_FLAG_VIDEO_PARAM | AV_OPT_FLAG_DECODING_PARAM
static const AVOption mov_options[] = {
    {"use_absolute_path",
        "allow using absolute path when opening alias, this is a possible security issue",
        OFFSET(use_absolute_path), AV_OPT_TYPE_BOOL, {.i64 = 0},
        0, 1, FLAGS},
    {"seek_streams_individually",
        "Seek each stream individually to the to the closest point",
        OFFSET(seek_individually), AV_OPT_TYPE_BOOL, { .i64 = 1 },
        0, 1, FLAGS},
    {"ignore_editlist", "", OFFSET(ignore_editlist), AV_OPT_TYPE_BOOL, {.i64 = 0},
        0, 1, FLAGS},
    {"ignore_chapters", "", OFFSET(ignore_chapters), AV_OPT_TYPE_BOOL, {.i64 = 0},
        0, 1, FLAGS},
    {"use_mfra_for",
        "use mfra for fragment timestamps",
        OFFSET(use_mfra_for), AV_OPT_TYPE_INT, {.i64 = FF_MOV_FLAG_MFRA_AUTO},
        -1, FF_MOV_FLAG_MFRA_PTS, FLAGS,
        "use_mfra_for"},
    {"auto", "auto", 0, AV_OPT_TYPE_CONST, {.i64 = FF_MOV_FLAG_MFRA_AUTO}, 0, 0,
        FLAGS, "use_mfra_for" },
    {"dts", "dts", 0, AV_OPT_TYPE_CONST, {.i64 = FF_MOV_FLAG_MFRA_DTS}, 0, 0,
        FLAGS, "use_mfra_for" },
    {"pts", "pts", 0, AV_OPT_TYPE_CONST, {.i64 = FF_MOV_FLAG_MFRA_PTS}, 0, 0,
        FLAGS, "use_mfra_for" },
    { "export_all", "Export unrecognized metadata entries", OFFSET(export_all),
        AV_OPT_TYPE_BOOL, { .i64 = 0 }, 0, 1, .flags = FLAGS },
    { "export_xmp", "Export full XMP metadata", OFFSET(export_xmp),
        AV_OPT_TYPE_BOOL, { .i64 = 0 }, 0, 1, .flags = FLAGS },
    { "activation_bytes", "Secret bytes for Audible AAX files", OFFSET(activation_bytes),
        AV_OPT_TYPE_BINARY, .flags = AV_OPT_FLAG_DECODING_PARAM },
    { "audible_fixed_key", // extracted from libAAX_SDK.so and AAXSDKWin.dll files!
        "Fixed key used for handling Audible AAX files", OFFSET(audible_fixed_key),
        AV_OPT_TYPE_BINARY, {.str="77214d4b196a87cd520045fd20a51d67"},
        .flags = AV_OPT_FLAG_DECODING_PARAM },
    { "decryption_key", "The media decryption key (hex)", OFFSET(decryption_key), AV_OPT_TYPE_BINARY, .flags = AV_OPT_FLAG_DECODING_PARAM },
    { "enable_drefs", "Enable external track support.", OFFSET(enable_drefs), AV_OPT_TYPE_BOOL,
        {.i64 = 0}, 0, 1, FLAGS },

    { NULL },
};

static const AVClass mov_class = {
    .class_name = "mov,mp4,m4a,3gp,3g2,mj2",
    .item_name  = av_default_item_name,
    .option     = mov_options,
    .version    = LIBAVUTIL_VERSION_INT,
};

AVInputFormat ff_mov_demuxer = {
    .name           = "mov,mp4,m4a,3gp,3g2,mj2",
    .long_name      = NULL_IF_CONFIG_SMALL("QuickTime / MOV"),
    .priv_class     = &mov_class,
    .priv_data_size = sizeof(MOVContext),
    .extensions     = "mov,mp4,m4a,3gp,3g2,mj2",
    .read_probe     = mov_probe,
    .read_header    = mov_read_header,
    .read_packet    = mov_read_packet,
    .read_close     = mov_read_close,
    .read_seek      = mov_read_seek,
    .flags          = AVFMT_NO_BYTE_SEEK,
};<|MERGE_RESOLUTION|>--- conflicted
+++ resolved
@@ -2332,12 +2332,7 @@
 {
     AVStream *st;
     MOVStreamContext *sc;
-<<<<<<< HEAD
-    int ret;
-    int entries;
-=======
     int ret, entries;
->>>>>>> 029cf99c
 
     if (c->fc->nb_streams < 1)
         return 0;
@@ -2346,8 +2341,7 @@
 
     avio_r8(pb); /* version */
     avio_rb24(pb); /* flags */
-<<<<<<< HEAD
-    entries = avio_rb32(pb); /* entries */
+    entries = avio_rb32(pb);
 
     if (entries <= 0) {
         av_log(c->fc, AV_LOG_ERROR, "invalid STSD entries %d\n", entries);
@@ -2365,19 +2359,6 @@
         ret = AVERROR(ENOMEM);
         goto fail;
     }
-=======
-    entries = avio_rb32(pb);
-
-    /* Prepare space for hosting multiple extradata. */
-    sc->extradata = av_mallocz_array(entries, sizeof(*sc->extradata));
-    if (!sc->extradata)
-        return AVERROR(ENOMEM);
-
-    sc->stsd_count = entries;
-    sc->extradata_size = av_mallocz_array(sc->stsd_count, sizeof(sc->extradata_size));
-    if (!sc->extradata_size)
-        return AVERROR(ENOMEM);
->>>>>>> 029cf99c
 
     ret = ff_mov_read_stsd_entries(c, pb, entries);
     if (ret < 0)
