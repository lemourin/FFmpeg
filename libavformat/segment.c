/*
 * Copyright (c) 2011, Luca Barbato
 *
 * This file is part of Libav.
 *
 * Libav is free software; you can redistribute it and/or
 * modify it under the terms of the GNU Lesser General Public
 * License as published by the Free Software Foundation; either
 * version 2.1 of the License, or (at your option) any later version.
 *
 * Libav is distributed in the hope that it will be useful,
 * but WITHOUT ANY WARRANTY; without even the implied warranty of
 * MERCHANTABILITY or FITNESS FOR A PARTICULAR PURPOSE.  See the GNU
 * Lesser General Public License for more details.
 *
 * You should have received a copy of the GNU Lesser General Public
 * License along with Libav; if not, write to the Free Software
 * Foundation, Inc., 51 Franklin Street, Fifth Floor, Boston, MA 02110-1301 USA
 */

/**
 * @file generic segmenter
 * M3U8 specification can be find here:
 * @url{http://tools.ietf.org/id/draft-pantos-http-live-streaming-08.txt}
 */

#include <float.h>

#include "avformat.h"
#include "internal.h"

#include "libavutil/avassert.h"
#include "libavutil/log.h"
#include "libavutil/opt.h"
#include "libavutil/avstring.h"
#include "libavutil/parseutils.h"
#include "libavutil/mathematics.h"

typedef enum {
    LIST_TYPE_UNDEFINED = -1,
    LIST_TYPE_FLAT = 0,
    LIST_TYPE_CSV,
    LIST_TYPE_M3U8,
    LIST_TYPE_NB,
} ListType;

#define LIST_TYPE_EXT LIST_TYPE_CSV

typedef struct {
    const AVClass *class;  /**< Class for private options. */
    int segment_idx;       ///< index of the segment file to write, starting from 0
    int segment_idx_wrap;  ///< number after which the index wraps
    int segment_count;     ///< number of segment files already written
    AVFormatContext *avf;
    char *format;          ///< format to use for output segment files
    char *list;            ///< filename for the segment list file
    int   list_count;      ///< list counter
    int   list_size;       ///< number of entries for the segment list file
    double list_max_segment_time; ///< max segment time in the current list
    ListType list_type;    ///< set the list type
    AVIOContext *list_pb;  ///< list file put-byte context
    char *time_str;        ///< segment duration specification string
    int64_t time;          ///< segment duration
    char *times_str;       ///< segment times specification string
    int64_t *times;        ///< list of segment interval specification
    int nb_times;          ///< number of elments in the times array
    char *time_delta_str;  ///< approximation value duration used for the segment times
    int64_t time_delta;
    int has_video;
    double start_time, end_time;
} SegmentContext;

static void print_csv_escaped_str(AVIOContext *ctx, const char *str)
{
    const char *p;
    int quote = 0;

    /* check if input needs quoting */
    for (p = str; *p; p++)
        if (strchr("\",\n\r", *p)) {
            quote = 1;
            break;
        }

    if (quote)
        avio_w8(ctx, '"');

    for (p = str; *p; p++) {
        if (*p == '"')
            avio_w8(ctx, '"');
        avio_w8(ctx, *p);
    }
    if (quote)
        avio_w8(ctx, '"');
}

static int segment_start(AVFormatContext *s)
{
    SegmentContext *seg = s->priv_data;
    AVFormatContext *oc = seg->avf;
    int err = 0;

    if (seg->segment_idx_wrap)
        seg->segment_idx %= seg->segment_idx_wrap;

    if (av_get_frame_filename(oc->filename, sizeof(oc->filename),
                              s->filename, seg->segment_idx++) < 0) {
        av_log(oc, AV_LOG_ERROR, "Invalid segment filename template '%s'\n", s->filename);
        return AVERROR(EINVAL);
    }
    seg->segment_count++;

    if ((err = avio_open2(&oc->pb, oc->filename, AVIO_FLAG_WRITE,
                          &s->interrupt_callback, NULL)) < 0)
        return err;

    if (!oc->priv_data && oc->oformat->priv_data_size > 0) {
        oc->priv_data = av_mallocz(oc->oformat->priv_data_size);
        if (!oc->priv_data) {
            avio_close(oc->pb);
            return AVERROR(ENOMEM);
        }
        if (oc->oformat->priv_class) {
            *(const AVClass**)oc->priv_data = oc->oformat->priv_class;
            av_opt_set_defaults(oc->priv_data);
        }
    }

    if ((err = oc->oformat->write_header(oc)) < 0) {
        goto fail;
    }

    return 0;

fail:
    av_log(oc, AV_LOG_ERROR, "Failure occurred when starting segment '%s'\n",
           oc->filename);
    avio_close(oc->pb);
    av_freep(&oc->priv_data);

    return err;
}

static int segment_list_open(AVFormatContext *s)
{
    SegmentContext *seg = s->priv_data;
    int ret;

    ret = avio_open2(&seg->list_pb, seg->list, AVIO_FLAG_WRITE,
                     &s->interrupt_callback, NULL);
    if (ret < 0)
        return ret;
    seg->list_max_segment_time = 0;

    if (seg->list_type == LIST_TYPE_M3U8) {
        avio_printf(seg->list_pb, "#EXTM3U\n");
        avio_printf(seg->list_pb, "#EXT-X-VERSION:3\n");
        avio_printf(seg->list_pb, "#EXT-X-MEDIA-SEQUENCE:%d\n", seg->list_count);
    }

    return ret;
}

static void segment_list_close(AVFormatContext *s)
{
    SegmentContext *seg = s->priv_data;

    if (seg->list_type == LIST_TYPE_M3U8) {
        avio_printf(seg->list_pb, "#EXT-X-TARGETDURATION:%d\n",
                    (int)ceil(seg->list_max_segment_time));
        avio_printf(seg->list_pb, "#EXT-X-ENDLIST\n");
    }
    seg->list_count++;

    avio_close(seg->list_pb);
}

static int segment_end(AVFormatContext *s)
{
    SegmentContext *seg = s->priv_data;
    AVFormatContext *oc = seg->avf;
    int ret = 0;

    if (oc->oformat->write_trailer)
        ret = oc->oformat->write_trailer(oc);

    if (ret < 0)
        av_log(s, AV_LOG_ERROR, "Failure occurred when ending segment '%s'\n",
               oc->filename);

    if (seg->list) {
        if (seg->list_size && !(seg->segment_count % seg->list_size)) {
            segment_list_close(s);
            if ((ret = segment_list_open(s)) < 0)
                goto end;
        }

        if (seg->list_type == LIST_TYPE_FLAT) {
            avio_printf(seg->list_pb, "%s\n", oc->filename);
        } else if (seg->list_type == LIST_TYPE_EXT) {
            print_csv_escaped_str(seg->list_pb, oc->filename);
            avio_printf(seg->list_pb, ",%f,%f\n", seg->start_time, seg->end_time);
        } else if (seg->list_type == LIST_TYPE_M3U8) {
            avio_printf(seg->list_pb, "#EXTINF:%f,\n%s\n",
                        seg->end_time - seg->start_time, oc->filename);
        }
        seg->list_max_segment_time = FFMAX(seg->end_time - seg->start_time, seg->list_max_segment_time);
        avio_flush(seg->list_pb);
    }

end:
    avio_close(oc->pb);
    if (oc->oformat->priv_class)
        av_opt_free(oc->priv_data);
    av_freep(&oc->priv_data);

    return ret;
}

static int parse_times(void *log_ctx, int64_t **times, int *nb_times,
                       const char *times_str)
{
    char *p;
    int i, ret = 0;
    char *times_str1 = av_strdup(times_str);
    char *saveptr = NULL;

    if (!times_str1)
        return AVERROR(ENOMEM);

#define FAIL(err) ret = err; goto end

    *nb_times = 1;
    for (p = times_str1; *p; p++)
        if (*p == ',')
            (*nb_times)++;

    *times = av_malloc(sizeof(**times) * *nb_times);
    if (!*times) {
        av_log(log_ctx, AV_LOG_ERROR, "Could not allocate forced times array\n");
        FAIL(AVERROR(ENOMEM));
    }

    p = times_str1;
    for (i = 0; i < *nb_times; i++) {
        int64_t t;
        char *tstr = av_strtok(p, ",", &saveptr);
        av_assert0(tstr);
        p = NULL;

        ret = av_parse_time(&t, tstr, 1);
        if (ret < 0) {
            av_log(log_ctx, AV_LOG_ERROR,
                   "Invalid time duration specification in %s\n", p);
            FAIL(AVERROR(EINVAL));
        }
        (*times)[i] = t;

        /* check on monotonicity */
        if (i && (*times)[i-1] > (*times)[i]) {
            av_log(log_ctx, AV_LOG_ERROR,
                   "Specified time %f is greater than the following time %f\n",
                   (float)((*times)[i])/1000000, (float)((*times)[i-1])/1000000);
            FAIL(AVERROR(EINVAL));
        }
    }

end:
    av_free(times_str1);
    return ret;
}

static int seg_write_header(AVFormatContext *s)
{
    SegmentContext *seg = s->priv_data;
    AVFormatContext *oc;
    int ret, i;

    seg->segment_count = 0;

    if (seg->time_str && seg->times_str) {
        av_log(s, AV_LOG_ERROR,
               "segment_time and segment_times options are mutually exclusive, select just one of them\n");
        return AVERROR(EINVAL);
    }

    if (seg->times_str) {
        if ((ret = parse_times(s, &seg->times, &seg->nb_times, seg->times_str)) < 0)
            return ret;
    } else {
        /* set default value if not specified */
        if (!seg->time_str)
            seg->time_str = av_strdup("2");
        if ((ret = av_parse_time(&seg->time, seg->time_str, 1)) < 0) {
            av_log(s, AV_LOG_ERROR,
                   "Invalid time duration specification '%s' for segment_time option\n",
                   seg->time_str);
            return ret;
        }
    }

    if (seg->time_delta_str) {
        if ((ret = av_parse_time(&seg->time_delta, seg->time_delta_str, 1)) < 0) {
            av_log(s, AV_LOG_ERROR,
                   "Invalid time duration specification '%s' for delta option\n",
                   seg->time_delta_str);
            return ret;
        }
    }

    oc = avformat_alloc_context();

    if (!oc)
        return AVERROR(ENOMEM);

    if (seg->list) {
        if (seg->list_type == LIST_TYPE_UNDEFINED) {
            if      (av_match_ext(seg->list, "csv" )) seg->list_type = LIST_TYPE_CSV;
            else if (av_match_ext(seg->list, "ext" )) seg->list_type = LIST_TYPE_EXT;
            else if (av_match_ext(seg->list, "m3u8")) seg->list_type = LIST_TYPE_M3U8;
            else                                      seg->list_type = LIST_TYPE_FLAT;
        }
        if ((ret = segment_list_open(s)) < 0)
            goto fail;
    }
    if (seg->list_type == LIST_TYPE_EXT)
        av_log(s, AV_LOG_WARNING, "'ext' list type option is deprecated in favor of 'csv'\n");

    for (i = 0; i< s->nb_streams; i++)
        seg->has_video +=
            (s->streams[i]->codec->codec_type == AVMEDIA_TYPE_VIDEO);

    if (seg->has_video > 1)
        av_log(s, AV_LOG_WARNING,
               "More than a single video stream present, "
               "expect issues decoding it.\n");

    oc->oformat = av_guess_format(seg->format, s->filename, NULL);

    if (!oc->oformat) {
        ret = AVERROR_MUXER_NOT_FOUND;
        goto fail;
    }
    if (oc->oformat->flags & AVFMT_NOFILE) {
        av_log(s, AV_LOG_ERROR, "format %s not supported.\n",
               oc->oformat->name);
        ret = AVERROR(EINVAL);
        goto fail;
    }

    seg->avf = oc;

    oc->streams = s->streams;
    oc->nb_streams = s->nb_streams;

    if (av_get_frame_filename(oc->filename, sizeof(oc->filename),
                              s->filename, seg->segment_idx++) < 0) {
        ret = AVERROR(EINVAL);
        goto fail;
    }
    seg->segment_count++;

    if ((ret = avio_open2(&oc->pb, oc->filename, AVIO_FLAG_WRITE,
                          &s->interrupt_callback, NULL)) < 0)
        goto fail;

    if ((ret = avformat_write_header(oc, NULL)) < 0) {
        avio_close(oc->pb);
        goto fail;
    }

fail:
    if (ret) {
        if (oc) {
            oc->streams = NULL;
            oc->nb_streams = 0;
            avformat_free_context(oc);
        }
        if (seg->list)
            segment_list_close(s);
    }
    return ret;
}

static int seg_write_packet(AVFormatContext *s, AVPacket *pkt)
{
    SegmentContext *seg = s->priv_data;
    AVFormatContext *oc = seg->avf;
    AVStream *st = oc->streams[pkt->stream_index];
    int64_t end_pts;
    int ret;

    if (seg->times) {
        end_pts = seg->segment_count <= seg->nb_times ?
            seg->times[seg->segment_count-1] : INT64_MAX;
    } else {
        end_pts = seg->time * seg->segment_count;
    }

    /* if the segment has video, start a new segment *only* with a key video frame */
    if ((st->codec->codec_type == AVMEDIA_TYPE_VIDEO || !seg->has_video) &&
        av_compare_ts(pkt->pts, st->time_base,
                      end_pts-seg->time_delta, AV_TIME_BASE_Q) >= 0 &&
        pkt->flags & AV_PKT_FLAG_KEY) {

        av_log(s, AV_LOG_DEBUG, "Next segment starts with packet stream:%d pts:%"PRId64" pts_time:%f\n",
               pkt->stream_index, pkt->pts, pkt->pts * av_q2d(st->time_base));

        if ((ret = segment_end(s)) < 0 || (ret = segment_start(s)) < 0)
            goto fail;
        seg->start_time = (double)pkt->pts * av_q2d(st->time_base);
    } else if (pkt->pts != AV_NOPTS_VALUE) {
        seg->end_time = FFMAX(seg->end_time,
                              (double)(pkt->pts + pkt->duration) * av_q2d(st->time_base));
    }

    ret = oc->oformat->write_packet(oc, pkt);

fail:
    if (ret < 0) {
        oc->streams = NULL;
        oc->nb_streams = 0;
        if (seg->list)
            avio_close(seg->list_pb);
        avformat_free_context(oc);
    }

    return ret;
}

static int seg_write_trailer(struct AVFormatContext *s)
{
    SegmentContext *seg = s->priv_data;
    AVFormatContext *oc = seg->avf;
    int ret = segment_end(s);
    if (seg->list)
        segment_list_close(s);

    av_opt_free(seg);
    av_freep(&seg->times);

    oc->streams = NULL;
    oc->nb_streams = 0;
    avformat_free_context(oc);
    return ret;
}

#define OFFSET(x) offsetof(SegmentContext, x)
#define E AV_OPT_FLAG_ENCODING_PARAM
static const AVOption options[] = {
<<<<<<< HEAD
    { "segment_format",    "set container format used for the segments", OFFSET(format),  AV_OPT_TYPE_STRING, {.str = NULL},  0, 0,       E },
    { "segment_list",      "set the segment list filename",              OFFSET(list),    AV_OPT_TYPE_STRING, {.str = NULL},  0, 0,       E },
    { "segment_list_size", "set the maximum number of playlist entries", OFFSET(list_size), AV_OPT_TYPE_INT,  {.dbl = 0},     0, INT_MAX, E },
    { "segment_list_type", "set the segment list type",                  OFFSET(list_type), AV_OPT_TYPE_INT,  {.dbl = LIST_TYPE_UNDEFINED}, -1, LIST_TYPE_NB-1, E, "list_type" },
    { "flat", "flat format",     0, AV_OPT_TYPE_CONST, {.i64=LIST_TYPE_FLAT }, INT_MIN, INT_MAX, 0, "list_type" },
    { "csv",  "csv format",      0, AV_OPT_TYPE_CONST, {.i64=LIST_TYPE_CSV  }, INT_MIN, INT_MAX, 0, "list_type" },
    { "ext",  "extended format", 0, AV_OPT_TYPE_CONST, {.i64=LIST_TYPE_EXT  }, INT_MIN, INT_MAX, 0, "list_type" },
    { "m3u8", "M3U8 format",     0, AV_OPT_TYPE_CONST, {.i64=LIST_TYPE_M3U8 }, INT_MIN, INT_MAX, 0, "list_type" },
    { "segment_time",      "set segment duration",                       OFFSET(time_str),AV_OPT_TYPE_STRING, {.str = NULL},  0, 0,       E },
    { "segment_time_delta","set approximation value used for the segment times", OFFSET(time_delta_str), AV_OPT_TYPE_STRING, {.str = "0"}, 0, 0, E },
    { "segment_times",     "set segment split time points",              OFFSET(times_str),AV_OPT_TYPE_STRING,{.str = NULL},  0, 0,       E },
    { "segment_wrap",      "set number after which the index wraps",     OFFSET(segment_idx_wrap), AV_OPT_TYPE_INT, {.dbl = 0}, 0, INT_MAX, E },
=======
    { "segment_format",    "container format used for the segments",  OFFSET(format),  AV_OPT_TYPE_STRING, {.str = NULL},  0, 0,       E },
    { "segment_time",      "segment length in seconds",               OFFSET(time),    AV_OPT_TYPE_FLOAT,  {.dbl = 2},     0, FLT_MAX, E },
    { "segment_list",      "output the segment list",                 OFFSET(list),    AV_OPT_TYPE_STRING, {.str = NULL},  0, 0,       E },
    { "segment_list_size", "maximum number of playlist entries",      OFFSET(size),    AV_OPT_TYPE_INT,    {.i64 = 5},     0, INT_MAX, E },
    { "segment_wrap",      "number after which the index wraps",      OFFSET(wrap),    AV_OPT_TYPE_INT,    {.i64 = 0},     0, INT_MAX, E },
>>>>>>> e6153f17
    { NULL },
};

static const AVClass seg_class = {
    .class_name = "segment muxer",
    .item_name  = av_default_item_name,
    .option     = options,
    .version    = LIBAVUTIL_VERSION_INT,
};

AVOutputFormat ff_segment_muxer = {
    .name           = "segment",
    .long_name      = NULL_IF_CONFIG_SMALL("segment"),
    .priv_data_size = sizeof(SegmentContext),
    .flags          = AVFMT_GLOBALHEADER | AVFMT_NOFILE,
    .write_header   = seg_write_header,
    .write_packet   = seg_write_packet,
    .write_trailer  = seg_write_trailer,
    .priv_class     = &seg_class,
};

static const AVClass sseg_class = {
    .class_name = "stream_segment muxer",
    .item_name  = av_default_item_name,
    .option     = options,
    .version    = LIBAVUTIL_VERSION_INT,
};

AVOutputFormat ff_stream_segment_muxer = {
    .name           = "stream_segment,ssegment",
    .long_name      = NULL_IF_CONFIG_SMALL("streaming segment muxer"),
    .priv_data_size = sizeof(SegmentContext),
    .flags          = AVFMT_NOFILE,
    .write_header   = seg_write_header,
    .write_packet   = seg_write_packet,
    .write_trailer  = seg_write_trailer,
    .priv_class     = &sseg_class,
};<|MERGE_RESOLUTION|>--- conflicted
+++ resolved
@@ -448,11 +448,10 @@
 #define OFFSET(x) offsetof(SegmentContext, x)
 #define E AV_OPT_FLAG_ENCODING_PARAM
 static const AVOption options[] = {
-<<<<<<< HEAD
     { "segment_format",    "set container format used for the segments", OFFSET(format),  AV_OPT_TYPE_STRING, {.str = NULL},  0, 0,       E },
     { "segment_list",      "set the segment list filename",              OFFSET(list),    AV_OPT_TYPE_STRING, {.str = NULL},  0, 0,       E },
-    { "segment_list_size", "set the maximum number of playlist entries", OFFSET(list_size), AV_OPT_TYPE_INT,  {.dbl = 0},     0, INT_MAX, E },
-    { "segment_list_type", "set the segment list type",                  OFFSET(list_type), AV_OPT_TYPE_INT,  {.dbl = LIST_TYPE_UNDEFINED}, -1, LIST_TYPE_NB-1, E, "list_type" },
+    { "segment_list_size", "set the maximum number of playlist entries", OFFSET(list_size), AV_OPT_TYPE_INT,  {.i64 = 0},     0, INT_MAX, E },
+    { "segment_list_type", "set the segment list type",                  OFFSET(list_type), AV_OPT_TYPE_INT,  {.i64 = LIST_TYPE_UNDEFINED}, -1, LIST_TYPE_NB-1, E, "list_type" },
     { "flat", "flat format",     0, AV_OPT_TYPE_CONST, {.i64=LIST_TYPE_FLAT }, INT_MIN, INT_MAX, 0, "list_type" },
     { "csv",  "csv format",      0, AV_OPT_TYPE_CONST, {.i64=LIST_TYPE_CSV  }, INT_MIN, INT_MAX, 0, "list_type" },
     { "ext",  "extended format", 0, AV_OPT_TYPE_CONST, {.i64=LIST_TYPE_EXT  }, INT_MIN, INT_MAX, 0, "list_type" },
@@ -460,14 +459,7 @@
     { "segment_time",      "set segment duration",                       OFFSET(time_str),AV_OPT_TYPE_STRING, {.str = NULL},  0, 0,       E },
     { "segment_time_delta","set approximation value used for the segment times", OFFSET(time_delta_str), AV_OPT_TYPE_STRING, {.str = "0"}, 0, 0, E },
     { "segment_times",     "set segment split time points",              OFFSET(times_str),AV_OPT_TYPE_STRING,{.str = NULL},  0, 0,       E },
-    { "segment_wrap",      "set number after which the index wraps",     OFFSET(segment_idx_wrap), AV_OPT_TYPE_INT, {.dbl = 0}, 0, INT_MAX, E },
-=======
-    { "segment_format",    "container format used for the segments",  OFFSET(format),  AV_OPT_TYPE_STRING, {.str = NULL},  0, 0,       E },
-    { "segment_time",      "segment length in seconds",               OFFSET(time),    AV_OPT_TYPE_FLOAT,  {.dbl = 2},     0, FLT_MAX, E },
-    { "segment_list",      "output the segment list",                 OFFSET(list),    AV_OPT_TYPE_STRING, {.str = NULL},  0, 0,       E },
-    { "segment_list_size", "maximum number of playlist entries",      OFFSET(size),    AV_OPT_TYPE_INT,    {.i64 = 5},     0, INT_MAX, E },
-    { "segment_wrap",      "number after which the index wraps",      OFFSET(wrap),    AV_OPT_TYPE_INT,    {.i64 = 0},     0, INT_MAX, E },
->>>>>>> e6153f17
+    { "segment_wrap",      "set number after which the index wraps",     OFFSET(segment_idx_wrap), AV_OPT_TYPE_INT, {.i64 = 0}, 0, INT_MAX, E },
     { NULL },
 };
 
