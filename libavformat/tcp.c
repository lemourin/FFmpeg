/*
 * TCP protocol
 * Copyright (c) 2002 Fabrice Bellard
 *
 * This file is part of FFmpeg.
 *
 * FFmpeg is free software; you can redistribute it and/or
 * modify it under the terms of the GNU Lesser General Public
 * License as published by the Free Software Foundation; either
 * version 2.1 of the License, or (at your option) any later version.
 *
 * FFmpeg is distributed in the hope that it will be useful,
 * but WITHOUT ANY WARRANTY; without even the implied warranty of
 * MERCHANTABILITY or FITNESS FOR A PARTICULAR PURPOSE.  See the GNU
 * Lesser General Public License for more details.
 *
 * You should have received a copy of the GNU Lesser General Public
 * License along with FFmpeg; if not, write to the Free Software
 * Foundation, Inc., 51 Franklin Street, Fifth Floor, Boston, MA 02110-1301 USA
 */
#include "avformat.h"
#include "libavutil/parseutils.h"
#include "libavutil/opt.h"
#include "libavutil/time.h"
#include "internal.h"
#include "network.h"
#include "os_support.h"
#include "url.h"
#if HAVE_POLL_H
#include <poll.h>
#endif

typedef struct TCPContext {
    const AVClass *class;
    int fd;
    int listen;
    int open_timeout;
    int rw_timeout;
    int listen_timeout;
} TCPContext;

#define OFFSET(x) offsetof(TCPContext, x)
#define D AV_OPT_FLAG_DECODING_PARAM
#define E AV_OPT_FLAG_ENCODING_PARAM
static const AVOption options[] = {
{"listen", "listen on port instead of connecting", OFFSET(listen), AV_OPT_TYPE_INT, {.i64 = 0}, 0, 1, D|E },
{"timeout", "timeout of socket i/o operations", OFFSET(rw_timeout), AV_OPT_TYPE_INT, {.i64 = -1}, -1, INT_MAX, D|E },
{"listen_timeout", "connection awaiting timeout", OFFSET(listen_timeout), AV_OPT_TYPE_INT, {.i64 = -1}, -1, INT_MAX, D|E },
{NULL}
};

static const AVClass tcp_context_class = {
    .class_name = "tcp",
    .item_name  = av_default_item_name,
    .option     = options,
    .version    = LIBAVUTIL_VERSION_INT,
};

/* return non zero if error */
static int tcp_open(URLContext *h, const char *uri, int flags)
{
    struct addrinfo hints = { 0 }, *ai, *cur_ai;
    int port, fd = -1;
    TCPContext *s = h->priv_data;
    const char *p;
    char buf[256];
    int ret;
    char hostname[1024],proto[1024],path[1024];
    char portstr[10];
    s->open_timeout = 5000000;

    av_url_split(proto, sizeof(proto), NULL, 0, hostname, sizeof(hostname),
        &port, path, sizeof(path), uri);
    if (strcmp(proto, "tcp"))
        return AVERROR(EINVAL);
    if (port <= 0 || port >= 65536) {
        av_log(h, AV_LOG_ERROR, "Port missing in uri\n");
        return AVERROR(EINVAL);
    }
    p = strchr(uri, '?');
    if (p) {
        if (av_find_info_tag(buf, sizeof(buf), "listen", p))
            s->listen = 1;
        if (av_find_info_tag(buf, sizeof(buf), "timeout", p)) {
            s->rw_timeout = strtol(buf, NULL, 10);
        }
        if (av_find_info_tag(buf, sizeof(buf), "listen_timeout", p)) {
            s->listen_timeout = strtol(buf, NULL, 10);
        }
    }
    if (s->rw_timeout >= 0) {
        s->open_timeout =
        h->rw_timeout   = s->rw_timeout;
    }
    hints.ai_family = AF_UNSPEC;
    hints.ai_socktype = SOCK_STREAM;
    snprintf(portstr, sizeof(portstr), "%d", port);
    if (s->listen)
        hints.ai_flags |= AI_PASSIVE;
    if (!hostname[0])
        ret = getaddrinfo(NULL, portstr, &hints, &ai);
    else
        ret = getaddrinfo(hostname, portstr, &hints, &ai);
    if (ret) {
        av_log(h, AV_LOG_ERROR,
               "Failed to resolve hostname %s: %s\n",
               hostname, gai_strerror(ret));
        return AVERROR(EIO);
    }

    cur_ai = ai;

 restart:
    fd = ff_socket(cur_ai->ai_family,
                   cur_ai->ai_socktype,
                   cur_ai->ai_protocol);
    if (fd < 0) {
        ret = ff_neterrno();
        goto fail;
    }

    if (s->listen) {
        if ((fd = ff_listen_bind(fd, cur_ai->ai_addr, cur_ai->ai_addrlen,
                                 s->listen_timeout, h)) < 0) {
            ret = fd;
            goto fail1;
        }
    } else {
        if ((ret = ff_listen_connect(fd, cur_ai->ai_addr, cur_ai->ai_addrlen,
<<<<<<< HEAD
                                     s->open_timeout / 1000, h)) < 0) {
=======
                                     timeout * 100, h, cur_ai->ai_next)) < 0) {
>>>>>>> abe5268c

            if (ret == AVERROR_EXIT)
                goto fail1;
            else
                goto fail;
        }
    }

    h->is_streamed = 1;
    s->fd = fd;
    freeaddrinfo(ai);
    return 0;

 fail:
    if (cur_ai->ai_next) {
        /* Retry with the next sockaddr */
        cur_ai = cur_ai->ai_next;
        if (fd >= 0)
            closesocket(fd);
        ret = 0;
        goto restart;
    }
 fail1:
    if (fd >= 0)
        closesocket(fd);
    freeaddrinfo(ai);
    return ret;
}

static int tcp_read(URLContext *h, uint8_t *buf, int size)
{
    TCPContext *s = h->priv_data;
    int ret;

    if (!(h->flags & AVIO_FLAG_NONBLOCK)) {
        ret = ff_network_wait_fd_timeout(s->fd, 0, h->rw_timeout, &h->interrupt_callback);
        if (ret)
            return ret;
    }
    ret = recv(s->fd, buf, size, 0);
    return ret < 0 ? ff_neterrno() : ret;
}

static int tcp_write(URLContext *h, const uint8_t *buf, int size)
{
    TCPContext *s = h->priv_data;
    int ret;

    if (!(h->flags & AVIO_FLAG_NONBLOCK)) {
        ret = ff_network_wait_fd_timeout(s->fd, 1, h->rw_timeout, &h->interrupt_callback);
        if (ret)
            return ret;
    }
    ret = send(s->fd, buf, size, 0);
    return ret < 0 ? ff_neterrno() : ret;
}

static int tcp_shutdown(URLContext *h, int flags)
{
    TCPContext *s = h->priv_data;
    int how;

    if (flags & AVIO_FLAG_WRITE && flags & AVIO_FLAG_READ) {
        how = SHUT_RDWR;
    } else if (flags & AVIO_FLAG_WRITE) {
        how = SHUT_WR;
    } else {
        how = SHUT_RD;
    }

    return shutdown(s->fd, how);
}

static int tcp_close(URLContext *h)
{
    TCPContext *s = h->priv_data;
    closesocket(s->fd);
    return 0;
}

static int tcp_get_file_handle(URLContext *h)
{
    TCPContext *s = h->priv_data;
    return s->fd;
}

URLProtocol ff_tcp_protocol = {
    .name                = "tcp",
    .url_open            = tcp_open,
    .url_read            = tcp_read,
    .url_write           = tcp_write,
    .url_close           = tcp_close,
    .url_get_file_handle = tcp_get_file_handle,
    .url_shutdown        = tcp_shutdown,
    .priv_data_size      = sizeof(TCPContext),
    .priv_data_class     = &tcp_context_class,
    .flags               = URL_PROTOCOL_FLAG_NETWORK,
};<|MERGE_RESOLUTION|>--- conflicted
+++ resolved
@@ -127,11 +127,7 @@
         }
     } else {
         if ((ret = ff_listen_connect(fd, cur_ai->ai_addr, cur_ai->ai_addrlen,
-<<<<<<< HEAD
-                                     s->open_timeout / 1000, h)) < 0) {
-=======
-                                     timeout * 100, h, cur_ai->ai_next)) < 0) {
->>>>>>> abe5268c
+                                     s->open_timeout / 1000, h, cur_ai->ai_next)) < 0) {
 
             if (ret == AVERROR_EXIT)
                 goto fail1;
