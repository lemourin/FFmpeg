--- conflicted
+++ resolved
@@ -1940,13 +1940,8 @@
                         if (size < cfs * h / 2) {
                             av_log(matroska->ctx, AV_LOG_ERROR,
                                    "Corrupt int4 RM-style audio packet size\n");
-<<<<<<< HEAD
-                            av_free(lace_size);
-                            return AVERROR_INVALIDDATA;
-=======
                             res = AVERROR_INVALIDDATA;
                             goto end;
->>>>>>> ef0ee7f6
                         }
                         for (x=0; x<h/2; x++)
                             memcpy(track->audio.buf+x*2*w+y*cfs,
@@ -1955,26 +1950,16 @@
                         if (size < w) {
                             av_log(matroska->ctx, AV_LOG_ERROR,
                                    "Corrupt sipr RM-style audio packet size\n");
-<<<<<<< HEAD
-                            av_free(lace_size);
-                            return AVERROR_INVALIDDATA;
-=======
                             res = AVERROR_INVALIDDATA;
                             goto end;
->>>>>>> ef0ee7f6
                         }
                         memcpy(track->audio.buf + y*w, data, w);
                     } else {
                         if (size < sps * w / sps) {
                             av_log(matroska->ctx, AV_LOG_ERROR,
                                    "Corrupt generic RM-style audio packet size\n");
-<<<<<<< HEAD
-                            av_free(lace_size);
-                            return AVERROR_INVALIDDATA;
-=======
                             res = AVERROR_INVALIDDATA;
                             goto end;
->>>>>>> ef0ee7f6
                         }
                         for (x=0; x<w/sps; x++)
                             memcpy(track->audio.buf+sps*(h*x+((h+1)/2)*(y&1)+(y>>1)), data+x*sps, sps);
