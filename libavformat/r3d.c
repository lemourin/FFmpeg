/*
 * R3D REDCODE demuxer
 * Copyright (c) 2008 Baptiste Coudurier <baptiste dot coudurier at gmail dot com>
 *
 * This file is part of FFmpeg.
 *
 * FFmpeg is free software; you can redistribute it and/or
 * modify it under the terms of the GNU Lesser General Public
 * License as published by the Free Software Foundation; either
 * version 2.1 of the License, or (at your option) any later version.
 *
 * FFmpeg is distributed in the hope that it will be useful,
 * but WITHOUT ANY WARRANTY; without even the implied warranty of
 * MERCHANTABILITY or FITNESS FOR A PARTICULAR PURPOSE.  See the GNU
 * Lesser General Public License for more details.
 *
 * You should have received a copy of the GNU Lesser General Public
 * License along with FFmpeg; if not, write to the Free Software
 * Foundation, Inc., 51 Franklin Street, Fifth Floor, Boston, MA 02110-1301 USA
 */

#include "libavutil/intreadwrite.h"
#include "libavutil/dict.h"
#include "libavutil/mathematics.h"
#include "avformat.h"
#include "internal.h"

typedef struct R3DContext {
    unsigned video_offsets_count;
    unsigned *video_offsets;
    unsigned rdvo_offset;
} R3DContext;

typedef struct Atom {
    unsigned size;
    uint32_t tag;
    uint64_t offset;
} Atom;

static int read_atom(AVFormatContext *s, Atom *atom)
{
    atom->offset = avio_tell(s->pb);
    atom->size = avio_rb32(s->pb);
    if (atom->size < 8)
        return -1;
    atom->tag = avio_rl32(s->pb);
    av_log(s, AV_LOG_TRACE, "atom %u %.4s offset %#"PRIx64"\n",
            atom->size, (char*)&atom->tag, atom->offset);
    return atom->size;
}

static int r3d_read_red1(AVFormatContext *s)
{
    AVStream *st = avformat_new_stream(s, NULL);
    char filename[258];
    int tmp;
    int av_unused tmp2;
    AVRational framerate;

    if (!st)
        return AVERROR(ENOMEM);
    st->codec->codec_type = AVMEDIA_TYPE_VIDEO;
    st->codec->codec_id = AV_CODEC_ID_JPEG2000;

    tmp  = avio_r8(s->pb); // major version
    tmp2 = avio_r8(s->pb); // minor version
    av_log(s, AV_LOG_TRACE, "version %d.%d\n", tmp, tmp2);

    tmp = avio_rb16(s->pb); // unknown
    av_log(s, AV_LOG_TRACE, "unknown1 %d\n", tmp);

    tmp = avio_rb32(s->pb);
    avpriv_set_pts_info(st, 32, 1, tmp);

    tmp = avio_rb32(s->pb); // filenum
    av_log(s, AV_LOG_TRACE, "filenum %d\n", tmp);

    avio_skip(s->pb, 32); // unknown

    st->codec->width  = avio_rb32(s->pb);
    st->codec->height = avio_rb32(s->pb);

    tmp = avio_rb16(s->pb); // unknown
    av_log(s, AV_LOG_TRACE, "unknown2 %d\n", tmp);

    framerate.num = avio_rb16(s->pb);
    framerate.den = avio_rb16(s->pb);
    if (framerate.num > 0 && framerate.den > 0) {
#if FF_API_R_FRAME_RATE
        st->r_frame_rate =
#endif
        st->avg_frame_rate = framerate;
    }

    tmp = avio_r8(s->pb); // audio channels
    av_log(s, AV_LOG_TRACE, "audio channels %d\n", tmp);
    if (tmp > 0) {
        AVStream *ast = avformat_new_stream(s, NULL);
        if (!ast)
            return AVERROR(ENOMEM);
        ast->codec->codec_type = AVMEDIA_TYPE_AUDIO;
        ast->codec->codec_id = AV_CODEC_ID_PCM_S32BE;
        ast->codec->channels = tmp;
        avpriv_set_pts_info(ast, 32, 1, st->time_base.den);
    }

    avio_read(s->pb, filename, 257);
    filename[sizeof(filename)-1] = 0;
    av_dict_set(&st->metadata, "filename", filename, 0);

    av_log(s, AV_LOG_TRACE, "filename %s\n", filename);
    av_log(s, AV_LOG_TRACE, "resolution %dx%d\n", st->codec->width, st->codec->height);
    av_log(s, AV_LOG_TRACE, "timescale %d\n", st->time_base.den);
    av_log(s, AV_LOG_TRACE, "frame rate %d/%d\n",
            framerate.num, framerate.den);

    return 0;
}

static int r3d_read_rdvo(AVFormatContext *s, Atom *atom)
{
    R3DContext *r3d = s->priv_data;
    AVStream *st = s->streams[0];
    int i;

    r3d->video_offsets_count = (atom->size - 8) / 4;
    r3d->video_offsets = av_malloc(atom->size);
    if (!r3d->video_offsets)
        return AVERROR(ENOMEM);

    for (i = 0; i < r3d->video_offsets_count; i++) {
        r3d->video_offsets[i] = avio_rb32(s->pb);
        if (!r3d->video_offsets[i]) {
            r3d->video_offsets_count = i;
            break;
        }
        av_log(s, AV_LOG_TRACE, "video offset %d: %#x\n", i, r3d->video_offsets[i]);
    }

    if (st->avg_frame_rate.num)
        st->duration = av_rescale_q(r3d->video_offsets_count,
                                    av_inv_q(st->avg_frame_rate),
                                    st->time_base);
    av_log(s, AV_LOG_TRACE, "duration %"PRId64"\n", st->duration);

    return 0;
}

static void r3d_read_reos(AVFormatContext *s)
{
    R3DContext *r3d = s->priv_data;
    int av_unused tmp;

    r3d->rdvo_offset = avio_rb32(s->pb);
    avio_rb32(s->pb); // rdvs offset
    avio_rb32(s->pb); // rdao offset
    avio_rb32(s->pb); // rdas offset

    tmp = avio_rb32(s->pb);
    av_log(s, AV_LOG_TRACE, "num video chunks %d\n", tmp);

    tmp = avio_rb32(s->pb);
    av_log(s, AV_LOG_TRACE, "num audio chunks %d\n", tmp);

    avio_skip(s->pb, 6*4);
}

static int r3d_read_header(AVFormatContext *s)
{
    R3DContext *r3d = s->priv_data;
    Atom atom;
    int ret;

    if (read_atom(s, &atom) < 0) {
        av_log(s, AV_LOG_ERROR, "error reading atom\n");
        return -1;
    }
    if (atom.tag == MKTAG('R','E','D','1')) {
        if ((ret = r3d_read_red1(s)) < 0) {
            av_log(s, AV_LOG_ERROR, "error parsing 'red1' atom\n");
            return ret;
        }
    } else {
        av_log(s, AV_LOG_ERROR, "could not find 'red1' atom\n");
        return -1;
    }

    s->internal->data_offset = avio_tell(s->pb);
    av_log(s, AV_LOG_TRACE, "data offset %#"PRIx64"\n", s->internal->data_offset);
    if (!s->pb->seekable)
        return 0;
    // find REOB/REOF/REOS to load index
    avio_seek(s->pb, avio_size(s->pb)-48-8, SEEK_SET);
    if (read_atom(s, &atom) < 0)
        av_log(s, AV_LOG_ERROR, "error reading end atom\n");

    if (atom.tag != MKTAG('R','E','O','B') &&
        atom.tag != MKTAG('R','E','O','F') &&
        atom.tag != MKTAG('R','E','O','S'))
        goto out;

    r3d_read_reos(s);

    if (r3d->rdvo_offset) {
        avio_seek(s->pb, r3d->rdvo_offset, SEEK_SET);
        if (read_atom(s, &atom) < 0)
            av_log(s, AV_LOG_ERROR, "error reading 'rdvo' atom\n");
        if (atom.tag == MKTAG('R','D','V','O')) {
            if (r3d_read_rdvo(s, &atom) < 0)
                av_log(s, AV_LOG_ERROR, "error parsing 'rdvo' atom\n");
        }
    }

 out:
    avio_seek(s->pb, s->internal->data_offset, SEEK_SET);
    return 0;
}

static int r3d_read_redv(AVFormatContext *s, AVPacket *pkt, Atom *atom)
{
    AVStream *st = s->streams[0];
    int tmp;
    int av_unused tmp2;
    int64_t pos = avio_tell(s->pb);
    unsigned dts;
    int ret;

    dts = avio_rb32(s->pb);

    tmp = avio_rb32(s->pb);
    av_log(s, AV_LOG_TRACE, "frame num %d\n", tmp);

    tmp  = avio_r8(s->pb); // major version
    tmp2 = avio_r8(s->pb); // minor version
    av_log(s, AV_LOG_TRACE, "version %d.%d\n", tmp, tmp2);

    tmp = avio_rb16(s->pb); // unknown
    av_log(s, AV_LOG_TRACE, "unknown %d\n", tmp);

    if (tmp > 4) {
        tmp = avio_rb16(s->pb); // unknown
        av_log(s, AV_LOG_TRACE, "unknown %d\n", tmp);

        tmp = avio_rb16(s->pb); // unknown
        av_log(s, AV_LOG_TRACE, "unknown %d\n", tmp);

        tmp = avio_rb32(s->pb);
        av_log(s, AV_LOG_TRACE, "width %d\n", tmp);
        tmp = avio_rb32(s->pb);
        av_log(s, AV_LOG_TRACE, "height %d\n", tmp);

        tmp = avio_rb32(s->pb);
        av_log(s, AV_LOG_TRACE, "metadata len %d\n", tmp);
    }
    tmp = atom->size - 8 - (avio_tell(s->pb) - pos);
    if (tmp < 0)
        return -1;
    ret = av_get_packet(s->pb, pkt, tmp);
    if (ret < 0) {
        av_log(s, AV_LOG_ERROR, "error reading video packet\n");
        return -1;
    }

    pkt->stream_index = 0;
    pkt->dts = dts;
    if (st->avg_frame_rate.num)
        pkt->duration = (uint64_t)st->time_base.den*
            st->avg_frame_rate.den/st->avg_frame_rate.num;
    av_log(s, AV_LOG_TRACE, "pkt dts %"PRId64" duration %"PRId64"\n", pkt->dts, pkt->duration);

    return 0;
}

static int r3d_read_reda(AVFormatContext *s, AVPacket *pkt, Atom *atom)
{
    AVStream *st = s->streams[1];
    int av_unused tmp, tmp2;
    int samples, size;
    int64_t pos = avio_tell(s->pb);
    unsigned dts;
    int ret;

    dts = avio_rb32(s->pb);

    st->codec->sample_rate = avio_rb32(s->pb);
    if (st->codec->sample_rate <= 0) {
        av_log(s, AV_LOG_ERROR, "Bad sample rate\n");
        return AVERROR_INVALIDDATA;
    }

    samples = avio_rb32(s->pb);

    tmp = avio_rb32(s->pb);
    av_log(s, AV_LOG_TRACE, "packet num %d\n", tmp);

    tmp = avio_rb16(s->pb); // unknown
    av_log(s, AV_LOG_TRACE, "unknown %d\n", tmp);

    tmp  = avio_r8(s->pb); // major version
    tmp2 = avio_r8(s->pb); // minor version
    av_log(s, AV_LOG_TRACE, "version %d.%d\n", tmp, tmp2);

    tmp = avio_rb32(s->pb); // unknown
    av_log(s, AV_LOG_TRACE, "unknown %d\n", tmp);

    size = atom->size - 8 - (avio_tell(s->pb) - pos);
    if (size < 0)
        return -1;
    ret = av_get_packet(s->pb, pkt, size);
    if (ret < 0) {
        av_log(s, AV_LOG_ERROR, "error reading audio packet\n");
        return ret;
    }

    pkt->stream_index = 1;
    pkt->dts = dts;
<<<<<<< HEAD
    if (st->codec->sample_rate)
        pkt->duration = av_rescale(samples, st->time_base.den, st->codec->sample_rate);
    av_log(s, AV_LOG_TRACE, "pkt dts %"PRId64" duration %d samples %d sample rate %d\n",
=======
    pkt->duration = av_rescale(samples, st->time_base.den, st->codec->sample_rate);
    av_log(s, AV_LOG_TRACE, "pkt dts %"PRId64" duration %"PRId64" samples %d sample rate %d\n",
>>>>>>> 948f3c19
            pkt->dts, pkt->duration, samples, st->codec->sample_rate);

    return 0;
}

static int r3d_read_packet(AVFormatContext *s, AVPacket *pkt)
{
    Atom atom;
    int err = 0;

    while (!err) {
        if (read_atom(s, &atom) < 0) {
            err = -1;
            break;
        }
        switch (atom.tag) {
        case MKTAG('R','E','D','V'):
            if (s->streams[0]->discard == AVDISCARD_ALL)
                goto skip;
            if (!(err = r3d_read_redv(s, pkt, &atom)))
                return 0;
            break;
        case MKTAG('R','E','D','A'):
            if (s->nb_streams < 2)
                return -1;
            if (s->streams[1]->discard == AVDISCARD_ALL)
                goto skip;
            if (!(err = r3d_read_reda(s, pkt, &atom)))
                return 0;
            break;
        default:
        skip:
            avio_skip(s->pb, atom.size-8);
        }
    }
    return err;
}

static int r3d_probe(AVProbeData *p)
{
    if (AV_RL32(p->buf + 4) == MKTAG('R','E','D','1'))
        return AVPROBE_SCORE_MAX;
    return 0;
}

static int r3d_seek(AVFormatContext *s, int stream_index, int64_t sample_time, int flags)
{
    AVStream *st = s->streams[0]; // video stream
    R3DContext *r3d = s->priv_data;
    int frame_num;

    if (!st->avg_frame_rate.num)
        return -1;

    frame_num = av_rescale_q(sample_time, st->time_base,
                             av_inv_q(st->avg_frame_rate));
    av_log(s, AV_LOG_TRACE, "seek frame num %d timestamp %"PRId64"\n",
            frame_num, sample_time);

    if (frame_num < r3d->video_offsets_count) {
        if (avio_seek(s->pb, r3d->video_offsets_count, SEEK_SET) < 0)
            return -1;
    } else {
        av_log(s, AV_LOG_ERROR, "could not seek to frame %d\n", frame_num);
        return -1;
    }

    return 0;
}

static int r3d_close(AVFormatContext *s)
{
    R3DContext *r3d = s->priv_data;

    av_freep(&r3d->video_offsets);

    return 0;
}

AVInputFormat ff_r3d_demuxer = {
    .name           = "r3d",
    .long_name      = NULL_IF_CONFIG_SMALL("REDCODE R3D"),
    .priv_data_size = sizeof(R3DContext),
    .read_probe     = r3d_probe,
    .read_header    = r3d_read_header,
    .read_packet    = r3d_read_packet,
    .read_close     = r3d_close,
    .read_seek      = r3d_seek,
};<|MERGE_RESOLUTION|>--- conflicted
+++ resolved
@@ -314,14 +314,9 @@
 
     pkt->stream_index = 1;
     pkt->dts = dts;
-<<<<<<< HEAD
     if (st->codec->sample_rate)
         pkt->duration = av_rescale(samples, st->time_base.den, st->codec->sample_rate);
-    av_log(s, AV_LOG_TRACE, "pkt dts %"PRId64" duration %d samples %d sample rate %d\n",
-=======
-    pkt->duration = av_rescale(samples, st->time_base.den, st->codec->sample_rate);
     av_log(s, AV_LOG_TRACE, "pkt dts %"PRId64" duration %"PRId64" samples %d sample rate %d\n",
->>>>>>> 948f3c19
             pkt->dts, pkt->duration, samples, st->codec->sample_rate);
 
     return 0;
