/*
 * copyright (c) 2001 Fabrice Bellard
 *
 * This file is part of FFmpeg.
 *
 * FFmpeg is free software; you can redistribute it and/or
 * modify it under the terms of the GNU Lesser General Public
 * License as published by the Free Software Foundation; either
 * version 2.1 of the License, or (at your option) any later version.
 *
 * FFmpeg is distributed in the hope that it will be useful,
 * but WITHOUT ANY WARRANTY; without even the implied warranty of
 * MERCHANTABILITY or FITNESS FOR A PARTICULAR PURPOSE.  See the GNU
 * Lesser General Public License for more details.
 *
 * You should have received a copy of the GNU Lesser General Public
 * License along with FFmpeg; if not, write to the Free Software
 * Foundation, Inc., 51 Franklin Street, Fifth Floor, Boston, MA 02110-1301 USA
 */

#ifndef AVFORMAT_AVFORMAT_H
#define AVFORMAT_AVFORMAT_H

/**
 * @file
 * @ingroup libavf
 * Main libavformat public API header
 */

/**
 * @defgroup libavf I/O and Muxing/Demuxing Library
 * @{
 *
 * Libavformat (lavf) is a library for dealing with various media container
 * formats. Its main two purposes are demuxing - i.e. splitting a media file
 * into component streams, and the reverse process of muxing - writing supplied
 * data in a specified container format. It also has an @ref lavf_io
 * "I/O module" which supports a number of protocols for accessing the data (e.g.
 * file, tcp, http and others). Before using lavf, you need to call
 * av_register_all() to register all compiled muxers, demuxers and protocols.
 * Unless you are absolutely sure you won't use libavformat's network
 * capabilities, you should also call avformat_network_init().
 *
 * A supported input format is described by an AVInputFormat struct, conversely
 * an output format is described by AVOutputFormat. You can iterate over all
 * registered input/output formats using the av_iformat_next() /
 * av_oformat_next() functions. The protocols layer is not part of the public
 * API, so you can only get the names of supported protocols with the
 * avio_enum_protocols() function.
 *
 * Main lavf structure used for both muxing and demuxing is AVFormatContext,
 * which exports all information about the file being read or written. As with
 * most Libavformat structures, its size is not part of public ABI, so it cannot be
 * allocated on stack or directly with av_malloc(). To create an
 * AVFormatContext, use avformat_alloc_context() (some functions, like
 * avformat_open_input() might do that for you).
 *
 * Most importantly an AVFormatContext contains:
 * @li the @ref AVFormatContext.iformat "input" or @ref AVFormatContext.oformat
 * "output" format. It is either autodetected or set by user for input;
 * always set by user for output.
 * @li an @ref AVFormatContext.streams "array" of AVStreams, which describe all
 * elementary streams stored in the file. AVStreams are typically referred to
 * using their index in this array.
 * @li an @ref AVFormatContext.pb "I/O context". It is either opened by lavf or
 * set by user for input, always set by user for output (unless you are dealing
 * with an AVFMT_NOFILE format).
 *
 * @section lavf_options Passing options to (de)muxers
 * Lavf allows to configure muxers and demuxers using the @ref avoptions
 * mechanism. Generic (format-independent) libavformat options are provided by
 * AVFormatContext, they can be examined from a user program by calling
 * av_opt_next() / av_opt_find() on an allocated AVFormatContext (or its AVClass
 * from avformat_get_class()). Private (format-specific) options are provided by
 * AVFormatContext.priv_data if and only if AVInputFormat.priv_class /
 * AVOutputFormat.priv_class of the corresponding format struct is non-NULL.
 * Further options may be provided by the @ref AVFormatContext.pb "I/O context",
 * if its AVClass is non-NULL, and the protocols layer. See the discussion on
 * nesting in @ref avoptions documentation to learn how to access those.
 *
 * @defgroup lavf_decoding Demuxing
 * @{
 * Demuxers read a media file and split it into chunks of data (@em packets). A
 * @ref AVPacket "packet" contains one or more encoded frames which belongs to a
 * single elementary stream. In the lavf API this process is represented by the
 * avformat_open_input() function for opening a file, av_read_frame() for
 * reading a single packet and finally avformat_close_input(), which does the
 * cleanup.
 *
 * @section lavf_decoding_open Opening a media file
 * The minimum information required to open a file is its URL or filename, which
 * is passed to avformat_open_input(), as in the following code:
 * @code
 * const char    *url = "in.mp3";
 * AVFormatContext *s = NULL;
 * int ret = avformat_open_input(&s, url, NULL, NULL);
 * if (ret < 0)
 *     abort();
 * @endcode
 * The above code attempts to allocate an AVFormatContext, open the
 * specified file (autodetecting the format) and read the header, exporting the
 * information stored there into s. Some formats do not have a header or do not
 * store enough information there, so it is recommended that you call the
 * avformat_find_stream_info() function which tries to read and decode a few
 * frames to find missing information.
 *
 * In some cases you might want to preallocate an AVFormatContext yourself with
 * avformat_alloc_context() and do some tweaking on it before passing it to
 * avformat_open_input(). One such case is when you want to use custom functions
 * for reading input data instead of lavf internal I/O layer.
 * To do that, create your own AVIOContext with avio_alloc_context(), passing
 * your reading callbacks to it. Then set the @em pb field of your
 * AVFormatContext to newly created AVIOContext.
 *
 * Since the format of the opened file is in general not known until after
 * avformat_open_input() has returned, it is not possible to set demuxer private
 * options on a preallocated context. Instead, the options should be passed to
 * avformat_open_input() wrapped in an AVDictionary:
 * @code
 * AVDictionary *options = NULL;
 * av_dict_set(&options, "video_size", "640x480", 0);
 * av_dict_set(&options, "pixel_format", "rgb24", 0);
 *
 * if (avformat_open_input(&s, url, NULL, &options) < 0)
 *     abort();
 * av_dict_free(&options);
 * @endcode
 * This code passes the private options 'video_size' and 'pixel_format' to the
 * demuxer. They would be necessary for e.g. the rawvideo demuxer, since it
 * cannot know how to interpret raw video data otherwise. If the format turns
 * out to be something different than raw video, those options will not be
 * recognized by the demuxer and therefore will not be applied. Such unrecognized
 * options are then returned in the options dictionary (recognized options are
 * consumed). The calling program can handle such unrecognized options as it
 * wishes, e.g.
 * @code
 * AVDictionaryEntry *e;
 * if (e = av_dict_get(options, "", NULL, AV_DICT_IGNORE_SUFFIX)) {
 *     fprintf(stderr, "Option %s not recognized by the demuxer.\n", e->key);
 *     abort();
 * }
 * @endcode
 *
 * After you have finished reading the file, you must close it with
 * avformat_close_input(). It will free everything associated with the file.
 *
 * @section lavf_decoding_read Reading from an opened file
 * Reading data from an opened AVFormatContext is done by repeatedly calling
 * av_read_frame() on it. Each call, if successful, will return an AVPacket
 * containing encoded data for one AVStream, identified by
 * AVPacket.stream_index. This packet may be passed straight into the libavcodec
 * decoding functions avcodec_decode_video2(), avcodec_decode_audio4() or
 * avcodec_decode_subtitle2() if the caller wishes to decode the data.
 *
 * AVPacket.pts, AVPacket.dts and AVPacket.duration timing information will be
 * set if known. They may also be unset (i.e. AV_NOPTS_VALUE for
 * pts/dts, 0 for duration) if the stream does not provide them. The timing
 * information will be in AVStream.time_base units, i.e. it has to be
 * multiplied by the timebase to convert them to seconds.
 *
 * If AVPacket.buf is set on the returned packet, then the packet is
 * allocated dynamically and the user may keep it indefinitely.
 * Otherwise, if AVPacket.buf is NULL, the packet data is backed by a
 * static storage somewhere inside the demuxer and the packet is only valid
 * until the next av_read_frame() call or closing the file. If the caller
 * requires a longer lifetime, av_dup_packet() will make an av_malloc()ed copy
 * of it.
 * In both cases, the packet must be freed with av_free_packet() when it is no
 * longer needed.
 *
 * @section lavf_decoding_seek Seeking
 * @}
 *
 * @defgroup lavf_encoding Muxing
 * @{
 * @}
 *
 * @defgroup lavf_io I/O Read/Write
 * @{
 * @}
 *
 * @defgroup lavf_codec Demuxers
 * @{
 * @defgroup lavf_codec_native Native Demuxers
 * @{
 * @}
 * @defgroup lavf_codec_wrappers External library wrappers
 * @{
 * @}
 * @}
 * @defgroup lavf_protos I/O Protocols
 * @{
 * @}
 * @defgroup lavf_internal Internal
 * @{
 * @}
 * @}
 *
 */

#include <time.h>
#include <stdio.h>  /* FILE */
#include "libavcodec/avcodec.h"
#include "libavutil/dict.h"
#include "libavutil/log.h"

#include "avio.h"
#include "libavformat/version.h"

struct AVFormatContext;


/**
 * @defgroup metadata_api Public Metadata API
 * @{
 * @ingroup libavf
 * The metadata API allows libavformat to export metadata tags to a client
 * application when demuxing. Conversely it allows a client application to
 * set metadata when muxing.
 *
 * Metadata is exported or set as pairs of key/value strings in the 'metadata'
 * fields of the AVFormatContext, AVStream, AVChapter and AVProgram structs
 * using the @ref lavu_dict "AVDictionary" API. Like all strings in FFmpeg,
 * metadata is assumed to be UTF-8 encoded Unicode. Note that metadata
 * exported by demuxers isn't checked to be valid UTF-8 in most cases.
 *
 * Important concepts to keep in mind:
 * -  Keys are unique; there can never be 2 tags with the same key. This is
 *    also meant semantically, i.e., a demuxer should not knowingly produce
 *    several keys that are literally different but semantically identical.
 *    E.g., key=Author5, key=Author6. In this example, all authors must be
 *    placed in the same tag.
 * -  Metadata is flat, not hierarchical; there are no subtags. If you
 *    want to store, e.g., the email address of the child of producer Alice
 *    and actor Bob, that could have key=alice_and_bobs_childs_email_address.
 * -  Several modifiers can be applied to the tag name. This is done by
 *    appending a dash character ('-') and the modifier name in the order
 *    they appear in the list below -- e.g. foo-eng-sort, not foo-sort-eng.
 *    -  language -- a tag whose value is localized for a particular language
 *       is appended with the ISO 639-2/B 3-letter language code.
 *       For example: Author-ger=Michael, Author-eng=Mike
 *       The original/default language is in the unqualified "Author" tag.
 *       A demuxer should set a default if it sets any translated tag.
 *    -  sorting  -- a modified version of a tag that should be used for
 *       sorting will have '-sort' appended. E.g. artist="The Beatles",
 *       artist-sort="Beatles, The".
 *
 * -  Demuxers attempt to export metadata in a generic format, however tags
 *    with no generic equivalents are left as they are stored in the container.
 *    Follows a list of generic tag names:
 *
 @verbatim
 album        -- name of the set this work belongs to
 album_artist -- main creator of the set/album, if different from artist.
                 e.g. "Various Artists" for compilation albums.
 artist       -- main creator of the work
 comment      -- any additional description of the file.
 composer     -- who composed the work, if different from artist.
 copyright    -- name of copyright holder.
 creation_time-- date when the file was created, preferably in ISO 8601.
 date         -- date when the work was created, preferably in ISO 8601.
 disc         -- number of a subset, e.g. disc in a multi-disc collection.
 encoder      -- name/settings of the software/hardware that produced the file.
 encoded_by   -- person/group who created the file.
 filename     -- original name of the file.
 genre        -- <self-evident>.
 language     -- main language in which the work is performed, preferably
                 in ISO 639-2 format. Multiple languages can be specified by
                 separating them with commas.
 performer    -- artist who performed the work, if different from artist.
                 E.g for "Also sprach Zarathustra", artist would be "Richard
                 Strauss" and performer "London Philharmonic Orchestra".
 publisher    -- name of the label/publisher.
 service_name     -- name of the service in broadcasting (channel name).
 service_provider -- name of the service provider in broadcasting.
 title        -- name of the work.
 track        -- number of this work in the set, can be in form current/total.
 variant_bitrate -- the total bitrate of the bitrate variant that the current stream is part of
 @endverbatim
 *
 * Look in the examples section for an application example how to use the Metadata API.
 *
 * @}
 */

/* packet functions */


/**
 * Allocate and read the payload of a packet and initialize its
 * fields with default values.
 *
 * @param pkt packet
 * @param size desired payload size
 * @return >0 (read size) if OK, AVERROR_xxx otherwise
 */
int av_get_packet(AVIOContext *s, AVPacket *pkt, int size);


/**
 * Read data and append it to the current content of the AVPacket.
 * If pkt->size is 0 this is identical to av_get_packet.
 * Note that this uses av_grow_packet and thus involves a realloc
 * which is inefficient. Thus this function should only be used
 * when there is no reasonable way to know (an upper bound of)
 * the final size.
 *
 * @param pkt packet
 * @param size amount of data to read
 * @return >0 (read size) if OK, AVERROR_xxx otherwise, previous data
 *         will not be lost even if an error occurs.
 */
int av_append_packet(AVIOContext *s, AVPacket *pkt, int size);

/*************************************************/
/* fractional numbers for exact pts handling */

/**
 * The exact value of the fractional number is: 'val + num / den'.
 * num is assumed to be 0 <= num < den.
 */
typedef struct AVFrac {
    int64_t val, num, den;
} AVFrac;

/*************************************************/
/* input/output formats */

struct AVCodecTag;

/**
 * This structure contains the data a format has to probe a file.
 */
typedef struct AVProbeData {
    const char *filename;
    unsigned char *buf; /**< Buffer must have AVPROBE_PADDING_SIZE of extra allocated bytes filled with zero. */
    int buf_size;       /**< Size of buf except extra allocated bytes */
} AVProbeData;

#define AVPROBE_SCORE_RETRY (AVPROBE_SCORE_MAX/4)
#define AVPROBE_SCORE_STREAM_RETRY (AVPROBE_SCORE_MAX/4-1)

#define AVPROBE_SCORE_EXTENSION  50 ///< score for file extension
#define AVPROBE_SCORE_MAX       100 ///< maximum score

#define AVPROBE_PADDING_SIZE 32             ///< extra allocated bytes at the end of the probe buffer

/// Demuxer will use avio_open, no opened file should be provided by the caller.
#define AVFMT_NOFILE        0x0001
#define AVFMT_NEEDNUMBER    0x0002 /**< Needs '%d' in filename. */
#define AVFMT_SHOW_IDS      0x0008 /**< Show format stream IDs numbers. */
#define AVFMT_RAWPICTURE    0x0020 /**< Format wants AVPicture structure for
                                      raw picture data. */
#define AVFMT_GLOBALHEADER  0x0040 /**< Format wants global header. */
#define AVFMT_NOTIMESTAMPS  0x0080 /**< Format does not need / have any timestamps. */
#define AVFMT_GENERIC_INDEX 0x0100 /**< Use generic index building code. */
#define AVFMT_TS_DISCONT    0x0200 /**< Format allows timestamp discontinuities. Note, muxers always require valid (monotone) timestamps */
#define AVFMT_VARIABLE_FPS  0x0400 /**< Format allows variable fps. */
#define AVFMT_NODIMENSIONS  0x0800 /**< Format does not need width/height */
#define AVFMT_NOSTREAMS     0x1000 /**< Format does not require any streams */
#define AVFMT_NOBINSEARCH   0x2000 /**< Format does not allow to fall back on binary search via read_timestamp */
#define AVFMT_NOGENSEARCH   0x4000 /**< Format does not allow to fall back on generic search */
#define AVFMT_NO_BYTE_SEEK  0x8000 /**< Format does not allow seeking by bytes */
#define AVFMT_ALLOW_FLUSH  0x10000 /**< Format allows flushing. If not set, the muxer will not receive a NULL packet in the write_packet function. */
#if LIBAVFORMAT_VERSION_MAJOR <= 54
#define AVFMT_TS_NONSTRICT 0x8020000 //we try to be compatible to the ABIs of ffmpeg and major forks
#else
#define AVFMT_TS_NONSTRICT 0x20000
#endif
                                   /**< Format does not require strictly
                                        increasing timestamps, but they must
                                        still be monotonic */
#define AVFMT_TS_NEGATIVE  0x40000 /**< Format allows muxing negative
                                        timestamps. If not set the timestamp
                                        will be shifted in av_write_frame and
                                        av_interleaved_write_frame so they
                                        start from 0.
                                        The user or muxer can override this through
                                        AVFormatContext.avoid_negative_ts
                                        */

#define AVFMT_SEEK_TO_PTS   0x4000000 /**< Seeking is based on PTS */

/**
 * @addtogroup lavf_encoding
 * @{
 */
typedef struct AVOutputFormat {
    const char *name;
    /**
     * Descriptive name for the format, meant to be more human-readable
     * than name. You should use the NULL_IF_CONFIG_SMALL() macro
     * to define it.
     */
    const char *long_name;
    const char *mime_type;
    const char *extensions; /**< comma-separated filename extensions */
    /* output support */
    enum AVCodecID audio_codec;    /**< default audio codec */
    enum AVCodecID video_codec;    /**< default video codec */
    enum AVCodecID subtitle_codec; /**< default subtitle codec */
    /**
     * can use flags: AVFMT_NOFILE, AVFMT_NEEDNUMBER, AVFMT_RAWPICTURE,
     * AVFMT_GLOBALHEADER, AVFMT_NOTIMESTAMPS, AVFMT_VARIABLE_FPS,
     * AVFMT_NODIMENSIONS, AVFMT_NOSTREAMS, AVFMT_ALLOW_FLUSH,
     * AVFMT_TS_NONSTRICT
     */
    int flags;

    /**
     * List of supported codec_id-codec_tag pairs, ordered by "better
     * choice first". The arrays are all terminated by AV_CODEC_ID_NONE.
     */
    const struct AVCodecTag * const *codec_tag;


    const AVClass *priv_class; ///< AVClass for the private context

    /*****************************************************************
     * No fields below this line are part of the public API. They
     * may not be used outside of libavformat and can be changed and
     * removed at will.
     * New public fields should be added right above.
     *****************************************************************
     */
    struct AVOutputFormat *next;
    /**
     * size of private data so that it can be allocated in the wrapper
     */
    int priv_data_size;

    int (*write_header)(struct AVFormatContext *);
    /**
     * Write a packet. If AVFMT_ALLOW_FLUSH is set in flags,
     * pkt can be NULL in order to flush data buffered in the muxer.
     * When flushing, return 0 if there still is more data to flush,
     * or 1 if everything was flushed and there is no more buffered
     * data.
     */
    int (*write_packet)(struct AVFormatContext *, AVPacket *pkt);
    int (*write_trailer)(struct AVFormatContext *);
    /**
     * Currently only used to set pixel format if not YUV420P.
     */
    int (*interleave_packet)(struct AVFormatContext *, AVPacket *out,
                             AVPacket *in, int flush);
    /**
     * Test if the given codec can be stored in this container.
     *
     * @return 1 if the codec is supported, 0 if it is not.
     *         A negative number if unknown.
     *         MKTAG('A', 'P', 'I', 'C') if the codec is only supported as AV_DISPOSITION_ATTACHED_PIC
     */
    int (*query_codec)(enum AVCodecID id, int std_compliance);

    void (*get_output_timestamp)(struct AVFormatContext *s, int stream,
                                 int64_t *dts, int64_t *wall);
    /**
     * Allows sending messages from application to device.
     */
    int (*control_message)(struct AVFormatContext *s, int type,
                           void *data, size_t data_size);
} AVOutputFormat;
/**
 * @}
 */

/**
 * @addtogroup lavf_decoding
 * @{
 */
typedef struct AVInputFormat {
    /**
     * A comma separated list of short names for the format. New names
     * may be appended with a minor bump.
     */
    const char *name;

    /**
     * Descriptive name for the format, meant to be more human-readable
     * than name. You should use the NULL_IF_CONFIG_SMALL() macro
     * to define it.
     */
    const char *long_name;

    /**
     * Can use flags: AVFMT_NOFILE, AVFMT_NEEDNUMBER, AVFMT_SHOW_IDS,
     * AVFMT_GENERIC_INDEX, AVFMT_TS_DISCONT, AVFMT_NOBINSEARCH,
     * AVFMT_NOGENSEARCH, AVFMT_NO_BYTE_SEEK, AVFMT_SEEK_TO_PTS.
     */
    int flags;

    /**
     * If extensions are defined, then no probe is done. You should
     * usually not use extension format guessing because it is not
     * reliable enough
     */
    const char *extensions;

    const struct AVCodecTag * const *codec_tag;

    const AVClass *priv_class; ///< AVClass for the private context

    /*****************************************************************
     * No fields below this line are part of the public API. They
     * may not be used outside of libavformat and can be changed and
     * removed at will.
     * New public fields should be added right above.
     *****************************************************************
     */
    struct AVInputFormat *next;

    /**
     * Raw demuxers store their codec ID here.
     */
    int raw_codec_id;

    /**
     * Size of private data so that it can be allocated in the wrapper.
     */
    int priv_data_size;

    /**
     * Tell if a given file has a chance of being parsed as this format.
     * The buffer provided is guaranteed to be AVPROBE_PADDING_SIZE bytes
     * big so you do not have to check for that unless you need more.
     */
    int (*read_probe)(AVProbeData *);

    /**
     * Read the format header and initialize the AVFormatContext
     * structure. Return 0 if OK. Only used in raw format right
     * now. 'avformat_new_stream' should be called to create new streams.
     */
    int (*read_header)(struct AVFormatContext *);

    /**
     * Read one packet and put it in 'pkt'. pts and flags are also
     * set. 'avformat_new_stream' can be called only if the flag
     * AVFMTCTX_NOHEADER is used and only in the calling thread (not in a
     * background thread).
     * @return 0 on success, < 0 on error.
     *         When returning an error, pkt must not have been allocated
     *         or must be freed before returning
     */
    int (*read_packet)(struct AVFormatContext *, AVPacket *pkt);

    /**
     * Close the stream. The AVFormatContext and AVStreams are not
     * freed by this function
     */
    int (*read_close)(struct AVFormatContext *);

    /**
     * Seek to a given timestamp relative to the frames in
     * stream component stream_index.
     * @param stream_index Must not be -1.
     * @param flags Selects which direction should be preferred if no exact
     *              match is available.
     * @return >= 0 on success (but not necessarily the new offset)
     */
    int (*read_seek)(struct AVFormatContext *,
                     int stream_index, int64_t timestamp, int flags);

    /**
     * Get the next timestamp in stream[stream_index].time_base units.
     * @return the timestamp or AV_NOPTS_VALUE if an error occurred
     */
    int64_t (*read_timestamp)(struct AVFormatContext *s, int stream_index,
                              int64_t *pos, int64_t pos_limit);

    /**
     * Start/resume playing - only meaningful if using a network-based format
     * (RTSP).
     */
    int (*read_play)(struct AVFormatContext *);

    /**
     * Pause playing - only meaningful if using a network-based format
     * (RTSP).
     */
    int (*read_pause)(struct AVFormatContext *);

    /**
     * Seek to timestamp ts.
     * Seeking will be done so that the point from which all active streams
     * can be presented successfully will be closest to ts and within min/max_ts.
     * Active streams are all streams that have AVStream.discard < AVDISCARD_ALL.
     */
    int (*read_seek2)(struct AVFormatContext *s, int stream_index, int64_t min_ts, int64_t ts, int64_t max_ts, int flags);
} AVInputFormat;
/**
 * @}
 */

enum AVStreamParseType {
    AVSTREAM_PARSE_NONE,
    AVSTREAM_PARSE_FULL,       /**< full parsing and repack */
    AVSTREAM_PARSE_HEADERS,    /**< Only parse headers, do not repack. */
    AVSTREAM_PARSE_TIMESTAMPS, /**< full parsing and interpolation of timestamps for frames not starting on a packet boundary */
    AVSTREAM_PARSE_FULL_ONCE,  /**< full parsing and repack of the first frame only, only implemented for H.264 currently */
    AVSTREAM_PARSE_FULL_RAW=MKTAG(0,'R','A','W'),       /**< full parsing and repack with timestamp and position generation by parser for raw
                                                             this assumes that each packet in the file contains no demuxer level headers and
                                                             just codec level data, otherwise position generation would fail */
};

typedef struct AVIndexEntry {
    int64_t pos;
    int64_t timestamp;        /**<
                               * Timestamp in AVStream.time_base units, preferably the time from which on correctly decoded frames are available
                               * when seeking to this entry. That means preferable PTS on keyframe based formats.
                               * But demuxers can choose to store a different timestamp, if it is more convenient for the implementation or nothing better
                               * is known
                               */
#define AVINDEX_KEYFRAME 0x0001
    int flags:2;
    int size:30; //Yeah, trying to keep the size of this small to reduce memory requirements (it is 24 vs. 32 bytes due to possible 8-byte alignment).
    int min_distance;         /**< Minimum distance between this and the previous keyframe, used to avoid unneeded searching. */
} AVIndexEntry;

#define AV_DISPOSITION_DEFAULT   0x0001
#define AV_DISPOSITION_DUB       0x0002
#define AV_DISPOSITION_ORIGINAL  0x0004
#define AV_DISPOSITION_COMMENT   0x0008
#define AV_DISPOSITION_LYRICS    0x0010
#define AV_DISPOSITION_KARAOKE   0x0020

/**
 * Track should be used during playback by default.
 * Useful for subtitle track that should be displayed
 * even when user did not explicitly ask for subtitles.
 */
#define AV_DISPOSITION_FORCED    0x0040
#define AV_DISPOSITION_HEARING_IMPAIRED  0x0080  /**< stream for hearing impaired audiences */
#define AV_DISPOSITION_VISUAL_IMPAIRED   0x0100  /**< stream for visual impaired audiences */
#define AV_DISPOSITION_CLEAN_EFFECTS     0x0200  /**< stream without voice */
/**
 * The stream is stored in the file as an attached picture/"cover art" (e.g.
 * APIC frame in ID3v2). The single packet associated with it will be returned
 * among the first few packets read from the file unless seeking takes place.
 * It can also be accessed at any time in AVStream.attached_pic.
 */
#define AV_DISPOSITION_ATTACHED_PIC      0x0400

/**
 * To specify text track kind (different from subtitles default).
 */
#define AV_DISPOSITION_CAPTIONS     0x10000
#define AV_DISPOSITION_DESCRIPTIONS 0x20000
#define AV_DISPOSITION_METADATA     0x40000

/**
 * Options for behavior on timestamp wrap detection.
 */
#define AV_PTS_WRAP_IGNORE      0   ///< ignore the wrap
#define AV_PTS_WRAP_ADD_OFFSET  1   ///< add the format specific offset on wrap detection
#define AV_PTS_WRAP_SUB_OFFSET  -1  ///< subtract the format specific offset on wrap detection

/**
 * Stream structure.
 * New fields can be added to the end with minor version bumps.
 * Removal, reordering and changes to existing fields require a major
 * version bump.
 * sizeof(AVStream) must not be used outside libav*.
 */
typedef struct AVStream {
    int index;    /**< stream index in AVFormatContext */
    /**
     * Format-specific stream ID.
     * decoding: set by libavformat
     * encoding: set by the user, replaced by libavformat if left unset
     */
    int id;
    /**
     * Codec context associated with this stream. Allocated and freed by
     * libavformat.
     *
     * - decoding: The demuxer exports codec information stored in the headers
     *             here.
     * - encoding: The user sets codec information, the muxer writes it to the
     *             output. Mandatory fields as specified in AVCodecContext
     *             documentation must be set even if this AVCodecContext is
     *             not actually used for encoding.
     */
    AVCodecContext *codec;
    void *priv_data;

    /**
     * encoding: pts generation when outputting stream
     */
    struct AVFrac pts;

    /**
     * This is the fundamental unit of time (in seconds) in terms
     * of which frame timestamps are represented.
     *
     * decoding: set by libavformat
     * encoding: set by libavformat in avformat_write_header. The muxer may use the
     * user-provided value of @ref AVCodecContext.time_base "codec->time_base"
     * as a hint.
     */
    AVRational time_base;

    /**
     * Decoding: pts of the first frame of the stream in presentation order, in stream time base.
     * Only set this if you are absolutely 100% sure that the value you set
     * it to really is the pts of the first frame.
     * This may be undefined (AV_NOPTS_VALUE).
     * @note The ASF header does NOT contain a correct start_time the ASF
     * demuxer must NOT set this.
     */
    int64_t start_time;

    /**
     * Decoding: duration of the stream, in stream time base.
     * If a source file does not specify a duration, but does specify
     * a bitrate, this value will be estimated from bitrate and file size.
     */
    int64_t duration;

    int64_t nb_frames;                 ///< number of frames in this stream if known or 0

    int disposition; /**< AV_DISPOSITION_* bit field */

    enum AVDiscard discard; ///< Selects which packets can be discarded at will and do not need to be demuxed.

    /**
     * sample aspect ratio (0 if unknown)
     * - encoding: Set by user.
     * - decoding: Set by libavformat.
     */
    AVRational sample_aspect_ratio;

    AVDictionary *metadata;

    /**
     * Average framerate
     */
    AVRational avg_frame_rate;

    /**
     * For streams with AV_DISPOSITION_ATTACHED_PIC disposition, this packet
     * will contain the attached picture.
     *
     * decoding: set by libavformat, must not be modified by the caller.
     * encoding: unused
     */
    AVPacket attached_pic;

    /*****************************************************************
     * All fields below this line are not part of the public API. They
     * may not be used outside of libavformat and can be changed and
     * removed at will.
     * New public fields should be added right above.
     *****************************************************************
     */

    /**
     * Stream information used internally by av_find_stream_info()
     */
#define MAX_STD_TIMEBASES (60*12+6)
    struct {
        int64_t last_dts;
        int64_t duration_gcd;
        int duration_count;
        int64_t rfps_duration_sum;
        double (*duration_error)[2][MAX_STD_TIMEBASES];
        int64_t codec_info_duration;
        int64_t codec_info_duration_fields;
        int found_decoder;

        int64_t last_duration;

        /**
         * Those are used for average framerate estimation.
         */
        int64_t fps_first_dts;
        int     fps_first_dts_idx;
        int64_t fps_last_dts;
        int     fps_last_dts_idx;

    } *info;

    int pts_wrap_bits; /**< number of bits in pts (used for wrapping control) */

#if FF_API_REFERENCE_DTS
    /* a hack to keep ABI compatibility for ffmpeg and other applications, which accesses parser even
     * though it should not */
    int64_t do_not_use;
#endif
    // Timestamp generation support:
    /**
     * Timestamp corresponding to the last dts sync point.
     *
     * Initialized when AVCodecParserContext.dts_sync_point >= 0 and
     * a DTS is received from the underlying container. Otherwise set to
     * AV_NOPTS_VALUE by default.
     */
    int64_t first_dts;
    int64_t cur_dts;
    int64_t last_IP_pts;
    int last_IP_duration;

    /**
     * Number of packets to buffer for codec probing
     */
#define MAX_PROBE_PACKETS 2500
    int probe_packets;

    /**
     * Number of frames that have been demuxed during av_find_stream_info()
     */
    int codec_info_nb_frames;

    /* av_read_frame() support */
    enum AVStreamParseType need_parsing;
    struct AVCodecParserContext *parser;

    /**
     * last packet in packet_buffer for this stream when muxing.
     */
    struct AVPacketList *last_in_packet_buffer;
    AVProbeData probe_data;
#define MAX_REORDER_DELAY 16
    int64_t pts_buffer[MAX_REORDER_DELAY+1];

    AVIndexEntry *index_entries; /**< Only used if the format does not
                                    support seeking natively. */
    int nb_index_entries;
    unsigned int index_entries_allocated_size;

    /**
     * Real base framerate of the stream.
     * This is the lowest framerate with which all timestamps can be
     * represented accurately (it is the least common multiple of all
     * framerates in the stream). Note, this value is just a guess!
     * For example, if the time base is 1/90000 and all frames have either
     * approximately 3600 or 1800 timer ticks, then r_frame_rate will be 50/1.
     *
     * Code outside avformat should access this field using:
     * av_stream_get/set_r_frame_rate(stream)
     */
    AVRational r_frame_rate;

    /**
     * Stream Identifier
     * This is the MPEG-TS stream identifier +1
     * 0 means unknown
     */
    int stream_identifier;

    int64_t interleaver_chunk_size;
    int64_t interleaver_chunk_duration;

    /**
     * stream probing state
     * -1   -> probing finished
     *  0   -> no probing requested
     * rest -> perform probing with request_probe being the minimum score to accept.
     * NOT PART OF PUBLIC API
     */
    int request_probe;
    /**
     * Indicates that everything up to the next keyframe
     * should be discarded.
     */
    int skip_to_keyframe;

    /**
     * Number of samples to skip at the start of the frame decoded from the next packet.
     */
    int skip_samples;

    /**
     * Number of internally decoded frames, used internally in libavformat, do not access
     * its lifetime differs from info which is why it is not in that structure.
     */
    int nb_decoded_frames;

    /**
     * Timestamp offset added to timestamps before muxing
     * NOT PART OF PUBLIC API
     */
    int64_t mux_ts_offset;

    /**
     * Internal data to check for wrapping of the time stamp
     */
    int64_t pts_wrap_reference;

    /**
     * Options for behavior, when a wrap is detected.
     *
     * Defined by AV_PTS_WRAP_ values.
     *
     * If correction is enabled, there are two possibilities:
     * If the first time stamp is near the wrap point, the wrap offset
     * will be subtracted, which will create negative time stamps.
     * Otherwise the offset will be added.
     */
    int pts_wrap_behavior;

    /**
     * Internal data to prevent doing update_initial_durations() twice
     */
    int update_initial_durations_done;
} AVStream;

AVRational av_stream_get_r_frame_rate(const AVStream *s);
void       av_stream_set_r_frame_rate(AVStream *s, AVRational r);

#define AV_PROGRAM_RUNNING 1

/**
 * New fields can be added to the end with minor version bumps.
 * Removal, reordering and changes to existing fields require a major
 * version bump.
 * sizeof(AVProgram) must not be used outside libav*.
 */
typedef struct AVProgram {
    int            id;
    int            flags;
    enum AVDiscard discard;        ///< selects which program to discard and which to feed to the caller
    unsigned int   *stream_index;
    unsigned int   nb_stream_indexes;
    AVDictionary *metadata;

    int program_num;
    int pmt_pid;
    int pcr_pid;

    /*****************************************************************
     * All fields below this line are not part of the public API. They
     * may not be used outside of libavformat and can be changed and
     * removed at will.
     * New public fields should be added right above.
     *****************************************************************
     */
    int64_t start_time;
    int64_t end_time;

    int64_t pts_wrap_reference;    ///< reference dts for wrap detection
    int pts_wrap_behavior;         ///< behavior on wrap detection
} AVProgram;

#define AVFMTCTX_NOHEADER      0x0001 /**< signal that no header is present
                                         (streams are added dynamically) */

typedef struct AVChapter {
    int id;                 ///< unique ID to identify the chapter
    AVRational time_base;   ///< time base in which the start/end timestamps are specified
    int64_t start, end;     ///< chapter start/end time in time_base units
    AVDictionary *metadata;
} AVChapter;


/**
 * Callback used by devices to communicate with application.
 */
typedef int (*av_format_control_message)(struct AVFormatContext *s, int type,
                                         void *data, size_t data_size);


/**
 * The duration of a video can be estimated through various ways, and this enum can be used
 * to know how the duration was estimated.
 */
enum AVDurationEstimationMethod {
    AVFMT_DURATION_FROM_PTS,    ///< Duration accurately estimated from PTSes
    AVFMT_DURATION_FROM_STREAM, ///< Duration estimated from a stream with a known duration
    AVFMT_DURATION_FROM_BITRATE ///< Duration estimated from bitrate (less accurate)
};

typedef struct AVFormatInternal AVFormatInternal;

/**
 * Format I/O context.
 * New fields can be added to the end with minor version bumps.
 * Removal, reordering and changes to existing fields require a major
 * version bump.
 * sizeof(AVFormatContext) must not be used outside libav*, use
 * avformat_alloc_context() to create an AVFormatContext.
 */
typedef struct AVFormatContext {
    /**
     * A class for logging and AVOptions. Set by avformat_alloc_context().
     * Exports (de)muxer private options if they exist.
     */
    const AVClass *av_class;

    /**
     * Can only be iformat or oformat, not both at the same time.
     *
     * decoding: set by avformat_open_input().
     * encoding: set by the user.
     */
    struct AVInputFormat *iformat;
    struct AVOutputFormat *oformat;

    /**
     * Format private data. This is an AVOptions-enabled struct
     * if and only if iformat/oformat.priv_class is not NULL.
     */
    void *priv_data;

    /**
     * I/O context.
     *
     * decoding: either set by the user before avformat_open_input() (then
     * the user must close it manually) or set by avformat_open_input().
     * encoding: set by the user.
     *
     * Do NOT set this field if AVFMT_NOFILE flag is set in
     * iformat/oformat.flags. In such a case, the (de)muxer will handle
     * I/O in some other way and this field will be NULL.
     */
    AVIOContext *pb;

    /* stream info */
    int ctx_flags; /**< Format-specific flags, see AVFMTCTX_xx */

    /**
     * A list of all streams in the file. New streams are created with
     * avformat_new_stream().
     *
     * decoding: streams are created by libavformat in avformat_open_input().
     * If AVFMTCTX_NOHEADER is set in ctx_flags, then new streams may also
     * appear in av_read_frame().
     * encoding: streams are created by the user before avformat_write_header().
     */
    unsigned int nb_streams;
    AVStream **streams;

    char filename[1024]; /**< input or output filename */

    /**
     * Decoding: position of the first frame of the component, in
     * AV_TIME_BASE fractional seconds. NEVER set this value directly:
     * It is deduced from the AVStream values.
     */
    int64_t start_time;

    /**
     * Decoding: duration of the stream, in AV_TIME_BASE fractional
     * seconds. Only set this value if you know none of the individual stream
     * durations and also do not set any of them. This is deduced from the
     * AVStream values if not set.
     */
    int64_t duration;

    /**
     * Decoding: total stream bitrate in bit/s, 0 if not
     * available. Never set it directly if the file_size and the
     * duration are known as FFmpeg can compute it automatically.
     */
    int bit_rate;

    unsigned int packet_size;
    int max_delay;

    int flags;
#define AVFMT_FLAG_GENPTS       0x0001 ///< Generate missing pts even if it requires parsing future frames.
#define AVFMT_FLAG_IGNIDX       0x0002 ///< Ignore index.
#define AVFMT_FLAG_NONBLOCK     0x0004 ///< Do not block when reading packets from input.
#define AVFMT_FLAG_IGNDTS       0x0008 ///< Ignore DTS on frames that contain both DTS & PTS
#define AVFMT_FLAG_NOFILLIN     0x0010 ///< Do not infer any values from other values, just return what is stored in the container
#define AVFMT_FLAG_NOPARSE      0x0020 ///< Do not use AVParsers, you also must set AVFMT_FLAG_NOFILLIN as the fillin code works on frames and no parsing -> no frames. Also seeking to frames can not work if parsing to find frame boundaries has been disabled
#define AVFMT_FLAG_NOBUFFER     0x0040 ///< Do not buffer frames when possible
#define AVFMT_FLAG_CUSTOM_IO    0x0080 ///< The caller has supplied a custom AVIOContext, don't avio_close() it.
#define AVFMT_FLAG_DISCARD_CORRUPT  0x0100 ///< Discard frames marked corrupted
#define AVFMT_FLAG_FLUSH_PACKETS    0x0200 ///< Flush the AVIOContext every packet.
#define AVFMT_FLAG_MP4A_LATM    0x8000 ///< Enable RTP MP4A-LATM payload
#define AVFMT_FLAG_SORT_DTS    0x10000 ///< try to interleave outputted packets by dts (using this flag can slow demuxing down)
#define AVFMT_FLAG_PRIV_OPT    0x20000 ///< Enable use of private options by delaying codec open (this could be made default once all code is converted)
#define AVFMT_FLAG_KEEP_SIDE_DATA 0x40000 ///< Don't merge side data but keep it separate.

    /**
     * decoding: size of data to probe; encoding: unused.
     */
    unsigned int probesize;

    /**
     * decoding: maximum time (in AV_TIME_BASE units) during which the input should
     * be analyzed in avformat_find_stream_info().
     */
    int max_analyze_duration;

    const uint8_t *key;
    int keylen;

    unsigned int nb_programs;
    AVProgram **programs;

    /**
     * Forced video codec_id.
     * Demuxing: Set by user.
     */
    enum AVCodecID video_codec_id;

    /**
     * Forced audio codec_id.
     * Demuxing: Set by user.
     */
    enum AVCodecID audio_codec_id;

    /**
     * Forced subtitle codec_id.
     * Demuxing: Set by user.
     */
    enum AVCodecID subtitle_codec_id;

    /**
     * Maximum amount of memory in bytes to use for the index of each stream.
     * If the index exceeds this size, entries will be discarded as
     * needed to maintain a smaller size. This can lead to slower or less
     * accurate seeking (depends on demuxer).
     * Demuxers for which a full in-memory index is mandatory will ignore
     * this.
     * muxing  : unused
     * demuxing: set by user
     */
    unsigned int max_index_size;

    /**
     * Maximum amount of memory in bytes to use for buffering frames
     * obtained from realtime capture devices.
     */
    unsigned int max_picture_buffer;

    /**
     * Number of chapters in AVChapter array.
     * When muxing, chapters are normally written in the file header,
     * so nb_chapters should normally be initialized before write_header
     * is called. Some muxers (e.g. mov and mkv) can also write chapters
     * in the trailer.  To write chapters in the trailer, nb_chapters
     * must be zero when write_header is called and non-zero when
     * write_trailer is called.
     * muxing  : set by user
     * demuxing: set by libavformat
     */
    unsigned int nb_chapters;
    AVChapter **chapters;

    AVDictionary *metadata;

    /**
     * Start time of the stream in real world time, in microseconds
     * since the unix epoch (00:00 1st January 1970). That is, pts=0
     * in the stream was captured at this real world time.
     * - encoding: Set by user.
     * - decoding: Unused.
     */
    int64_t start_time_realtime;

    /**
     * decoding: number of frames used to probe fps
     */
    int fps_probe_size;

    /**
     * Error recognition; higher values will detect more errors but may
     * misdetect some more or less valid parts as errors.
     * - encoding: unused
     * - decoding: Set by user.
     */
    int error_recognition;

    /**
     * Custom interrupt callbacks for the I/O layer.
     *
     * decoding: set by the user before avformat_open_input().
     * encoding: set by the user before avformat_write_header()
     * (mainly useful for AVFMT_NOFILE formats). The callback
     * should also be passed to avio_open2() if it's used to
     * open the file.
     */
    AVIOInterruptCB interrupt_callback;

    /**
     * Flags to enable debugging.
     */
    int debug;
#define FF_FDEBUG_TS        0x0001

    /**
<<<<<<< HEAD
     * Transport stream id.
     * This will be moved into demuxer private options. Thus no API/ABI compatibility
     */
    int ts_id;

    /**
     * Audio preload in microseconds.
     * Note, not all formats support this and unpredictable things may happen if it is used when not supported.
     * - encoding: Set by user via AVOptions (NO direct access)
     * - decoding: unused
     */
    int audio_preload;

    /**
     * Max chunk time in microseconds.
     * Note, not all formats support this and unpredictable things may happen if it is used when not supported.
     * - encoding: Set by user via AVOptions (NO direct access)
     * - decoding: unused
     */
    int max_chunk_duration;

    /**
     * Max chunk size in bytes
     * Note, not all formats support this and unpredictable things may happen if it is used when not supported.
     * - encoding: Set by user via AVOptions (NO direct access)
     * - decoding: unused
     */
    int max_chunk_size;

    /**
     * forces the use of wallclock timestamps as pts/dts of packets
     * This has undefined results in the presence of B frames.
     * - encoding: unused
     * - decoding: Set by user via AVOptions (NO direct access)
     */
    int use_wallclock_as_timestamps;

    /**
     * Avoid negative timestamps during muxing.
     *  0 -> allow negative timestamps
     *  1 -> avoid negative timestamps
     * -1 -> choose automatically (default)
     * Note, this only works when interleave_packet_per_dts is in use.
     * - encoding: Set by user via AVOptions (NO direct access)
     * - decoding: unused
     */
    int avoid_negative_ts;

    /**
     * avio flags, used to force AVIO_FLAG_DIRECT.
     * - encoding: unused
     * - decoding: Set by user via AVOptions (NO direct access)
     */
    int avio_flags;

    /**
     * The duration field can be estimated through various ways, and this field can be used
     * to know how the duration was estimated.
     * - encoding: unused
     * - decoding: Read by user via AVOptions (NO direct access)
     */
    enum AVDurationEstimationMethod duration_estimation_method;

    /**
     * Skip initial bytes when opening stream
     * - encoding: unused
     * - decoding: Set by user via AVOptions (NO direct access)
     */
    unsigned int skip_initial_bytes;

    /**
     * Correct single timestamp overflows
     * - encoding: unused
     * - decoding: Set by user via AVOptions (NO direct access)
     */
    unsigned int correct_ts_overflow;

    /**
     * Force seeking to any (also non key) frames.
     * - encoding: unused
     * - decoding: Set by user via AVOptions (NO direct access)
     */
    int seek2any;

    /**
     * Flush the I/O context after each packet.
     * - encoding: Set by user via AVOptions (NO direct access)
     * - decoding: unused
     */
    int flush_packets;

    /**
     * format probing score.
     * The maximal score is AVPROBE_SCORE_MAX, its set when the demuxer probes
     * the format.
     * - encoding: unused
     * - decoding: set by avformat, read by user via av_format_get_probe_score() (NO direct access)
     */
    int probe_score;
=======
     * Maximum buffering duration for interleaving.
     *
     * To ensure all the streams are interleaved correctly,
     * av_interleaved_write_frame() will wait until it has at least one packet
     * for each stream before actually writing any packets to the output file.
     * When some streams are "sparse" (i.e. there are large gaps between
     * successive packets), this can result in excessive buffering.
     *
     * This field specifies the maximum difference between the timestamps of the
     * first and the last packet in the muxing queue, above which libavformat
     * will output a packet regardless of whether it has queued a packet for all
     * the streams.
     *
     * Muxing only, set by the caller before avformat_write_header().
     */
    int64_t max_interleave_delta;
>>>>>>> d9ae1031

    /*****************************************************************
     * All fields below this line are not part of the public API. They
     * may not be used outside of libavformat and can be changed and
     * removed at will.
     * New public fields should be added right above.
     *****************************************************************
     */

    /**
     * This buffer is only needed when packets were already buffered but
     * not decoded, for example to get the codec parameters in MPEG
     * streams.
     */
    struct AVPacketList *packet_buffer;
    struct AVPacketList *packet_buffer_end;

    /* av_seek_frame() support */
    int64_t data_offset; /**< offset of the first packet */

    /**
     * Raw packets from the demuxer, prior to parsing and decoding.
     * This buffer is used for buffering packets until the codec can
     * be identified, as parsing cannot be done without knowing the
     * codec.
     */
    struct AVPacketList *raw_packet_buffer;
    struct AVPacketList *raw_packet_buffer_end;
    /**
     * Packets split by the parser get queued here.
     */
    struct AVPacketList *parse_queue;
    struct AVPacketList *parse_queue_end;
    /**
     * Remaining size available for raw_packet_buffer, in bytes.
     */
#define RAW_PACKET_BUFFER_SIZE 2500000
    int raw_packet_buffer_remaining_size;

    /**
     * Offset to remap timestamps to be non-negative.
     * Expressed in timebase units.
     * @see AVStream.mux_ts_offset
     */
    int64_t offset;

    /**
     * Timebase for the timestamp offset.
     */
    AVRational offset_timebase;

    /**
     * An opaque field for libavformat internal usage.
     * Must not be accessed in any way by callers.
     */
    AVFormatInternal *internal;

    /**
     * IO repositioned flag.
     * This is set by avformat when the underlaying IO context read pointer
     * is repositioned, for example when doing byte based seeking.
     * Demuxers can use the flag to detect such changes.
     */
    int io_repositioned;

    /**
     * Forced video codec.
     * This allows forcing a specific decoder, even when there are multiple with
     * the same codec_id.
     * Demuxing: Set by user via av_format_set_video_codec (NO direct access).
     */
    AVCodec *video_codec;

    /**
     * Forced audio codec.
     * This allows forcing a specific decoder, even when there are multiple with
     * the same codec_id.
     * Demuxing: Set by user via av_format_set_audio_codec (NO direct access).
     */
    AVCodec *audio_codec;

    /**
     * Forced subtitle codec.
     * This allows forcing a specific decoder, even when there are multiple with
     * the same codec_id.
     * Demuxing: Set by user via av_format_set_subtitle_codec (NO direct access).
     */
    AVCodec *subtitle_codec;

    /**
     * Number of bytes to be written as padding in a metadata header.
     * Demuxing: Unused.
     * Muxing: Set by user via av_format_set_metadata_header_padding.
     */
    int metadata_header_padding;

    /**
     * User data.
     * This is a place for some private data of the user.
     * Mostly usable with control_message_cb or any future callbacks in device's context.
     */
    void *opaque;

    /**
     * Callback used by devices to communicate with application.
     */
    av_format_control_message control_message_cb;

    /**
     * Output timestamp offset, in microseconds.
     * Muxing: set by user via AVOptions (NO direct access)
     */
    int64_t output_ts_offset;
} AVFormatContext;

int av_format_get_probe_score(const AVFormatContext *s);
AVCodec * av_format_get_video_codec(const AVFormatContext *s);
void      av_format_set_video_codec(AVFormatContext *s, AVCodec *c);
AVCodec * av_format_get_audio_codec(const AVFormatContext *s);
void      av_format_set_audio_codec(AVFormatContext *s, AVCodec *c);
AVCodec * av_format_get_subtitle_codec(const AVFormatContext *s);
void      av_format_set_subtitle_codec(AVFormatContext *s, AVCodec *c);
int       av_format_get_metadata_header_padding(const AVFormatContext *s);
void      av_format_set_metadata_header_padding(AVFormatContext *s, int c);
void *    av_format_get_opaque(const AVFormatContext *s);
void      av_format_set_opaque(AVFormatContext *s, void *opaque);
av_format_control_message av_format_get_control_message_cb(const AVFormatContext *s);
void      av_format_set_control_message_cb(AVFormatContext *s, av_format_control_message callback);

/**
 * Returns the method used to set ctx->duration.
 *
 * @return AVFMT_DURATION_FROM_PTS, AVFMT_DURATION_FROM_STREAM, or AVFMT_DURATION_FROM_BITRATE.
 */
enum AVDurationEstimationMethod av_fmt_ctx_get_duration_estimation_method(const AVFormatContext* ctx);

typedef struct AVPacketList {
    AVPacket pkt;
    struct AVPacketList *next;
} AVPacketList;


/**
 * @defgroup lavf_core Core functions
 * @ingroup libavf
 *
 * Functions for querying libavformat capabilities, allocating core structures,
 * etc.
 * @{
 */

/**
 * Return the LIBAVFORMAT_VERSION_INT constant.
 */
unsigned avformat_version(void);

/**
 * Return the libavformat build-time configuration.
 */
const char *avformat_configuration(void);

/**
 * Return the libavformat license.
 */
const char *avformat_license(void);

/**
 * Initialize libavformat and register all the muxers, demuxers and
 * protocols. If you do not call this function, then you can select
 * exactly which formats you want to support.
 *
 * @see av_register_input_format()
 * @see av_register_output_format()
 */
void av_register_all(void);

void av_register_input_format(AVInputFormat *format);
void av_register_output_format(AVOutputFormat *format);

/**
 * Do global initialization of network components. This is optional,
 * but recommended, since it avoids the overhead of implicitly
 * doing the setup for each session.
 *
 * Calling this function will become mandatory if using network
 * protocols at some major version bump.
 */
int avformat_network_init(void);

/**
 * Undo the initialization done by avformat_network_init.
 */
int avformat_network_deinit(void);

/**
 * If f is NULL, returns the first registered input format,
 * if f is non-NULL, returns the next registered input format after f
 * or NULL if f is the last one.
 */
AVInputFormat  *av_iformat_next(AVInputFormat  *f);

/**
 * If f is NULL, returns the first registered output format,
 * if f is non-NULL, returns the next registered output format after f
 * or NULL if f is the last one.
 */
AVOutputFormat *av_oformat_next(AVOutputFormat *f);

/**
 * Allocate an AVFormatContext.
 * avformat_free_context() can be used to free the context and everything
 * allocated by the framework within it.
 */
AVFormatContext *avformat_alloc_context(void);

/**
 * Free an AVFormatContext and all its streams.
 * @param s context to free
 */
void avformat_free_context(AVFormatContext *s);

/**
 * Get the AVClass for AVFormatContext. It can be used in combination with
 * AV_OPT_SEARCH_FAKE_OBJ for examining options.
 *
 * @see av_opt_find().
 */
const AVClass *avformat_get_class(void);

/**
 * Add a new stream to a media file.
 *
 * When demuxing, it is called by the demuxer in read_header(). If the
 * flag AVFMTCTX_NOHEADER is set in s.ctx_flags, then it may also
 * be called in read_packet().
 *
 * When muxing, should be called by the user before avformat_write_header().
 *
 * User is required to call avcodec_close() and avformat_free_context() to
 * clean up the allocation by avformat_new_stream().
 *
 * @param c If non-NULL, the AVCodecContext corresponding to the new stream
 * will be initialized to use this codec. This is needed for e.g. codec-specific
 * defaults to be set, so codec should be provided if it is known.
 *
 * @return newly created stream or NULL on error.
 */
AVStream *avformat_new_stream(AVFormatContext *s, const AVCodec *c);

AVProgram *av_new_program(AVFormatContext *s, int id);

/**
 * @}
 */


#if FF_API_ALLOC_OUTPUT_CONTEXT
/**
 * @deprecated deprecated in favor of avformat_alloc_output_context2()
 */
attribute_deprecated
AVFormatContext *avformat_alloc_output_context(const char *format,
                                               AVOutputFormat *oformat,
                                               const char *filename);
#endif

/**
 * Allocate an AVFormatContext for an output format.
 * avformat_free_context() can be used to free the context and
 * everything allocated by the framework within it.
 *
 * @param *ctx is set to the created format context, or to NULL in
 * case of failure
 * @param oformat format to use for allocating the context, if NULL
 * format_name and filename are used instead
 * @param format_name the name of output format to use for allocating the
 * context, if NULL filename is used instead
 * @param filename the name of the filename to use for allocating the
 * context, may be NULL
 * @return >= 0 in case of success, a negative AVERROR code in case of
 * failure
 */
int avformat_alloc_output_context2(AVFormatContext **ctx, AVOutputFormat *oformat,
                                   const char *format_name, const char *filename);

/**
 * @addtogroup lavf_decoding
 * @{
 */

/**
 * Find AVInputFormat based on the short name of the input format.
 */
AVInputFormat *av_find_input_format(const char *short_name);

/**
 * Guess the file format.
 *
 * @param is_opened Whether the file is already opened; determines whether
 *                  demuxers with or without AVFMT_NOFILE are probed.
 */
AVInputFormat *av_probe_input_format(AVProbeData *pd, int is_opened);

/**
 * Guess the file format.
 *
 * @param is_opened Whether the file is already opened; determines whether
 *                  demuxers with or without AVFMT_NOFILE are probed.
 * @param score_max A probe score larger that this is required to accept a
 *                  detection, the variable is set to the actual detection
 *                  score afterwards.
 *                  If the score is <= AVPROBE_SCORE_MAX / 4 it is recommended
 *                  to retry with a larger probe buffer.
 */
AVInputFormat *av_probe_input_format2(AVProbeData *pd, int is_opened, int *score_max);

/**
 * Guess the file format.
 *
 * @param is_opened Whether the file is already opened; determines whether
 *                  demuxers with or without AVFMT_NOFILE are probed.
 * @param score_ret The score of the best detection.
 */
AVInputFormat *av_probe_input_format3(AVProbeData *pd, int is_opened, int *score_ret);

/**
 * Probe a bytestream to determine the input format. Each time a probe returns
 * with a score that is too low, the probe buffer size is increased and another
 * attempt is made. When the maximum probe size is reached, the input format
 * with the highest score is returned.
 *
 * @param pb the bytestream to probe
 * @param fmt the input format is put here
 * @param filename the filename of the stream
 * @param logctx the log context
 * @param offset the offset within the bytestream to probe from
 * @param max_probe_size the maximum probe buffer size (zero for default)
 * @return the score in case of success, a negative value corresponding to an
 *         the maximal score is AVPROBE_SCORE_MAX
 * AVERROR code otherwise
 */
int av_probe_input_buffer2(AVIOContext *pb, AVInputFormat **fmt,
                           const char *filename, void *logctx,
                           unsigned int offset, unsigned int max_probe_size);

/**
 * Like av_probe_input_buffer2() but returns 0 on success
 */
int av_probe_input_buffer(AVIOContext *pb, AVInputFormat **fmt,
                          const char *filename, void *logctx,
                          unsigned int offset, unsigned int max_probe_size);

/**
 * Open an input stream and read the header. The codecs are not opened.
 * The stream must be closed with avformat_close_input().
 *
 * @param ps Pointer to user-supplied AVFormatContext (allocated by avformat_alloc_context).
 *           May be a pointer to NULL, in which case an AVFormatContext is allocated by this
 *           function and written into ps.
 *           Note that a user-supplied AVFormatContext will be freed on failure.
 * @param filename Name of the stream to open.
 * @param fmt If non-NULL, this parameter forces a specific input format.
 *            Otherwise the format is autodetected.
 * @param options  A dictionary filled with AVFormatContext and demuxer-private options.
 *                 On return this parameter will be destroyed and replaced with a dict containing
 *                 options that were not found. May be NULL.
 *
 * @return 0 on success, a negative AVERROR on failure.
 *
 * @note If you want to use custom IO, preallocate the format context and set its pb field.
 */
int avformat_open_input(AVFormatContext **ps, const char *filename, AVInputFormat *fmt, AVDictionary **options);

attribute_deprecated
int av_demuxer_open(AVFormatContext *ic);

#if FF_API_FORMAT_PARAMETERS
/**
 * Read packets of a media file to get stream information. This
 * is useful for file formats with no headers such as MPEG. This
 * function also computes the real framerate in case of MPEG-2 repeat
 * frame mode.
 * The logical file position is not changed by this function;
 * examined packets may be buffered for later processing.
 *
 * @param ic media file handle
 * @return >=0 if OK, AVERROR_xxx on error
 * @todo Let the user decide somehow what information is needed so that
 *       we do not waste time getting stuff the user does not need.
 *
 * @deprecated use avformat_find_stream_info.
 */
attribute_deprecated
int av_find_stream_info(AVFormatContext *ic);
#endif

/**
 * Read packets of a media file to get stream information. This
 * is useful for file formats with no headers such as MPEG. This
 * function also computes the real framerate in case of MPEG-2 repeat
 * frame mode.
 * The logical file position is not changed by this function;
 * examined packets may be buffered for later processing.
 *
 * @param ic media file handle
 * @param options  If non-NULL, an ic.nb_streams long array of pointers to
 *                 dictionaries, where i-th member contains options for
 *                 codec corresponding to i-th stream.
 *                 On return each dictionary will be filled with options that were not found.
 * @return >=0 if OK, AVERROR_xxx on error
 *
 * @note this function isn't guaranteed to open all the codecs, so
 *       options being non-empty at return is a perfectly normal behavior.
 *
 * @todo Let the user decide somehow what information is needed so that
 *       we do not waste time getting stuff the user does not need.
 */
int avformat_find_stream_info(AVFormatContext *ic, AVDictionary **options);

/**
 * Find the programs which belong to a given stream.
 *
 * @param ic    media file handle
 * @param last  the last found program, the search will start after this
 *              program, or from the beginning if it is NULL
 * @param s     stream index
 * @return the next program which belongs to s, NULL if no program is found or
 *         the last program is not among the programs of ic.
 */
AVProgram *av_find_program_from_stream(AVFormatContext *ic, AVProgram *last, int s);

/**
 * Find the "best" stream in the file.
 * The best stream is determined according to various heuristics as the most
 * likely to be what the user expects.
 * If the decoder parameter is non-NULL, av_find_best_stream will find the
 * default decoder for the stream's codec; streams for which no decoder can
 * be found are ignored.
 *
 * @param ic                media file handle
 * @param type              stream type: video, audio, subtitles, etc.
 * @param wanted_stream_nb  user-requested stream number,
 *                          or -1 for automatic selection
 * @param related_stream    try to find a stream related (eg. in the same
 *                          program) to this one, or -1 if none
 * @param decoder_ret       if non-NULL, returns the decoder for the
 *                          selected stream
 * @param flags             flags; none are currently defined
 * @return  the non-negative stream number in case of success,
 *          AVERROR_STREAM_NOT_FOUND if no stream with the requested type
 *          could be found,
 *          AVERROR_DECODER_NOT_FOUND if streams were found but no decoder
 * @note  If av_find_best_stream returns successfully and decoder_ret is not
 *        NULL, then *decoder_ret is guaranteed to be set to a valid AVCodec.
 */
int av_find_best_stream(AVFormatContext *ic,
                        enum AVMediaType type,
                        int wanted_stream_nb,
                        int related_stream,
                        AVCodec **decoder_ret,
                        int flags);

#if FF_API_READ_PACKET
/**
 * @deprecated use AVFMT_FLAG_NOFILLIN | AVFMT_FLAG_NOPARSE to read raw
 * unprocessed packets
 *
 * Read a transport packet from a media file.
 *
 * This function is obsolete and should never be used.
 * Use av_read_frame() instead.
 *
 * @param s media file handle
 * @param pkt is filled
 * @return 0 if OK, AVERROR_xxx on error
 */
attribute_deprecated
int av_read_packet(AVFormatContext *s, AVPacket *pkt);
#endif

/**
 * Return the next frame of a stream.
 * This function returns what is stored in the file, and does not validate
 * that what is there are valid frames for the decoder. It will split what is
 * stored in the file into frames and return one for each call. It will not
 * omit invalid data between valid frames so as to give the decoder the maximum
 * information possible for decoding.
 *
 * If pkt->buf is NULL, then the packet is valid until the next
 * av_read_frame() or until avformat_close_input(). Otherwise the packet
 * is valid indefinitely. In both cases the packet must be freed with
 * av_free_packet when it is no longer needed. For video, the packet contains
 * exactly one frame. For audio, it contains an integer number of frames if each
 * frame has a known fixed size (e.g. PCM or ADPCM data). If the audio frames
 * have a variable size (e.g. MPEG audio), then it contains one frame.
 *
 * pkt->pts, pkt->dts and pkt->duration are always set to correct
 * values in AVStream.time_base units (and guessed if the format cannot
 * provide them). pkt->pts can be AV_NOPTS_VALUE if the video format
 * has B-frames, so it is better to rely on pkt->dts if you do not
 * decompress the payload.
 *
 * @return 0 if OK, < 0 on error or end of file
 */
int av_read_frame(AVFormatContext *s, AVPacket *pkt);

/**
 * Seek to the keyframe at timestamp.
 * 'timestamp' in 'stream_index'.
 * @param stream_index If stream_index is (-1), a default
 * stream is selected, and timestamp is automatically converted
 * from AV_TIME_BASE units to the stream specific time_base.
 * @param timestamp Timestamp in AVStream.time_base units
 *        or, if no stream is specified, in AV_TIME_BASE units.
 * @param flags flags which select direction and seeking mode
 * @return >= 0 on success
 */
int av_seek_frame(AVFormatContext *s, int stream_index, int64_t timestamp,
                  int flags);

/**
 * Seek to timestamp ts.
 * Seeking will be done so that the point from which all active streams
 * can be presented successfully will be closest to ts and within min/max_ts.
 * Active streams are all streams that have AVStream.discard < AVDISCARD_ALL.
 *
 * If flags contain AVSEEK_FLAG_BYTE, then all timestamps are in bytes and
 * are the file position (this may not be supported by all demuxers).
 * If flags contain AVSEEK_FLAG_FRAME, then all timestamps are in frames
 * in the stream with stream_index (this may not be supported by all demuxers).
 * Otherwise all timestamps are in units of the stream selected by stream_index
 * or if stream_index is -1, in AV_TIME_BASE units.
 * If flags contain AVSEEK_FLAG_ANY, then non-keyframes are treated as
 * keyframes (this may not be supported by all demuxers).
 * If flags contain AVSEEK_FLAG_BACKWARD, it is ignored.
 *
 * @param stream_index index of the stream which is used as time base reference
 * @param min_ts smallest acceptable timestamp
 * @param ts target timestamp
 * @param max_ts largest acceptable timestamp
 * @param flags flags
 * @return >=0 on success, error code otherwise
 *
 * @note This is part of the new seek API which is still under construction.
 *       Thus do not use this yet. It may change at any time, do not expect
 *       ABI compatibility yet!
 */
int avformat_seek_file(AVFormatContext *s, int stream_index, int64_t min_ts, int64_t ts, int64_t max_ts, int flags);

/**
 * Start playing a network-based stream (e.g. RTSP stream) at the
 * current position.
 */
int av_read_play(AVFormatContext *s);

/**
 * Pause a network-based stream (e.g. RTSP stream).
 *
 * Use av_read_play() to resume it.
 */
int av_read_pause(AVFormatContext *s);

#if FF_API_CLOSE_INPUT_FILE
/**
 * @deprecated use avformat_close_input()
 * Close a media file (but not its codecs).
 *
 * @param s media file handle
 */
attribute_deprecated
void av_close_input_file(AVFormatContext *s);
#endif

/**
 * Close an opened input AVFormatContext. Free it and all its contents
 * and set *s to NULL.
 */
void avformat_close_input(AVFormatContext **s);
/**
 * @}
 */

#if FF_API_NEW_STREAM
/**
 * Add a new stream to a media file.
 *
 * Can only be called in the read_header() function. If the flag
 * AVFMTCTX_NOHEADER is in the format context, then new streams
 * can be added in read_packet too.
 *
 * @param s media file handle
 * @param id file-format-dependent stream ID
 */
attribute_deprecated
AVStream *av_new_stream(AVFormatContext *s, int id);
#endif

#if FF_API_SET_PTS_INFO
/**
 * @deprecated this function is not supposed to be called outside of lavf
 */
attribute_deprecated
void av_set_pts_info(AVStream *s, int pts_wrap_bits,
                     unsigned int pts_num, unsigned int pts_den);
#endif

#define AVSEEK_FLAG_BACKWARD 1 ///< seek backward
#define AVSEEK_FLAG_BYTE     2 ///< seeking based on position in bytes
#define AVSEEK_FLAG_ANY      4 ///< seek to any frame, even non-keyframes
#define AVSEEK_FLAG_FRAME    8 ///< seeking based on frame number

/**
 * @addtogroup lavf_encoding
 * @{
 */
/**
 * Allocate the stream private data and write the stream header to
 * an output media file.
 *
 * @param s Media file handle, must be allocated with avformat_alloc_context().
 *          Its oformat field must be set to the desired output format;
 *          Its pb field must be set to an already opened AVIOContext.
 * @param options  An AVDictionary filled with AVFormatContext and muxer-private options.
 *                 On return this parameter will be destroyed and replaced with a dict containing
 *                 options that were not found. May be NULL.
 *
 * @return 0 on success, negative AVERROR on failure.
 *
 * @see av_opt_find, av_dict_set, avio_open, av_oformat_next.
 */
int avformat_write_header(AVFormatContext *s, AVDictionary **options);

/**
 * Write a packet to an output media file.
 *
 * The packet shall contain one audio or video frame.
 * The packet must be correctly interleaved according to the container
 * specification, if not then av_interleaved_write_frame must be used.
 *
 * @param s media file handle
 * @param pkt The packet, which contains the stream_index, buf/buf_size,
 *            dts/pts, ...
 *            This can be NULL (at any time, not just at the end), in
 *            order to immediately flush data buffered within the muxer,
 *            for muxers that buffer up data internally before writing it
 *            to the output.
 * @return < 0 on error, = 0 if OK, 1 if flushed and there is no more data to flush
 */
int av_write_frame(AVFormatContext *s, AVPacket *pkt);

/**
 * Write a packet to an output media file ensuring correct interleaving.
 *
 * The packet must contain one audio or video frame.
 * If the packets are already correctly interleaved, the application should
 * call av_write_frame() instead as it is slightly faster. It is also important
 * to keep in mind that completely non-interleaved input will need huge amounts
 * of memory to interleave with this, so it is preferable to interleave at the
 * demuxer level.
 *
 * @param s media file handle
 * @param pkt The packet containing the data to be written. pkt->buf must be set
 * to a valid AVBufferRef describing the packet data. Libavformat takes
 * ownership of this reference and will unref it when it sees fit. The caller
 * must not access the data through this reference after this function returns.
 * This can be NULL (at any time, not just at the end), to flush the
 * interleaving queues.
 * Packet's @ref AVPacket.stream_index "stream_index" field must be set to the
 * index of the corresponding stream in @ref AVFormatContext.streams
 * "s.streams".
 * It is very strongly recommended that timing information (@ref AVPacket.pts
 * "pts", @ref AVPacket.dts "dts" @ref AVPacket.duration "duration") is set to
 * correct values.
 *
 * @return 0 on success, a negative AVERROR on error.
 */
int av_interleaved_write_frame(AVFormatContext *s, AVPacket *pkt);

/**
 * Write the stream trailer to an output media file and free the
 * file private data.
 *
 * May only be called after a successful call to avformat_write_header.
 *
 * @param s media file handle
 * @return 0 if OK, AVERROR_xxx on error
 */
int av_write_trailer(AVFormatContext *s);

/**
 * Return the output format in the list of registered output formats
 * which best matches the provided parameters, or return NULL if
 * there is no match.
 *
 * @param short_name if non-NULL checks if short_name matches with the
 * names of the registered formats
 * @param filename if non-NULL checks if filename terminates with the
 * extensions of the registered formats
 * @param mime_type if non-NULL checks if mime_type matches with the
 * MIME type of the registered formats
 */
AVOutputFormat *av_guess_format(const char *short_name,
                                const char *filename,
                                const char *mime_type);

/**
 * Guess the codec ID based upon muxer and filename.
 */
enum AVCodecID av_guess_codec(AVOutputFormat *fmt, const char *short_name,
                            const char *filename, const char *mime_type,
                            enum AVMediaType type);

/**
 * Get timing information for the data currently output.
 * The exact meaning of "currently output" depends on the format.
 * It is mostly relevant for devices that have an internal buffer and/or
 * work in real time.
 * @param s          media file handle
 * @param stream     stream in the media file
 * @param[out] dts   DTS of the last packet output for the stream, in stream
 *                   time_base units
 * @param[out] wall  absolute time when that packet whas output,
 *                   in microsecond
 * @return  0 if OK, AVERROR(ENOSYS) if the format does not support it
 * Note: some formats or devices may not allow to measure dts and wall
 * atomically.
 */
int av_get_output_timestamp(struct AVFormatContext *s, int stream,
                            int64_t *dts, int64_t *wall);


/**
 * @}
 */


/**
 * @defgroup lavf_misc Utility functions
 * @ingroup libavf
 * @{
 *
 * Miscellaneous utility functions related to both muxing and demuxing
 * (or neither).
 */

/**
 * Send a nice hexadecimal dump of a buffer to the specified file stream.
 *
 * @param f The file stream pointer where the dump should be sent to.
 * @param buf buffer
 * @param size buffer size
 *
 * @see av_hex_dump_log, av_pkt_dump2, av_pkt_dump_log2
 */
void av_hex_dump(FILE *f, const uint8_t *buf, int size);

/**
 * Send a nice hexadecimal dump of a buffer to the log.
 *
 * @param avcl A pointer to an arbitrary struct of which the first field is a
 * pointer to an AVClass struct.
 * @param level The importance level of the message, lower values signifying
 * higher importance.
 * @param buf buffer
 * @param size buffer size
 *
 * @see av_hex_dump, av_pkt_dump2, av_pkt_dump_log2
 */
void av_hex_dump_log(void *avcl, int level, const uint8_t *buf, int size);

/**
 * Send a nice dump of a packet to the specified file stream.
 *
 * @param f The file stream pointer where the dump should be sent to.
 * @param pkt packet to dump
 * @param dump_payload True if the payload must be displayed, too.
 * @param st AVStream that the packet belongs to
 */
void av_pkt_dump2(FILE *f, AVPacket *pkt, int dump_payload, AVStream *st);


/**
 * Send a nice dump of a packet to the log.
 *
 * @param avcl A pointer to an arbitrary struct of which the first field is a
 * pointer to an AVClass struct.
 * @param level The importance level of the message, lower values signifying
 * higher importance.
 * @param pkt packet to dump
 * @param dump_payload True if the payload must be displayed, too.
 * @param st AVStream that the packet belongs to
 */
void av_pkt_dump_log2(void *avcl, int level, AVPacket *pkt, int dump_payload,
                      AVStream *st);

/**
 * Get the AVCodecID for the given codec tag tag.
 * If no codec id is found returns AV_CODEC_ID_NONE.
 *
 * @param tags list of supported codec_id-codec_tag pairs, as stored
 * in AVInputFormat.codec_tag and AVOutputFormat.codec_tag
 */
enum AVCodecID av_codec_get_id(const struct AVCodecTag * const *tags, unsigned int tag);

/**
 * Get the codec tag for the given codec id id.
 * If no codec tag is found returns 0.
 *
 * @param tags list of supported codec_id-codec_tag pairs, as stored
 * in AVInputFormat.codec_tag and AVOutputFormat.codec_tag
 */
unsigned int av_codec_get_tag(const struct AVCodecTag * const *tags, enum AVCodecID id);

/**
 * Get the codec tag for the given codec id.
 *
 * @param tags list of supported codec_id - codec_tag pairs, as stored
 * in AVInputFormat.codec_tag and AVOutputFormat.codec_tag
 * @param id codec id that should be searched for in the list
 * @param tag A pointer to the found tag
 * @return 0 if id was not found in tags, > 0 if it was found
 */
int av_codec_get_tag2(const struct AVCodecTag * const *tags, enum AVCodecID id,
                      unsigned int *tag);

int av_find_default_stream_index(AVFormatContext *s);

/**
 * Get the index for a specific timestamp.
 * @param flags if AVSEEK_FLAG_BACKWARD then the returned index will correspond
 *                 to the timestamp which is <= the requested one, if backward
 *                 is 0, then it will be >=
 *              if AVSEEK_FLAG_ANY seek to any frame, only keyframes otherwise
 * @return < 0 if no such timestamp could be found
 */
int av_index_search_timestamp(AVStream *st, int64_t timestamp, int flags);

/**
 * Add an index entry into a sorted list. Update the entry if the list
 * already contains it.
 *
 * @param timestamp timestamp in the time base of the given stream
 */
int av_add_index_entry(AVStream *st, int64_t pos, int64_t timestamp,
                       int size, int distance, int flags);


/**
 * Split a URL string into components.
 *
 * The pointers to buffers for storing individual components may be null,
 * in order to ignore that component. Buffers for components not found are
 * set to empty strings. If the port is not found, it is set to a negative
 * value.
 *
 * @param proto the buffer for the protocol
 * @param proto_size the size of the proto buffer
 * @param authorization the buffer for the authorization
 * @param authorization_size the size of the authorization buffer
 * @param hostname the buffer for the host name
 * @param hostname_size the size of the hostname buffer
 * @param port_ptr a pointer to store the port number in
 * @param path the buffer for the path
 * @param path_size the size of the path buffer
 * @param url the URL to split
 */
void av_url_split(char *proto,         int proto_size,
                  char *authorization, int authorization_size,
                  char *hostname,      int hostname_size,
                  int *port_ptr,
                  char *path,          int path_size,
                  const char *url);


void av_dump_format(AVFormatContext *ic,
                    int index,
                    const char *url,
                    int is_output);

/**
 * Return in 'buf' the path with '%d' replaced by a number.
 *
 * Also handles the '%0nd' format where 'n' is the total number
 * of digits and '%%'.
 *
 * @param buf destination buffer
 * @param buf_size destination buffer size
 * @param path numbered sequence string
 * @param number frame number
 * @return 0 if OK, -1 on format error
 */
int av_get_frame_filename(char *buf, int buf_size,
                          const char *path, int number);

/**
 * Check whether filename actually is a numbered sequence generator.
 *
 * @param filename possible numbered sequence string
 * @return 1 if a valid numbered sequence string, 0 otherwise
 */
int av_filename_number_test(const char *filename);

/**
 * Generate an SDP for an RTP session.
 *
 * Note, this overwrites the id values of AVStreams in the muxer contexts
 * for getting unique dynamic payload types.
 *
 * @param ac array of AVFormatContexts describing the RTP streams. If the
 *           array is composed by only one context, such context can contain
 *           multiple AVStreams (one AVStream per RTP stream). Otherwise,
 *           all the contexts in the array (an AVCodecContext per RTP stream)
 *           must contain only one AVStream.
 * @param n_files number of AVCodecContexts contained in ac
 * @param buf buffer where the SDP will be stored (must be allocated by
 *            the caller)
 * @param size the size of the buffer
 * @return 0 if OK, AVERROR_xxx on error
 */
int av_sdp_create(AVFormatContext *ac[], int n_files, char *buf, int size);

/**
 * Return a positive value if the given filename has one of the given
 * extensions, 0 otherwise.
 *
 * @param extensions a comma-separated list of filename extensions
 */
int av_match_ext(const char *filename, const char *extensions);

/**
 * Test if the given container can store a codec.
 *
 * @param std_compliance standards compliance level, one of FF_COMPLIANCE_*
 *
 * @return 1 if codec with ID codec_id can be stored in ofmt, 0 if it cannot.
 *         A negative number if this information is not available.
 */
int avformat_query_codec(AVOutputFormat *ofmt, enum AVCodecID codec_id, int std_compliance);

/**
 * @defgroup riff_fourcc RIFF FourCCs
 * @{
 * Get the tables mapping RIFF FourCCs to libavcodec AVCodecIDs. The tables are
 * meant to be passed to av_codec_get_id()/av_codec_get_tag() as in the
 * following code:
 * @code
 * uint32_t tag = MKTAG('H', '2', '6', '4');
 * const struct AVCodecTag *table[] = { avformat_get_riff_video_tags(), 0 };
 * enum AVCodecID id = av_codec_get_id(table, tag);
 * @endcode
 */
/**
 * @return the table mapping RIFF FourCCs for video to libavcodec AVCodecID.
 */
const struct AVCodecTag *avformat_get_riff_video_tags(void);
/**
 * @return the table mapping RIFF FourCCs for audio to AVCodecID.
 */
const struct AVCodecTag *avformat_get_riff_audio_tags(void);
/**
 * @return the table mapping MOV FourCCs for video to libavcodec AVCodecID.
 */
const struct AVCodecTag *avformat_get_mov_video_tags(void);
/**
 * @return the table mapping MOV FourCCs for audio to AVCodecID.
 */
const struct AVCodecTag *avformat_get_mov_audio_tags(void);

/**
 * @}
 */

/**
 * Guess the sample aspect ratio of a frame, based on both the stream and the
 * frame aspect ratio.
 *
 * Since the frame aspect ratio is set by the codec but the stream aspect ratio
 * is set by the demuxer, these two may not be equal. This function tries to
 * return the value that you should use if you would like to display the frame.
 *
 * Basic logic is to use the stream aspect ratio if it is set to something sane
 * otherwise use the frame aspect ratio. This way a container setting, which is
 * usually easy to modify can override the coded value in the frames.
 *
 * @param format the format context which the stream is part of
 * @param stream the stream which the frame is part of
 * @param frame the frame with the aspect ratio to be determined
 * @return the guessed (valid) sample_aspect_ratio, 0/1 if no idea
 */
AVRational av_guess_sample_aspect_ratio(AVFormatContext *format, AVStream *stream, AVFrame *frame);

/**
 * Guess the frame rate, based on both the container and codec information.
 *
 * @param ctx the format context which the stream is part of
 * @param stream the stream which the frame is part of
 * @param frame the frame for which the frame rate should be determined, may be NULL
 * @return the guessed (valid) frame rate, 0/1 if no idea
 */
AVRational av_guess_frame_rate(AVFormatContext *ctx, AVStream *stream, AVFrame *frame);

/**
 * Check if the stream st contained in s is matched by the stream specifier
 * spec.
 *
 * See the "stream specifiers" chapter in the documentation for the syntax
 * of spec.
 *
 * @return  >0 if st is matched by spec;
 *          0  if st is not matched by spec;
 *          AVERROR code if spec is invalid
 *
 * @note  A stream specifier can match several streams in the format.
 */
int avformat_match_stream_specifier(AVFormatContext *s, AVStream *st,
                                    const char *spec);

int avformat_queue_attached_pictures(AVFormatContext *s);


/**
 * @}
 */

#endif /* AVFORMAT_AVFORMAT_H */<|MERGE_RESOLUTION|>--- conflicted
+++ resolved
@@ -1183,107 +1183,6 @@
 #define FF_FDEBUG_TS        0x0001
 
     /**
-<<<<<<< HEAD
-     * Transport stream id.
-     * This will be moved into demuxer private options. Thus no API/ABI compatibility
-     */
-    int ts_id;
-
-    /**
-     * Audio preload in microseconds.
-     * Note, not all formats support this and unpredictable things may happen if it is used when not supported.
-     * - encoding: Set by user via AVOptions (NO direct access)
-     * - decoding: unused
-     */
-    int audio_preload;
-
-    /**
-     * Max chunk time in microseconds.
-     * Note, not all formats support this and unpredictable things may happen if it is used when not supported.
-     * - encoding: Set by user via AVOptions (NO direct access)
-     * - decoding: unused
-     */
-    int max_chunk_duration;
-
-    /**
-     * Max chunk size in bytes
-     * Note, not all formats support this and unpredictable things may happen if it is used when not supported.
-     * - encoding: Set by user via AVOptions (NO direct access)
-     * - decoding: unused
-     */
-    int max_chunk_size;
-
-    /**
-     * forces the use of wallclock timestamps as pts/dts of packets
-     * This has undefined results in the presence of B frames.
-     * - encoding: unused
-     * - decoding: Set by user via AVOptions (NO direct access)
-     */
-    int use_wallclock_as_timestamps;
-
-    /**
-     * Avoid negative timestamps during muxing.
-     *  0 -> allow negative timestamps
-     *  1 -> avoid negative timestamps
-     * -1 -> choose automatically (default)
-     * Note, this only works when interleave_packet_per_dts is in use.
-     * - encoding: Set by user via AVOptions (NO direct access)
-     * - decoding: unused
-     */
-    int avoid_negative_ts;
-
-    /**
-     * avio flags, used to force AVIO_FLAG_DIRECT.
-     * - encoding: unused
-     * - decoding: Set by user via AVOptions (NO direct access)
-     */
-    int avio_flags;
-
-    /**
-     * The duration field can be estimated through various ways, and this field can be used
-     * to know how the duration was estimated.
-     * - encoding: unused
-     * - decoding: Read by user via AVOptions (NO direct access)
-     */
-    enum AVDurationEstimationMethod duration_estimation_method;
-
-    /**
-     * Skip initial bytes when opening stream
-     * - encoding: unused
-     * - decoding: Set by user via AVOptions (NO direct access)
-     */
-    unsigned int skip_initial_bytes;
-
-    /**
-     * Correct single timestamp overflows
-     * - encoding: unused
-     * - decoding: Set by user via AVOptions (NO direct access)
-     */
-    unsigned int correct_ts_overflow;
-
-    /**
-     * Force seeking to any (also non key) frames.
-     * - encoding: unused
-     * - decoding: Set by user via AVOptions (NO direct access)
-     */
-    int seek2any;
-
-    /**
-     * Flush the I/O context after each packet.
-     * - encoding: Set by user via AVOptions (NO direct access)
-     * - decoding: unused
-     */
-    int flush_packets;
-
-    /**
-     * format probing score.
-     * The maximal score is AVPROBE_SCORE_MAX, its set when the demuxer probes
-     * the format.
-     * - encoding: unused
-     * - decoding: set by avformat, read by user via av_format_get_probe_score() (NO direct access)
-     */
-    int probe_score;
-=======
      * Maximum buffering duration for interleaving.
      *
      * To ensure all the streams are interleaved correctly,
@@ -1300,7 +1199,107 @@
      * Muxing only, set by the caller before avformat_write_header().
      */
     int64_t max_interleave_delta;
->>>>>>> d9ae1031
+
+    /**
+     * Transport stream id.
+     * This will be moved into demuxer private options. Thus no API/ABI compatibility
+     */
+    int ts_id;
+
+    /**
+     * Audio preload in microseconds.
+     * Note, not all formats support this and unpredictable things may happen if it is used when not supported.
+     * - encoding: Set by user via AVOptions (NO direct access)
+     * - decoding: unused
+     */
+    int audio_preload;
+
+    /**
+     * Max chunk time in microseconds.
+     * Note, not all formats support this and unpredictable things may happen if it is used when not supported.
+     * - encoding: Set by user via AVOptions (NO direct access)
+     * - decoding: unused
+     */
+    int max_chunk_duration;
+
+    /**
+     * Max chunk size in bytes
+     * Note, not all formats support this and unpredictable things may happen if it is used when not supported.
+     * - encoding: Set by user via AVOptions (NO direct access)
+     * - decoding: unused
+     */
+    int max_chunk_size;
+
+    /**
+     * forces the use of wallclock timestamps as pts/dts of packets
+     * This has undefined results in the presence of B frames.
+     * - encoding: unused
+     * - decoding: Set by user via AVOptions (NO direct access)
+     */
+    int use_wallclock_as_timestamps;
+
+    /**
+     * Avoid negative timestamps during muxing.
+     *  0 -> allow negative timestamps
+     *  1 -> avoid negative timestamps
+     * -1 -> choose automatically (default)
+     * Note, this only works when interleave_packet_per_dts is in use.
+     * - encoding: Set by user via AVOptions (NO direct access)
+     * - decoding: unused
+     */
+    int avoid_negative_ts;
+
+    /**
+     * avio flags, used to force AVIO_FLAG_DIRECT.
+     * - encoding: unused
+     * - decoding: Set by user via AVOptions (NO direct access)
+     */
+    int avio_flags;
+
+    /**
+     * The duration field can be estimated through various ways, and this field can be used
+     * to know how the duration was estimated.
+     * - encoding: unused
+     * - decoding: Read by user via AVOptions (NO direct access)
+     */
+    enum AVDurationEstimationMethod duration_estimation_method;
+
+    /**
+     * Skip initial bytes when opening stream
+     * - encoding: unused
+     * - decoding: Set by user via AVOptions (NO direct access)
+     */
+    unsigned int skip_initial_bytes;
+
+    /**
+     * Correct single timestamp overflows
+     * - encoding: unused
+     * - decoding: Set by user via AVOptions (NO direct access)
+     */
+    unsigned int correct_ts_overflow;
+
+    /**
+     * Force seeking to any (also non key) frames.
+     * - encoding: unused
+     * - decoding: Set by user via AVOptions (NO direct access)
+     */
+    int seek2any;
+
+    /**
+     * Flush the I/O context after each packet.
+     * - encoding: Set by user via AVOptions (NO direct access)
+     * - decoding: unused
+     */
+    int flush_packets;
+
+    /**
+     * format probing score.
+     * The maximal score is AVPROBE_SCORE_MAX, its set when the demuxer probes
+     * the format.
+     * - encoding: unused
+     * - decoding: set by avformat, read by user via av_format_get_probe_score() (NO direct access)
+     */
+    int probe_score;
 
     /*****************************************************************
      * All fields below this line are not part of the public API. They
