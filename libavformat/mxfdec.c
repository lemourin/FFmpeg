--- conflicted
+++ resolved
@@ -951,17 +951,11 @@
         if (mxf->metadata_sets[i]->type == IndexTableSegment)
             nb_segments++;
 
-<<<<<<< HEAD
+    if (!nb_segments)
+        return AVERROR_INVALIDDATA;
+
     if (!(unsorted_segments = av_calloc(nb_segments, sizeof(*unsorted_segments))) ||
         !(*sorted_segments  = av_calloc(nb_segments, sizeof(**sorted_segments)))) {
-=======
-    if (!nb_segments)
-        return AVERROR_INVALIDDATA;
-
-    *sorted_segments  = av_mallocz(nb_segments * sizeof(**sorted_segments));
-    unsorted_segments = av_mallocz(nb_segments * sizeof(*unsorted_segments));
-    if (!sorted_segments || !unsorted_segments) {
->>>>>>> 4436f25a
         av_freep(sorted_segments);
         av_free(unsorted_segments);
         return AVERROR(ENOMEM);
