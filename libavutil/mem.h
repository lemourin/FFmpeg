/*
 * copyright (c) 2006 Michael Niedermayer <michaelni@gmx.at>
 *
 * This file is part of FFmpeg.
 *
 * FFmpeg is free software; you can redistribute it and/or
 * modify it under the terms of the GNU Lesser General Public
 * License as published by the Free Software Foundation; either
 * version 2.1 of the License, or (at your option) any later version.
 *
 * FFmpeg is distributed in the hope that it will be useful,
 * but WITHOUT ANY WARRANTY; without even the implied warranty of
 * MERCHANTABILITY or FITNESS FOR A PARTICULAR PURPOSE.  See the GNU
 * Lesser General Public License for more details.
 *
 * You should have received a copy of the GNU Lesser General Public
 * License along with FFmpeg; if not, write to the Free Software
 * Foundation, Inc., 51 Franklin Street, Fifth Floor, Boston, MA 02110-1301 USA
 */

/**
 * @file
 * memory handling functions
 */

#ifndef AVUTIL_MEM_H
#define AVUTIL_MEM_H

#include "attributes.h"
#include "error.h"
#include "avutil.h"

/**
 * @addtogroup lavu_mem
 * @{
 */


#if defined(__INTEL_COMPILER) && __INTEL_COMPILER < 1110 || defined(__SUNPRO_C)
    #define DECLARE_ALIGNED(n,t,v)      t __attribute__ ((aligned (n))) v
    #define DECLARE_ASM_CONST(n,t,v)    const t __attribute__ ((aligned (n))) v
#elif defined(__TI_COMPILER_VERSION__)
    #define DECLARE_ALIGNED(n,t,v)                      \
        AV_PRAGMA(DATA_ALIGN(v,n))                      \
        t __attribute__((aligned(n))) v
    #define DECLARE_ASM_CONST(n,t,v)                    \
        AV_PRAGMA(DATA_ALIGN(v,n))                      \
        static const t __attribute__((aligned(n))) v
#elif defined(__GNUC__)
    #define DECLARE_ALIGNED(n,t,v)      t __attribute__ ((aligned (n))) v
    #define DECLARE_ASM_CONST(n,t,v)    static const t av_used __attribute__ ((aligned (n))) v
#elif defined(_MSC_VER)
    #define DECLARE_ALIGNED(n,t,v)      __declspec(align(n)) t v
    #define DECLARE_ASM_CONST(n,t,v)    __declspec(align(n)) static const t v
#else
    #define DECLARE_ALIGNED(n,t,v)      t v
    #define DECLARE_ASM_CONST(n,t,v)    static const t v
#endif

#if AV_GCC_VERSION_AT_LEAST(3,1)
    #define av_malloc_attrib __attribute__((__malloc__))
#else
    #define av_malloc_attrib
#endif

#if AV_GCC_VERSION_AT_LEAST(4,3)
    #define av_alloc_size(...) __attribute__((alloc_size(__VA_ARGS__)))
#else
    #define av_alloc_size(...)
#endif

/**
 * Allocate a block of size bytes with alignment suitable for all
 * memory accesses (including vectors if available on the CPU).
 * @param size Size in bytes for the memory block to be allocated.
 * @return Pointer to the allocated block, NULL if the block cannot
 * be allocated.
 * @see av_mallocz()
 */
void *av_malloc(size_t size) av_malloc_attrib av_alloc_size(1);

/**
 * Helper function to allocate a block of size * nmemb bytes with
 * using av_malloc()
 * @param nmemb Number of elements
 * @param size Size of the single element
 * @return Pointer to the allocated block, NULL if the block cannot
 * be allocated.
 * @see av_malloc()
 */
av_alloc_size(1,2) static inline void *av_malloc_array(size_t nmemb, size_t size)
{
    if (size <= 0 || nmemb >= INT_MAX / size)
        return NULL;
    return av_malloc(nmemb * size);
}

/**
 * Allocate or reallocate a block of memory.
 * If ptr is NULL and size > 0, allocate a new block. If
 * size is zero, free the memory block pointed to by ptr.
 * @param ptr Pointer to a memory block already allocated with
 * av_malloc(z)() or av_realloc() or NULL.
 * @param size Size in bytes for the memory block to be allocated or
 * reallocated.
 * @return Pointer to a newly reallocated block or NULL if the block
 * cannot be reallocated or the function is used to free the memory block.
 * @see av_fast_realloc()
 */
void *av_realloc(void *ptr, size_t size) av_alloc_size(2);

/**
 * Allocate or reallocate a block of memory.
 * This function does the same thing as av_realloc, except:
 * - It takes two arguments and checks the result of the multiplication for
 *   integer overflow.
 * - It frees the input block in case of failure, thus avoiding the memory
 *   leak with the classic "buf = realloc(buf); if (!buf) return -1;".
 */
void *av_realloc_f(void *ptr, size_t nelem, size_t elsize);

/**
 * Free a memory block which has been allocated with av_malloc(z)() or
 * av_realloc().
 * @param ptr Pointer to the memory block which should be freed.
 * @note ptr = NULL is explicitly allowed.
 * @note It is recommended that you use av_freep() instead.
 * @see av_freep()
 */
void av_free(void *ptr);

/**
 * Allocate a block of size bytes with alignment suitable for all
 * memory accesses (including vectors if available on the CPU) and
 * zero all the bytes of the block.
 * @param size Size in bytes for the memory block to be allocated.
 * @return Pointer to the allocated block, NULL if it cannot be allocated.
 * @see av_malloc()
 */
void *av_mallocz(size_t size) av_malloc_attrib av_alloc_size(1);

/**
<<<<<<< HEAD
 * Allocate a block of nmemb * size bytes with alignment suitable for all
 * memory accesses (including vectors if available on the CPU) and
 * zero all the bytes of the block.
 * The allocation will fail if nmemb * size is greater than or equal
 * to INT_MAX.
 * @param nmemb
 * @param size
 * @return Pointer to the allocated block, NULL if it cannot be allocated.
 */
void *av_calloc(size_t nmemb, size_t size) av_malloc_attrib;
=======
 * Helper function to allocate a block of size * nmemb bytes with
 * using av_mallocz()
 * @param nmemb Number of elements
 * @param size Size of the single element
 * @return Pointer to the allocated block, NULL if the block cannot
 * be allocated.
 * @see av_mallocz()
 * @see av_malloc_array()
 */
av_alloc_size(1,2) static inline void *av_mallocz_array(size_t nmemb, size_t size)
{
    if (size <= 0 || nmemb >= INT_MAX / size)
        return NULL;
    return av_mallocz(nmemb * size);
}
>>>>>>> b4675d0f

/**
 * Duplicate the string s.
 * @param s string to be duplicated
 * @return Pointer to a newly allocated string containing a
 * copy of s or NULL if the string cannot be allocated.
 */
char *av_strdup(const char *s) av_malloc_attrib;

/**
 * Free a memory block which has been allocated with av_malloc(z)() or
 * av_realloc() and set the pointer pointing to it to NULL.
 * @param ptr Pointer to the pointer to the memory block which should
 * be freed.
 * @see av_free()
 */
void av_freep(void *ptr);

/**
 * Add an element to a dynamic array.
 *
 * @param tab_ptr Pointer to the array.
 * @param nb_ptr  Pointer to the number of elements in the array.
 * @param elem    Element to be added.
 */
void av_dynarray_add(void *tab_ptr, int *nb_ptr, void *elem);

/**
 * Multiply two size_t values checking for overflow.
 * @return  0 if success, AVERROR(EINVAL) if overflow.
 */
static inline int av_size_mult(size_t a, size_t b, size_t *r)
{
    size_t t = a * b;
    /* Hack inspired from glibc: only try the division if nelem and elsize
     * are both greater than sqrt(SIZE_MAX). */
    if ((a | b) >= ((size_t)1 << (sizeof(size_t) * 4)) && a && t / a != b)
        return AVERROR(EINVAL);
    *r = t;
    return 0;
}

/**
 * Set the maximum size that may me allocated in one block.
 */
void av_max_alloc(size_t max);

/**
 * @}
 */

#endif /* AVUTIL_MEM_H */<|MERGE_RESOLUTION|>--- conflicted
+++ resolved
@@ -140,7 +140,6 @@
 void *av_mallocz(size_t size) av_malloc_attrib av_alloc_size(1);
 
 /**
-<<<<<<< HEAD
  * Allocate a block of nmemb * size bytes with alignment suitable for all
  * memory accesses (including vectors if available on the CPU) and
  * zero all the bytes of the block.
@@ -151,7 +150,8 @@
  * @return Pointer to the allocated block, NULL if it cannot be allocated.
  */
 void *av_calloc(size_t nmemb, size_t size) av_malloc_attrib;
-=======
+
+/**
  * Helper function to allocate a block of size * nmemb bytes with
  * using av_mallocz()
  * @param nmemb Number of elements
@@ -167,7 +167,6 @@
         return NULL;
     return av_mallocz(nmemb * size);
 }
->>>>>>> b4675d0f
 
 /**
  * Duplicate the string s.
