/*
 * pixel format descriptor
 * Copyright (c) 2009 Michael Niedermayer <michaelni@gmx.at>
 *
 * This file is part of FFmpeg.
 *
 * FFmpeg is free software; you can redistribute it and/or
 * modify it under the terms of the GNU Lesser General Public
 * License as published by the Free Software Foundation; either
 * version 2.1 of the License, or (at your option) any later version.
 *
 * FFmpeg is distributed in the hope that it will be useful,
 * but WITHOUT ANY WARRANTY; without even the implied warranty of
 * MERCHANTABILITY or FITNESS FOR A PARTICULAR PURPOSE.  See the GNU
 * Lesser General Public License for more details.
 *
 * You should have received a copy of the GNU Lesser General Public
 * License along with FFmpeg; if not, write to the Free Software
 * Foundation, Inc., 51 Franklin Street, Fifth Floor, Boston, MA 02110-1301 USA
 */

#include <stdio.h>
#include <string.h>

#include "avassert.h"
#include "avstring.h"
#include "common.h"
#include "pixfmt.h"
#include "pixdesc.h"
#include "internal.h"
#include "intreadwrite.h"
#include "version.h"

void av_read_image_line(uint16_t *dst,
                        const uint8_t *data[4], const int linesize[4],
                        const AVPixFmtDescriptor *desc,
                        int x, int y, int c, int w,
                        int read_pal_component)
{
    AVComponentDescriptor comp = desc->comp[c];
    int plane = comp.plane;
    int depth = comp.depth_minus1 + 1;
    int mask  = (1 << depth) - 1;
    int shift = comp.shift;
    int step  = comp.step_minus1 + 1;
    int flags = desc->flags;

    if (flags & AV_PIX_FMT_FLAG_BITSTREAM) {
        int skip = x * step + comp.offset_plus1 - 1;
        const uint8_t *p = data[plane] + y * linesize[plane] + (skip >> 3);
        int shift = 8 - depth - (skip & 7);

        while (w--) {
            int val = (*p >> shift) & mask;
            if (read_pal_component)
                val = data[1][4*val + c];
            shift -= step;
            p -= shift >> 3;
            shift &= 7;
            *dst++ = val;
        }
    } else {
        const uint8_t *p = data[plane] + y * linesize[plane] +
                           x * step + comp.offset_plus1 - 1;
        int is_8bit = shift + depth <= 8;

        if (is_8bit)
            p += !!(flags & AV_PIX_FMT_FLAG_BE);

        while (w--) {
            int val = is_8bit ? *p :
                flags & AV_PIX_FMT_FLAG_BE ? AV_RB16(p) : AV_RL16(p);
            val = (val >> shift) & mask;
            if (read_pal_component)
                val = data[1][4 * val + c];
            p += step;
            *dst++ = val;
        }
    }
}

void av_write_image_line(const uint16_t *src,
                         uint8_t *data[4], const int linesize[4],
                         const AVPixFmtDescriptor *desc,
                         int x, int y, int c, int w)
{
    AVComponentDescriptor comp = desc->comp[c];
    int plane = comp.plane;
    int depth = comp.depth_minus1 + 1;
    int step  = comp.step_minus1 + 1;
    int flags = desc->flags;

    if (flags & AV_PIX_FMT_FLAG_BITSTREAM) {
        int skip = x * step + comp.offset_plus1 - 1;
        uint8_t *p = data[plane] + y * linesize[plane] + (skip >> 3);
        int shift = 8 - depth - (skip & 7);

        while (w--) {
            *p |= *src++ << shift;
            shift -= step;
            p -= shift >> 3;
            shift &= 7;
        }
    } else {
        int shift = comp.shift;
        uint8_t *p = data[plane] + y * linesize[plane] +
                     x * step + comp.offset_plus1 - 1;

        if (shift + depth <= 8) {
            p += !!(flags & AV_PIX_FMT_FLAG_BE);
            while (w--) {
                *p |= (*src++ << shift);
                p += step;
            }
        } else {
            while (w--) {
                if (flags & AV_PIX_FMT_FLAG_BE) {
                    uint16_t val = AV_RB16(p) | (*src++ << shift);
                    AV_WB16(p, val);
                } else {
                    uint16_t val = AV_RL16(p) | (*src++ << shift);
                    AV_WL16(p, val);
                }
                p += step;
            }
        }
    }
}

#if !FF_API_PIX_FMT_DESC
static
#endif
const AVPixFmtDescriptor av_pix_fmt_descriptors[AV_PIX_FMT_NB] = {
    [AV_PIX_FMT_YUV420P] = {
        .name = "yuv420p",
        .nb_components = 3,
        .log2_chroma_w = 1,
        .log2_chroma_h = 1,
        .comp = {
            { 0, 0, 1, 0, 7 },        /* Y */
            { 1, 0, 1, 0, 7 },        /* U */
            { 2, 0, 1, 0, 7 },        /* V */
        },
        .flags = AV_PIX_FMT_FLAG_PLANAR,
    },
    [AV_PIX_FMT_YUYV422] = {
        .name = "yuyv422",
        .nb_components = 3,
        .log2_chroma_w = 1,
        .log2_chroma_h = 0,
        .comp = {
            { 0, 1, 1, 0, 7 },        /* Y */
            { 0, 3, 2, 0, 7 },        /* U */
            { 0, 3, 4, 0, 7 },        /* V */
        },
    },
    [AV_PIX_FMT_YVYU422] = {
        .name = "yvyu422",
        .nb_components = 3,
        .log2_chroma_w = 1,
        .log2_chroma_h = 0,
        .comp = {
            { 0, 1, 1, 0, 7 },        /* Y */
            { 0, 3, 2, 0, 7 },        /* V */
            { 0, 3, 4, 0, 7 },        /* U */
        },
    },
    [AV_PIX_FMT_RGB24] = {
        .name = "rgb24",
        .nb_components = 3,
        .log2_chroma_w = 0,
        .log2_chroma_h = 0,
        .comp = {
            { 0, 2, 1, 0, 7 },        /* R */
            { 0, 2, 2, 0, 7 },        /* G */
            { 0, 2, 3, 0, 7 },        /* B */
        },
        .flags = AV_PIX_FMT_FLAG_RGB,
    },
    [AV_PIX_FMT_BGR24] = {
        .name = "bgr24",
        .nb_components = 3,
        .log2_chroma_w = 0,
        .log2_chroma_h = 0,
        .comp = {
            { 0, 2, 3, 0, 7 },        /* R */
            { 0, 2, 2, 0, 7 },        /* G */
            { 0, 2, 1, 0, 7 },        /* B */
        },
        .flags = AV_PIX_FMT_FLAG_RGB,
    },
    [AV_PIX_FMT_YUV422P] = {
        .name = "yuv422p",
        .nb_components = 3,
        .log2_chroma_w = 1,
        .log2_chroma_h = 0,
        .comp = {
            { 0, 0, 1, 0, 7 },        /* Y */
            { 1, 0, 1, 0, 7 },        /* U */
            { 2, 0, 1, 0, 7 },        /* V */
        },
        .flags = AV_PIX_FMT_FLAG_PLANAR,
    },
    [AV_PIX_FMT_YUV444P] = {
        .name = "yuv444p",
        .nb_components = 3,
        .log2_chroma_w = 0,
        .log2_chroma_h = 0,
        .comp = {
            { 0, 0, 1, 0, 7 },        /* Y */
            { 1, 0, 1, 0, 7 },        /* U */
            { 2, 0, 1, 0, 7 },        /* V */
        },
        .flags = AV_PIX_FMT_FLAG_PLANAR,
    },
    [AV_PIX_FMT_YUV410P] = {
        .name = "yuv410p",
        .nb_components = 3,
        .log2_chroma_w = 2,
        .log2_chroma_h = 2,
        .comp = {
            { 0, 0, 1, 0, 7 },        /* Y */
            { 1, 0, 1, 0, 7 },        /* U */
            { 2, 0, 1, 0, 7 },        /* V */
        },
        .flags = AV_PIX_FMT_FLAG_PLANAR,
    },
    [AV_PIX_FMT_YUV411P] = {
        .name = "yuv411p",
        .nb_components = 3,
        .log2_chroma_w = 2,
        .log2_chroma_h = 0,
        .comp = {
            { 0, 0, 1, 0, 7 },        /* Y */
            { 1, 0, 1, 0, 7 },        /* U */
            { 2, 0, 1, 0, 7 },        /* V */
        },
        .flags = AV_PIX_FMT_FLAG_PLANAR,
    },
    [AV_PIX_FMT_YUVJ411P] = {
        .name = "yuvj411p",
        .nb_components = 3,
        .log2_chroma_w = 2,
        .log2_chroma_h = 0,
        .comp = {
            { 0, 0, 1, 0, 7 },        /* Y */
            { 1, 0, 1, 0, 7 },        /* U */
            { 2, 0, 1, 0, 7 },        /* V */
        },
        .flags = AV_PIX_FMT_FLAG_PLANAR,
    },
    [AV_PIX_FMT_GRAY8] = {
        .name = "gray",
        .nb_components = 1,
        .log2_chroma_w = 0,
        .log2_chroma_h = 0,
        .comp = {
            { 0, 0, 1, 0, 7 },        /* Y */
        },
        .flags = AV_PIX_FMT_FLAG_PSEUDOPAL,
        .alias = "gray8,y8",
    },
    [AV_PIX_FMT_MONOWHITE] = {
        .name = "monow",
        .nb_components = 1,
        .log2_chroma_w = 0,
        .log2_chroma_h = 0,
        .comp = {
            { 0, 0, 1, 0, 0 },        /* Y */
        },
        .flags = AV_PIX_FMT_FLAG_BITSTREAM,
    },
    [AV_PIX_FMT_MONOBLACK] = {
        .name = "monob",
        .nb_components = 1,
        .log2_chroma_w = 0,
        .log2_chroma_h = 0,
        .comp = {
            { 0, 0, 1, 7, 0 },        /* Y */
        },
        .flags = AV_PIX_FMT_FLAG_BITSTREAM,
    },
    [AV_PIX_FMT_PAL8] = {
        .name = "pal8",
        .nb_components = 1,
        .log2_chroma_w = 0,
        .log2_chroma_h = 0,
        .comp = {
            { 0, 0, 1, 0, 7 },
        },
        .flags = AV_PIX_FMT_FLAG_PAL,
    },
    [AV_PIX_FMT_YUVJ420P] = {
        .name = "yuvj420p",
        .nb_components = 3,
        .log2_chroma_w = 1,
        .log2_chroma_h = 1,
        .comp = {
            { 0, 0, 1, 0, 7 },        /* Y */
            { 1, 0, 1, 0, 7 },        /* U */
            { 2, 0, 1, 0, 7 },        /* V */
        },
        .flags = AV_PIX_FMT_FLAG_PLANAR,
    },
    [AV_PIX_FMT_YUVJ422P] = {
        .name = "yuvj422p",
        .nb_components = 3,
        .log2_chroma_w = 1,
        .log2_chroma_h = 0,
        .comp = {
            { 0, 0, 1, 0, 7 },        /* Y */
            { 1, 0, 1, 0, 7 },        /* U */
            { 2, 0, 1, 0, 7 },        /* V */
        },
        .flags = AV_PIX_FMT_FLAG_PLANAR,
    },
    [AV_PIX_FMT_YUVJ444P] = {
        .name = "yuvj444p",
        .nb_components = 3,
        .log2_chroma_w = 0,
        .log2_chroma_h = 0,
        .comp = {
            { 0, 0, 1, 0, 7 },        /* Y */
            { 1, 0, 1, 0, 7 },        /* U */
            { 2, 0, 1, 0, 7 },        /* V */
        },
        .flags = AV_PIX_FMT_FLAG_PLANAR,
    },
#if FF_API_XVMC
    [AV_PIX_FMT_XVMC_MPEG2_MC] = {
        .name = "xvmcmc",
        .flags = AV_PIX_FMT_FLAG_HWACCEL,
    },
    [AV_PIX_FMT_XVMC_MPEG2_IDCT] = {
        .name = "xvmcidct",
        .flags = AV_PIX_FMT_FLAG_HWACCEL,
    },
#endif /* FF_API_XVMC */
#if !FF_API_XVMC
    [AV_PIX_FMT_XVMC] = {
        .name = "xvmc",
        .flags = AV_PIX_FMT_FLAG_HWACCEL,
    },
#endif /* !FF_API_XVMC */
    [AV_PIX_FMT_UYVY422] = {
        .name = "uyvy422",
        .nb_components = 3,
        .log2_chroma_w = 1,
        .log2_chroma_h = 0,
        .comp = {
            { 0, 1, 2, 0, 7 },        /* Y */
            { 0, 3, 1, 0, 7 },        /* U */
            { 0, 3, 3, 0, 7 },        /* V */
        },
    },
    [AV_PIX_FMT_UYYVYY411] = {
        .name = "uyyvyy411",
        .nb_components = 3,
        .log2_chroma_w = 2,
        .log2_chroma_h = 0,
        .comp = {
            { 0, 3, 2, 0, 7 },        /* Y */
            { 0, 5, 1, 0, 7 },        /* U */
            { 0, 5, 4, 0, 7 },        /* V */
        },
    },
    [AV_PIX_FMT_BGR8] = {
        .name = "bgr8",
        .nb_components = 3,
        .log2_chroma_w = 0,
        .log2_chroma_h = 0,
        .comp = {
            { 0, 0, 1, 0, 2 },        /* R */
            { 0, 0, 1, 3, 2 },        /* G */
            { 0, 0, 1, 6, 1 },        /* B */
        },
        .flags = AV_PIX_FMT_FLAG_RGB | AV_PIX_FMT_FLAG_PSEUDOPAL,
    },
    [AV_PIX_FMT_BGR4] = {
        .name = "bgr4",
        .nb_components = 3,
        .log2_chroma_w = 0,
        .log2_chroma_h = 0,
        .comp = {
            { 0, 3, 4, 0, 0 },        /* R */
            { 0, 3, 2, 0, 1 },        /* G */
            { 0, 3, 1, 0, 0 },        /* B */
        },
        .flags = AV_PIX_FMT_FLAG_BITSTREAM | AV_PIX_FMT_FLAG_RGB,
    },
    [AV_PIX_FMT_BGR4_BYTE] = {
        .name = "bgr4_byte",
        .nb_components = 3,
        .log2_chroma_w = 0,
        .log2_chroma_h = 0,
        .comp = {
            { 0, 0, 1, 0, 0 },        /* R */
            { 0, 0, 1, 1, 1 },        /* G */
            { 0, 0, 1, 3, 0 },        /* B */
        },
        .flags = AV_PIX_FMT_FLAG_RGB | AV_PIX_FMT_FLAG_PSEUDOPAL,
    },
    [AV_PIX_FMT_RGB8] = {
        .name = "rgb8",
        .nb_components = 3,
        .log2_chroma_w = 0,
        .log2_chroma_h = 0,
        .comp = {
            { 0, 0, 1, 6, 1 },        /* R */
            { 0, 0, 1, 3, 2 },        /* G */
            { 0, 0, 1, 0, 2 },        /* B */
        },
        .flags = AV_PIX_FMT_FLAG_RGB | AV_PIX_FMT_FLAG_PSEUDOPAL,
    },
    [AV_PIX_FMT_RGB4] = {
        .name = "rgb4",
        .nb_components = 3,
        .log2_chroma_w = 0,
        .log2_chroma_h = 0,
        .comp = {
            { 0, 3, 1, 0, 0 },        /* R */
            { 0, 3, 2, 0, 1 },        /* G */
            { 0, 3, 4, 0, 0 },        /* B */
        },
        .flags = AV_PIX_FMT_FLAG_BITSTREAM | AV_PIX_FMT_FLAG_RGB,
    },
    [AV_PIX_FMT_RGB4_BYTE] = {
        .name = "rgb4_byte",
        .nb_components = 3,
        .log2_chroma_w = 0,
        .log2_chroma_h = 0,
        .comp = {
            { 0, 0, 1, 3, 0 },        /* R */
            { 0, 0, 1, 1, 1 },        /* G */
            { 0, 0, 1, 0, 0 },        /* B */
        },
        .flags = AV_PIX_FMT_FLAG_RGB | AV_PIX_FMT_FLAG_PSEUDOPAL,
    },
    [AV_PIX_FMT_NV12] = {
        .name = "nv12",
        .nb_components = 3,
        .log2_chroma_w = 1,
        .log2_chroma_h = 1,
        .comp = {
            { 0, 0, 1, 0, 7 },        /* Y */
            { 1, 1, 1, 0, 7 },        /* U */
            { 1, 1, 2, 0, 7 },        /* V */
        },
        .flags = AV_PIX_FMT_FLAG_PLANAR,
    },
    [AV_PIX_FMT_NV21] = {
        .name = "nv21",
        .nb_components = 3,
        .log2_chroma_w = 1,
        .log2_chroma_h = 1,
        .comp = {
            { 0, 0, 1, 0, 7 },        /* Y */
            { 1, 1, 2, 0, 7 },        /* U */
            { 1, 1, 1, 0, 7 },        /* V */
        },
        .flags = AV_PIX_FMT_FLAG_PLANAR,
    },
    [AV_PIX_FMT_ARGB] = {
        .name = "argb",
        .nb_components = 4,
        .log2_chroma_w = 0,
        .log2_chroma_h = 0,
        .comp = {
            { 0, 3, 2, 0, 7 },        /* R */
            { 0, 3, 3, 0, 7 },        /* G */
            { 0, 3, 4, 0, 7 },        /* B */
            { 0, 3, 1, 0, 7 },        /* A */
        },
        .flags = AV_PIX_FMT_FLAG_RGB | AV_PIX_FMT_FLAG_ALPHA,
    },
    [AV_PIX_FMT_RGBA] = {
        .name = "rgba",
        .nb_components = 4,
        .log2_chroma_w = 0,
        .log2_chroma_h = 0,
        .comp = {
            { 0, 3, 1, 0, 7 },        /* R */
            { 0, 3, 2, 0, 7 },        /* G */
            { 0, 3, 3, 0, 7 },        /* B */
            { 0, 3, 4, 0, 7 },        /* A */
        },
        .flags = AV_PIX_FMT_FLAG_RGB | AV_PIX_FMT_FLAG_ALPHA,
    },
    [AV_PIX_FMT_ABGR] = {
        .name = "abgr",
        .nb_components = 4,
        .log2_chroma_w = 0,
        .log2_chroma_h = 0,
        .comp = {
            { 0, 3, 4, 0, 7 },        /* R */
            { 0, 3, 3, 0, 7 },        /* G */
            { 0, 3, 2, 0, 7 },        /* B */
            { 0, 3, 1, 0, 7 },        /* A */
        },
        .flags = AV_PIX_FMT_FLAG_RGB | AV_PIX_FMT_FLAG_ALPHA,
    },
    [AV_PIX_FMT_BGRA] = {
        .name = "bgra",
        .nb_components = 4,
        .log2_chroma_w = 0,
        .log2_chroma_h = 0,
        .comp = {
            { 0, 3, 3, 0, 7 },        /* R */
            { 0, 3, 2, 0, 7 },        /* G */
            { 0, 3, 1, 0, 7 },        /* B */
            { 0, 3, 4, 0, 7 },        /* A */
        },
        .flags = AV_PIX_FMT_FLAG_RGB | AV_PIX_FMT_FLAG_ALPHA,
    },
    [AV_PIX_FMT_0RGB] = {
        .name = "0rgb",
        .nb_components= 3,
        .log2_chroma_w= 0,
        .log2_chroma_h= 0,
        .comp = {
            { 0, 3, 2, 0, 7 },        /* R */
            { 0, 3, 3, 0, 7 },        /* G */
            { 0, 3, 4, 0, 7 },        /* B */
        },
        .flags = AV_PIX_FMT_FLAG_RGB,
    },
    [AV_PIX_FMT_RGB0] = {
        .name = "rgb0",
        .nb_components= 3,
        .log2_chroma_w= 0,
        .log2_chroma_h= 0,
        .comp = {
            { 0, 3, 1, 0, 7 },        /* R */
            { 0, 3, 2, 0, 7 },        /* G */
            { 0, 3, 3, 0, 7 },        /* B */
        },
        .flags = AV_PIX_FMT_FLAG_RGB,
    },
    [AV_PIX_FMT_0BGR] = {
        .name = "0bgr",
        .nb_components= 3,
        .log2_chroma_w= 0,
        .log2_chroma_h= 0,
        .comp = {
            { 0, 3, 4, 0, 7 },        /* R */
            { 0, 3, 3, 0, 7 },        /* G */
            { 0, 3, 2, 0, 7 },        /* B */
        },
        .flags = AV_PIX_FMT_FLAG_RGB,
    },
    [AV_PIX_FMT_BGR0] = {
        .name = "bgr0",
        .nb_components= 3,
        .log2_chroma_w= 0,
        .log2_chroma_h= 0,
        .comp = {
            { 0, 3, 3, 0, 7 },        /* R */
            { 0, 3, 2, 0, 7 },        /* G */
            { 0, 3, 1, 0, 7 },        /* B */
        },
        .flags = AV_PIX_FMT_FLAG_RGB,
    },
    [AV_PIX_FMT_GRAY16BE] = {
        .name = "gray16be",
        .nb_components = 1,
        .log2_chroma_w = 0,
        .log2_chroma_h = 0,
        .comp = {
            { 0, 1, 1, 0, 15 },       /* Y */
        },
        .flags = AV_PIX_FMT_FLAG_BE,
        .alias = "y16be",
    },
    [AV_PIX_FMT_GRAY16LE] = {
        .name = "gray16le",
        .nb_components = 1,
        .log2_chroma_w = 0,
        .log2_chroma_h = 0,
        .comp = {
            { 0, 1, 1, 0, 15 },       /* Y */
        },
        .alias = "y16le",
    },
    [AV_PIX_FMT_YUV440P] = {
        .name = "yuv440p",
        .nb_components = 3,
        .log2_chroma_w = 0,
        .log2_chroma_h = 1,
        .comp = {
            { 0, 0, 1, 0, 7 },        /* Y */
            { 1, 0, 1, 0, 7 },        /* U */
            { 2, 0, 1, 0, 7 },        /* V */
        },
        .flags = AV_PIX_FMT_FLAG_PLANAR,
    },
    [AV_PIX_FMT_YUVJ440P] = {
        .name = "yuvj440p",
        .nb_components = 3,
        .log2_chroma_w = 0,
        .log2_chroma_h = 1,
        .comp = {
            { 0, 0, 1, 0, 7 },        /* Y */
            { 1, 0, 1, 0, 7 },        /* U */
            { 2, 0, 1, 0, 7 },        /* V */
        },
        .flags = AV_PIX_FMT_FLAG_PLANAR,
    },
    [AV_PIX_FMT_YUV440P10LE] = {
        .name = "yuv440p10le",
        .nb_components = 3,
        .log2_chroma_w = 0,
        .log2_chroma_h = 1,
        .comp = {
            { 0, 1, 1, 0, 9 },        /* Y */
            { 1, 1, 1, 0, 9 },        /* U */
            { 2, 1, 1, 0, 9 },        /* V */
        },
        .flags = AV_PIX_FMT_FLAG_PLANAR,
    },
    [AV_PIX_FMT_YUV440P10BE] = {
        .name = "yuv440p10be",
        .nb_components = 3,
        .log2_chroma_w = 0,
        .log2_chroma_h = 1,
        .comp = {
            { 0, 1, 1, 0, 9 },        /* Y */
            { 1, 1, 1, 0, 9 },        /* U */
            { 2, 1, 1, 0, 9 },        /* V */
        },
        .flags = AV_PIX_FMT_FLAG_BE | AV_PIX_FMT_FLAG_PLANAR,
    },
    [AV_PIX_FMT_YUV440P12LE] = {
        .name = "yuv440p12le",
        .nb_components = 3,
        .log2_chroma_w = 0,
        .log2_chroma_h = 1,
        .comp = {
            { 0, 1, 1, 0, 11 },        /* Y */
            { 1, 1, 1, 0, 11 },        /* U */
            { 2, 1, 1, 0, 11 },        /* V */
        },
        .flags = AV_PIX_FMT_FLAG_PLANAR,
    },
    [AV_PIX_FMT_YUV440P12BE] = {
        .name = "yuv440p12be",
        .nb_components = 3,
        .log2_chroma_w = 0,
        .log2_chroma_h = 1,
        .comp = {
            { 0, 1, 1, 0, 11 },        /* Y */
            { 1, 1, 1, 0, 11 },        /* U */
            { 2, 1, 1, 0, 11 },        /* V */
        },
        .flags = AV_PIX_FMT_FLAG_BE | AV_PIX_FMT_FLAG_PLANAR,
    },
    [AV_PIX_FMT_YUVA420P] = {
        .name = "yuva420p",
        .nb_components = 4,
        .log2_chroma_w = 1,
        .log2_chroma_h = 1,
        .comp = {
            { 0, 0, 1, 0, 7 },        /* Y */
            { 1, 0, 1, 0, 7 },        /* U */
            { 2, 0, 1, 0, 7 },        /* V */
            { 3, 0, 1, 0, 7 },        /* A */
        },
        .flags = AV_PIX_FMT_FLAG_PLANAR | AV_PIX_FMT_FLAG_ALPHA,
    },
    [AV_PIX_FMT_YUVA422P] = {
        .name = "yuva422p",
        .nb_components = 4,
        .log2_chroma_w = 1,
        .log2_chroma_h = 0,
        .comp = {
            { 0, 0, 1, 0, 7 },        /* Y */
            { 1, 0, 1, 0, 7 },        /* U */
            { 2, 0, 1, 0, 7 },        /* V */
            { 3, 0, 1, 0, 7 },        /* A */
        },
        .flags = AV_PIX_FMT_FLAG_PLANAR | AV_PIX_FMT_FLAG_ALPHA,
    },
    [AV_PIX_FMT_YUVA444P] = {
        .name = "yuva444p",
        .nb_components = 4,
        .log2_chroma_w = 0,
        .log2_chroma_h = 0,
        .comp = {
            { 0, 0, 1, 0, 7 },        /* Y */
            { 1, 0, 1, 0, 7 },        /* U */
            { 2, 0, 1, 0, 7 },        /* V */
            { 3, 0, 1, 0, 7 },        /* A */
        },
        .flags = AV_PIX_FMT_FLAG_PLANAR | AV_PIX_FMT_FLAG_ALPHA,
    },
    [AV_PIX_FMT_YUVA420P9BE] = {
        .name = "yuva420p9be",
        .nb_components = 4,
        .log2_chroma_w = 1,
        .log2_chroma_h = 1,
        .comp = {
            { 0, 1, 1, 0, 8 },        /* Y */
            { 1, 1, 1, 0, 8 },        /* U */
            { 2, 1, 1, 0, 8 },        /* V */
            { 3, 1, 1, 0, 8 },        /* A */
        },
        .flags = AV_PIX_FMT_FLAG_BE | AV_PIX_FMT_FLAG_PLANAR | AV_PIX_FMT_FLAG_ALPHA,
    },
    [AV_PIX_FMT_YUVA420P9LE] = {
        .name = "yuva420p9le",
        .nb_components = 4,
        .log2_chroma_w = 1,
        .log2_chroma_h = 1,
        .comp = {
            { 0, 1, 1, 0, 8 },        /* Y */
            { 1, 1, 1, 0, 8 },        /* U */
            { 2, 1, 1, 0, 8 },        /* V */
            { 3, 1, 1, 0, 8 },        /* A */
        },
        .flags = AV_PIX_FMT_FLAG_PLANAR | AV_PIX_FMT_FLAG_ALPHA,
    },
    [AV_PIX_FMT_YUVA422P9BE] = {
        .name = "yuva422p9be",
        .nb_components = 4,
        .log2_chroma_w = 1,
        .log2_chroma_h = 0,
        .comp = {
            { 0, 1, 1, 0, 8 },        /* Y */
            { 1, 1, 1, 0, 8 },        /* U */
            { 2, 1, 1, 0, 8 },        /* V */
            { 3, 1, 1, 0, 8 },        /* A */
        },
        .flags = AV_PIX_FMT_FLAG_BE | AV_PIX_FMT_FLAG_PLANAR | AV_PIX_FMT_FLAG_ALPHA,
    },
    [AV_PIX_FMT_YUVA422P9LE] = {
        .name = "yuva422p9le",
        .nb_components = 4,
        .log2_chroma_w = 1,
        .log2_chroma_h = 0,
        .comp = {
            { 0, 1, 1, 0, 8 },        /* Y */
            { 1, 1, 1, 0, 8 },        /* U */
            { 2, 1, 1, 0, 8 },        /* V */
            { 3, 1, 1, 0, 8 },        /* A */
        },
        .flags = AV_PIX_FMT_FLAG_PLANAR | AV_PIX_FMT_FLAG_ALPHA,
    },
    [AV_PIX_FMT_YUVA444P9BE] = {
        .name = "yuva444p9be",
        .nb_components = 4,
        .log2_chroma_w = 0,
        .log2_chroma_h = 0,
        .comp = {
            { 0, 1, 1, 0, 8 },        /* Y */
            { 1, 1, 1, 0, 8 },        /* U */
            { 2, 1, 1, 0, 8 },        /* V */
            { 3, 1, 1, 0, 8 },        /* A */
        },
        .flags = AV_PIX_FMT_FLAG_BE | AV_PIX_FMT_FLAG_PLANAR | AV_PIX_FMT_FLAG_ALPHA,
    },
    [AV_PIX_FMT_YUVA444P9LE] = {
        .name = "yuva444p9le",
        .nb_components = 4,
        .log2_chroma_w = 0,
        .log2_chroma_h = 0,
        .comp = {
            { 0, 1, 1, 0, 8 },        /* Y */
            { 1, 1, 1, 0, 8 },        /* U */
            { 2, 1, 1, 0, 8 },        /* V */
            { 3, 1, 1, 0, 8 },        /* A */
        },
        .flags = AV_PIX_FMT_FLAG_PLANAR | AV_PIX_FMT_FLAG_ALPHA,
    },
    [AV_PIX_FMT_YUVA420P10BE] = {
        .name = "yuva420p10be",
        .nb_components = 4,
        .log2_chroma_w = 1,
        .log2_chroma_h = 1,
        .comp = {
            { 0, 1, 1, 0, 9 },        /* Y */
            { 1, 1, 1, 0, 9 },        /* U */
            { 2, 1, 1, 0, 9 },        /* V */
            { 3, 1, 1, 0, 9 },        /* A */
        },
        .flags = AV_PIX_FMT_FLAG_BE | AV_PIX_FMT_FLAG_PLANAR | AV_PIX_FMT_FLAG_ALPHA,
    },
    [AV_PIX_FMT_YUVA420P10LE] = {
        .name = "yuva420p10le",
        .nb_components = 4,
        .log2_chroma_w = 1,
        .log2_chroma_h = 1,
        .comp = {
            { 0, 1, 1, 0, 9 },        /* Y */
            { 1, 1, 1, 0, 9 },        /* U */
            { 2, 1, 1, 0, 9 },        /* V */
            { 3, 1, 1, 0, 9 },        /* A */
        },
        .flags = AV_PIX_FMT_FLAG_PLANAR | AV_PIX_FMT_FLAG_ALPHA,
    },
    [AV_PIX_FMT_YUVA422P10BE] = {
        .name = "yuva422p10be",
        .nb_components = 4,
        .log2_chroma_w = 1,
        .log2_chroma_h = 0,
        .comp = {
            { 0, 1, 1, 0, 9 },        /* Y */
            { 1, 1, 1, 0, 9 },        /* U */
            { 2, 1, 1, 0, 9 },        /* V */
            { 3, 1, 1, 0, 9 },        /* A */
        },
        .flags = AV_PIX_FMT_FLAG_BE | AV_PIX_FMT_FLAG_PLANAR | AV_PIX_FMT_FLAG_ALPHA,
    },
    [AV_PIX_FMT_YUVA422P10LE] = {
        .name = "yuva422p10le",
        .nb_components = 4,
        .log2_chroma_w = 1,
        .log2_chroma_h = 0,
        .comp = {
            { 0, 1, 1, 0, 9 },        /* Y */
            { 1, 1, 1, 0, 9 },        /* U */
            { 2, 1, 1, 0, 9 },        /* V */
            { 3, 1, 1, 0, 9 },        /* A */
        },
        .flags = AV_PIX_FMT_FLAG_PLANAR | AV_PIX_FMT_FLAG_ALPHA,
    },
    [AV_PIX_FMT_YUVA444P10BE] = {
        .name = "yuva444p10be",
        .nb_components = 4,
        .log2_chroma_w = 0,
        .log2_chroma_h = 0,
        .comp = {
            { 0, 1, 1, 0, 9 },        /* Y */
            { 1, 1, 1, 0, 9 },        /* U */
            { 2, 1, 1, 0, 9 },        /* V */
            { 3, 1, 1, 0, 9 },        /* A */
        },
        .flags = AV_PIX_FMT_FLAG_BE | AV_PIX_FMT_FLAG_PLANAR | AV_PIX_FMT_FLAG_ALPHA,
    },
    [AV_PIX_FMT_YUVA444P10LE] = {
        .name = "yuva444p10le",
        .nb_components = 4,
        .log2_chroma_w = 0,
        .log2_chroma_h = 0,
        .comp = {
            { 0, 1, 1, 0, 9 },        /* Y */
            { 1, 1, 1, 0, 9 },        /* U */
            { 2, 1, 1, 0, 9 },        /* V */
            { 3, 1, 1, 0, 9 },        /* A */
        },
        .flags = AV_PIX_FMT_FLAG_PLANAR | AV_PIX_FMT_FLAG_ALPHA,
    },
    [AV_PIX_FMT_YUVA420P16BE] = {
        .name = "yuva420p16be",
        .nb_components = 4,
        .log2_chroma_w = 1,
        .log2_chroma_h = 1,
        .comp = {
            { 0, 1, 1, 0, 15 },        /* Y */
            { 1, 1, 1, 0, 15 },        /* U */
            { 2, 1, 1, 0, 15 },        /* V */
            { 3, 1, 1, 0, 15 },        /* A */
        },
        .flags = AV_PIX_FMT_FLAG_BE | AV_PIX_FMT_FLAG_PLANAR | AV_PIX_FMT_FLAG_ALPHA,
    },
    [AV_PIX_FMT_YUVA420P16LE] = {
        .name = "yuva420p16le",
        .nb_components = 4,
        .log2_chroma_w = 1,
        .log2_chroma_h = 1,
        .comp = {
            { 0, 1, 1, 0, 15 },        /* Y */
            { 1, 1, 1, 0, 15 },        /* U */
            { 2, 1, 1, 0, 15 },        /* V */
            { 3, 1, 1, 0, 15 },        /* A */
        },
        .flags = AV_PIX_FMT_FLAG_PLANAR | AV_PIX_FMT_FLAG_ALPHA,
    },
    [AV_PIX_FMT_YUVA422P16BE] = {
        .name = "yuva422p16be",
        .nb_components = 4,
        .log2_chroma_w = 1,
        .log2_chroma_h = 0,
        .comp = {
            { 0, 1, 1, 0, 15 },        /* Y */
            { 1, 1, 1, 0, 15 },        /* U */
            { 2, 1, 1, 0, 15 },        /* V */
            { 3, 1, 1, 0, 15 },        /* A */
        },
        .flags = AV_PIX_FMT_FLAG_BE | AV_PIX_FMT_FLAG_PLANAR | AV_PIX_FMT_FLAG_ALPHA,
    },
    [AV_PIX_FMT_YUVA422P16LE] = {
        .name = "yuva422p16le",
        .nb_components = 4,
        .log2_chroma_w = 1,
        .log2_chroma_h = 0,
        .comp = {
            { 0, 1, 1, 0, 15 },        /* Y */
            { 1, 1, 1, 0, 15 },        /* U */
            { 2, 1, 1, 0, 15 },        /* V */
            { 3, 1, 1, 0, 15 },        /* A */
        },
        .flags = AV_PIX_FMT_FLAG_PLANAR | AV_PIX_FMT_FLAG_ALPHA,
    },
    [AV_PIX_FMT_YUVA444P16BE] = {
        .name = "yuva444p16be",
        .nb_components = 4,
        .log2_chroma_w = 0,
        .log2_chroma_h = 0,
        .comp = {
            { 0, 1, 1, 0, 15 },        /* Y */
            { 1, 1, 1, 0, 15 },        /* U */
            { 2, 1, 1, 0, 15 },        /* V */
            { 3, 1, 1, 0, 15 },        /* A */
        },
        .flags = AV_PIX_FMT_FLAG_BE | AV_PIX_FMT_FLAG_PLANAR | AV_PIX_FMT_FLAG_ALPHA,
    },
    [AV_PIX_FMT_YUVA444P16LE] = {
        .name = "yuva444p16le",
        .nb_components = 4,
        .log2_chroma_w = 0,
        .log2_chroma_h = 0,
        .comp = {
            { 0, 1, 1, 0, 15 },        /* Y */
            { 1, 1, 1, 0, 15 },        /* U */
            { 2, 1, 1, 0, 15 },        /* V */
            { 3, 1, 1, 0, 15 },        /* A */
        },
        .flags = AV_PIX_FMT_FLAG_PLANAR | AV_PIX_FMT_FLAG_ALPHA,
    },
#if FF_API_VDPAU
    [AV_PIX_FMT_VDPAU_H264] = {
        .name = "vdpau_h264",
        .log2_chroma_w = 1,
        .log2_chroma_h = 1,
        .flags = AV_PIX_FMT_FLAG_HWACCEL,
    },
    [AV_PIX_FMT_VDPAU_MPEG1] = {
        .name = "vdpau_mpeg1",
        .log2_chroma_w = 1,
        .log2_chroma_h = 1,
        .flags = AV_PIX_FMT_FLAG_HWACCEL,
    },
    [AV_PIX_FMT_VDPAU_MPEG2] = {
        .name = "vdpau_mpeg2",
        .log2_chroma_w = 1,
        .log2_chroma_h = 1,
        .flags = AV_PIX_FMT_FLAG_HWACCEL,
    },
    [AV_PIX_FMT_VDPAU_WMV3] = {
        .name = "vdpau_wmv3",
        .log2_chroma_w = 1,
        .log2_chroma_h = 1,
        .flags = AV_PIX_FMT_FLAG_HWACCEL,
    },
    [AV_PIX_FMT_VDPAU_VC1] = {
        .name = "vdpau_vc1",
        .log2_chroma_w = 1,
        .log2_chroma_h = 1,
        .flags = AV_PIX_FMT_FLAG_HWACCEL,
    },
    [AV_PIX_FMT_VDPAU_MPEG4] = {
        .name = "vdpau_mpeg4",
        .log2_chroma_w = 1,
        .log2_chroma_h = 1,
        .flags = AV_PIX_FMT_FLAG_HWACCEL,
    },
#endif
    [AV_PIX_FMT_RGB48BE] = {
        .name = "rgb48be",
        .nb_components = 3,
        .log2_chroma_w = 0,
        .log2_chroma_h = 0,
        .comp = {
            { 0, 5, 1, 0, 15 },       /* R */
            { 0, 5, 3, 0, 15 },       /* G */
            { 0, 5, 5, 0, 15 },       /* B */
        },
        .flags = AV_PIX_FMT_FLAG_RGB | AV_PIX_FMT_FLAG_BE,
    },
    [AV_PIX_FMT_RGB48LE] = {
        .name = "rgb48le",
        .nb_components = 3,
        .log2_chroma_w = 0,
        .log2_chroma_h = 0,
        .comp = {
            { 0, 5, 1, 0, 15 },       /* R */
            { 0, 5, 3, 0, 15 },       /* G */
            { 0, 5, 5, 0, 15 },       /* B */
        },
        .flags = AV_PIX_FMT_FLAG_RGB,
    },
    [AV_PIX_FMT_RGBA64BE] = {
        .name = "rgba64be",
        .nb_components = 4,
        .log2_chroma_w = 0,
        .log2_chroma_h = 0,
        .comp = {
            { 0, 7, 1, 0, 15 },       /* R */
            { 0, 7, 3, 0, 15 },       /* G */
            { 0, 7, 5, 0, 15 },       /* B */
            { 0, 7, 7, 0, 15 },       /* A */
        },
        .flags = AV_PIX_FMT_FLAG_BE | AV_PIX_FMT_FLAG_RGB | AV_PIX_FMT_FLAG_ALPHA,
    },
    [AV_PIX_FMT_RGBA64LE] = {
        .name = "rgba64le",
        .nb_components = 4,
        .log2_chroma_w = 0,
        .log2_chroma_h = 0,
        .comp = {
            { 0, 7, 1, 0, 15 },       /* R */
            { 0, 7, 3, 0, 15 },       /* G */
            { 0, 7, 5, 0, 15 },       /* B */
            { 0, 7, 7, 0, 15 },       /* A */
        },
        .flags = AV_PIX_FMT_FLAG_RGB | AV_PIX_FMT_FLAG_ALPHA,
    },
    [AV_PIX_FMT_RGB565BE] = {
        .name = "rgb565be",
        .nb_components = 3,
        .log2_chroma_w = 0,
        .log2_chroma_h = 0,
        .comp = {
            { 0, 1, 0, 3, 4 },        /* R */
            { 0, 1, 1, 5, 5 },        /* G */
            { 0, 1, 1, 0, 4 },        /* B */
        },
        .flags = AV_PIX_FMT_FLAG_BE | AV_PIX_FMT_FLAG_RGB,
    },
    [AV_PIX_FMT_RGB565LE] = {
        .name = "rgb565le",
        .nb_components = 3,
        .log2_chroma_w = 0,
        .log2_chroma_h = 0,
        .comp = {
            { 0, 1, 2, 3, 4 },        /* R */
            { 0, 1, 1, 5, 5 },        /* G */
            { 0, 1, 1, 0, 4 },        /* B */
        },
        .flags = AV_PIX_FMT_FLAG_RGB,
    },
    [AV_PIX_FMT_RGB555BE] = {
        .name = "rgb555be",
        .nb_components = 3,
        .log2_chroma_w = 0,
        .log2_chroma_h = 0,
        .comp = {
            { 0, 1, 0, 2, 4 },        /* R */
            { 0, 1, 1, 5, 4 },        /* G */
            { 0, 1, 1, 0, 4 },        /* B */
        },
        .flags = AV_PIX_FMT_FLAG_BE | AV_PIX_FMT_FLAG_RGB,
    },
    [AV_PIX_FMT_RGB555LE] = {
        .name = "rgb555le",
        .nb_components = 3,
        .log2_chroma_w = 0,
        .log2_chroma_h = 0,
        .comp = {
            { 0, 1, 2, 2, 4 },        /* R */
            { 0, 1, 1, 5, 4 },        /* G */
            { 0, 1, 1, 0, 4 },        /* B */
        },
        .flags = AV_PIX_FMT_FLAG_RGB,
    },
    [AV_PIX_FMT_RGB444BE] = {
        .name = "rgb444be",
        .nb_components = 3,
        .log2_chroma_w = 0,
        .log2_chroma_h = 0,
        .comp = {
            { 0, 1, 0, 0, 3 },        /* R */
            { 0, 1, 1, 4, 3 },        /* G */
            { 0, 1, 1, 0, 3 },        /* B */
        },
        .flags = AV_PIX_FMT_FLAG_BE | AV_PIX_FMT_FLAG_RGB,
    },
    [AV_PIX_FMT_RGB444LE] = {
        .name = "rgb444le",
        .nb_components = 3,
        .log2_chroma_w = 0,
        .log2_chroma_h = 0,
        .comp = {
            { 0, 1, 2, 0, 3 },        /* R */
            { 0, 1, 1, 4, 3 },        /* G */
            { 0, 1, 1, 0, 3 },        /* B */
        },
        .flags = AV_PIX_FMT_FLAG_RGB,
    },
    [AV_PIX_FMT_BGR48BE] = {
        .name = "bgr48be",
        .nb_components = 3,
        .log2_chroma_w = 0,
        .log2_chroma_h = 0,
        .comp = {
            { 0, 5, 5, 0, 15 },       /* R */
            { 0, 5, 3, 0, 15 },       /* G */
            { 0, 5, 1, 0, 15 },       /* B */
        },
        .flags = AV_PIX_FMT_FLAG_BE | AV_PIX_FMT_FLAG_RGB,
    },
    [AV_PIX_FMT_BGR48LE] = {
        .name = "bgr48le",
        .nb_components = 3,
        .log2_chroma_w = 0,
        .log2_chroma_h = 0,
        .comp = {
            { 0, 5, 5, 0, 15 },       /* R */
            { 0, 5, 3, 0, 15 },       /* G */
            { 0, 5, 1, 0, 15 },       /* B */
        },
        .flags = AV_PIX_FMT_FLAG_RGB,
    },
    [AV_PIX_FMT_BGRA64BE] = {
        .name = "bgra64be",
        .nb_components = 4,
        .log2_chroma_w = 0,
        .log2_chroma_h = 0,
        .comp = {
            { 0, 7, 5, 0, 15 },       /* R */
            { 0, 7, 3, 0, 15 },       /* G */
            { 0, 7, 1, 0, 15 },       /* B */
            { 0, 7, 7, 0, 15 },       /* A */
        },
        .flags = AV_PIX_FMT_FLAG_BE | AV_PIX_FMT_FLAG_RGB | AV_PIX_FMT_FLAG_ALPHA,
    },
    [AV_PIX_FMT_BGRA64LE] = {
        .name = "bgra64le",
        .nb_components = 4,
        .log2_chroma_w = 0,
        .log2_chroma_h = 0,
        .comp = {
            { 0, 7, 5, 0, 15 },       /* R */
            { 0, 7, 3, 0, 15 },       /* G */
            { 0, 7, 1, 0, 15 },       /* B */
            { 0, 7, 7, 0, 15 },       /* A */
        },
        .flags = AV_PIX_FMT_FLAG_RGB | AV_PIX_FMT_FLAG_ALPHA,
    },
    [AV_PIX_FMT_BGR565BE] = {
        .name = "bgr565be",
        .nb_components = 3,
        .log2_chroma_w = 0,
        .log2_chroma_h = 0,
        .comp = {
            { 0, 1, 1, 0, 4 },        /* R */
            { 0, 1, 1, 5, 5 },        /* G */
            { 0, 1, 0, 3, 4 },        /* B */
        },
        .flags = AV_PIX_FMT_FLAG_BE | AV_PIX_FMT_FLAG_RGB,
    },
    [AV_PIX_FMT_BGR565LE] = {
        .name = "bgr565le",
        .nb_components = 3,
        .log2_chroma_w = 0,
        .log2_chroma_h = 0,
        .comp = {
            { 0, 1, 1, 0, 4 },        /* R */
            { 0, 1, 1, 5, 5 },        /* G */
            { 0, 1, 2, 3, 4 },        /* B */
        },
        .flags = AV_PIX_FMT_FLAG_RGB,
    },
    [AV_PIX_FMT_BGR555BE] = {
        .name = "bgr555be",
        .nb_components = 3,
        .log2_chroma_w = 0,
        .log2_chroma_h = 0,
        .comp = {
            { 0, 1, 1, 0, 4 },       /* R */
            { 0, 1, 1, 5, 4 },       /* G */
            { 0, 1, 0, 2, 4 },       /* B */
        },
        .flags = AV_PIX_FMT_FLAG_BE | AV_PIX_FMT_FLAG_RGB,
     },
    [AV_PIX_FMT_BGR555LE] = {
        .name = "bgr555le",
        .nb_components = 3,
        .log2_chroma_w = 0,
        .log2_chroma_h = 0,
        .comp = {
            { 0, 1, 1, 0, 4 },        /* R */
            { 0, 1, 1, 5, 4 },        /* G */
            { 0, 1, 2, 2, 4 },        /* B */
        },
        .flags = AV_PIX_FMT_FLAG_RGB,
    },
    [AV_PIX_FMT_BGR444BE] = {
        .name = "bgr444be",
        .nb_components = 3,
        .log2_chroma_w = 0,
        .log2_chroma_h = 0,
        .comp = {
            { 0, 1, 1, 0, 3 },       /* R */
            { 0, 1, 1, 4, 3 },       /* G */
            { 0, 1, 0, 0, 3 },       /* B */
        },
        .flags = AV_PIX_FMT_FLAG_BE | AV_PIX_FMT_FLAG_RGB,
     },
    [AV_PIX_FMT_BGR444LE] = {
        .name = "bgr444le",
        .nb_components = 3,
        .log2_chroma_w = 0,
        .log2_chroma_h = 0,
        .comp = {
            { 0, 1, 1, 0, 3 },        /* R */
            { 0, 1, 1, 4, 3 },        /* G */
            { 0, 1, 2, 0, 3 },        /* B */
        },
        .flags = AV_PIX_FMT_FLAG_RGB,
    },
    [AV_PIX_FMT_VAAPI_MOCO] = {
        .name = "vaapi_moco",
        .log2_chroma_w = 1,
        .log2_chroma_h = 1,
        .flags = AV_PIX_FMT_FLAG_HWACCEL,
    },
    [AV_PIX_FMT_VAAPI_IDCT] = {
        .name = "vaapi_idct",
        .log2_chroma_w = 1,
        .log2_chroma_h = 1,
        .flags = AV_PIX_FMT_FLAG_HWACCEL,
    },
    [AV_PIX_FMT_VAAPI_VLD] = {
        .name = "vaapi_vld",
        .log2_chroma_w = 1,
        .log2_chroma_h = 1,
        .flags = AV_PIX_FMT_FLAG_HWACCEL,
    },
    [AV_PIX_FMT_YUV420P9LE] = {
        .name = "yuv420p9le",
        .nb_components = 3,
        .log2_chroma_w = 1,
        .log2_chroma_h = 1,
        .comp = {
            { 0, 1, 1, 0, 8 },        /* Y */
            { 1, 1, 1, 0, 8 },        /* U */
            { 2, 1, 1, 0, 8 },        /* V */
        },
        .flags = AV_PIX_FMT_FLAG_PLANAR,
    },
    [AV_PIX_FMT_YUV420P9BE] = {
        .name = "yuv420p9be",
        .nb_components = 3,
        .log2_chroma_w = 1,
        .log2_chroma_h = 1,
        .comp = {
            { 0, 1, 1, 0, 8 },        /* Y */
            { 1, 1, 1, 0, 8 },        /* U */
            { 2, 1, 1, 0, 8 },        /* V */
        },
        .flags = AV_PIX_FMT_FLAG_BE | AV_PIX_FMT_FLAG_PLANAR,
    },
    [AV_PIX_FMT_YUV420P10LE] = {
        .name = "yuv420p10le",
        .nb_components = 3,
        .log2_chroma_w = 1,
        .log2_chroma_h = 1,
        .comp = {
            { 0, 1, 1, 0, 9 },        /* Y */
            { 1, 1, 1, 0, 9 },        /* U */
            { 2, 1, 1, 0, 9 },        /* V */
        },
        .flags = AV_PIX_FMT_FLAG_PLANAR,
    },
    [AV_PIX_FMT_YUV420P10BE] = {
        .name = "yuv420p10be",
        .nb_components = 3,
        .log2_chroma_w = 1,
        .log2_chroma_h = 1,
        .comp = {
            { 0, 1, 1, 0, 9 },        /* Y */
            { 1, 1, 1, 0, 9 },        /* U */
            { 2, 1, 1, 0, 9 },        /* V */
        },
        .flags = AV_PIX_FMT_FLAG_BE | AV_PIX_FMT_FLAG_PLANAR,
    },
    [AV_PIX_FMT_YUV420P12LE] = {
        .name = "yuv420p12le",
        .nb_components = 3,
        .log2_chroma_w = 1,
        .log2_chroma_h = 1,
        .comp = {
            { 0, 1, 1, 0, 11 },        /* Y */
            { 1, 1, 1, 0, 11 },        /* U */
            { 2, 1, 1, 0, 11 },        /* V */
        },
        .flags = AV_PIX_FMT_FLAG_PLANAR,
    },
    [AV_PIX_FMT_YUV420P12BE] = {
        .name = "yuv420p12be",
        .nb_components = 3,
        .log2_chroma_w = 1,
        .log2_chroma_h = 1,
        .comp = {
            { 0, 1, 1, 0, 11 },        /* Y */
            { 1, 1, 1, 0, 11 },        /* U */
            { 2, 1, 1, 0, 11 },        /* V */
        },
        .flags = AV_PIX_FMT_FLAG_BE | AV_PIX_FMT_FLAG_PLANAR,
    },
    [AV_PIX_FMT_YUV420P14LE] = {
        .name = "yuv420p14le",
        .nb_components = 3,
        .log2_chroma_w = 1,
        .log2_chroma_h = 1,
        .comp = {
            { 0, 1, 1, 0, 13 },        /* Y */
            { 1, 1, 1, 0, 13 },        /* U */
            { 2, 1, 1, 0, 13 },        /* V */
        },
        .flags = AV_PIX_FMT_FLAG_PLANAR,
    },
    [AV_PIX_FMT_YUV420P14BE] = {
        .name = "yuv420p14be",
        .nb_components = 3,
        .log2_chroma_w = 1,
        .log2_chroma_h = 1,
        .comp = {
            { 0, 1, 1, 0, 13 },        /* Y */
            { 1, 1, 1, 0, 13 },        /* U */
            { 2, 1, 1, 0, 13 },        /* V */
        },
        .flags = AV_PIX_FMT_FLAG_BE | AV_PIX_FMT_FLAG_PLANAR,
    },
    [AV_PIX_FMT_YUV420P16LE] = {
        .name = "yuv420p16le",
        .nb_components = 3,
        .log2_chroma_w = 1,
        .log2_chroma_h = 1,
        .comp = {
            { 0, 1, 1, 0, 15 },        /* Y */
            { 1, 1, 1, 0, 15 },        /* U */
            { 2, 1, 1, 0, 15 },        /* V */
        },
        .flags = AV_PIX_FMT_FLAG_PLANAR,
    },
    [AV_PIX_FMT_YUV420P16BE] = {
        .name = "yuv420p16be",
        .nb_components = 3,
        .log2_chroma_w = 1,
        .log2_chroma_h = 1,
        .comp = {
            { 0, 1, 1, 0, 15 },        /* Y */
            { 1, 1, 1, 0, 15 },        /* U */
            { 2, 1, 1, 0, 15 },        /* V */
        },
        .flags = AV_PIX_FMT_FLAG_BE | AV_PIX_FMT_FLAG_PLANAR,
    },
    [AV_PIX_FMT_YUV422P9LE] = {
        .name = "yuv422p9le",
        .nb_components = 3,
        .log2_chroma_w = 1,
        .log2_chroma_h = 0,
        .comp = {
            { 0, 1, 1, 0, 8 },        /* Y */
            { 1, 1, 1, 0, 8 },        /* U */
            { 2, 1, 1, 0, 8 },        /* V */
        },
        .flags = AV_PIX_FMT_FLAG_PLANAR,
    },
    [AV_PIX_FMT_YUV422P9BE] = {
        .name = "yuv422p9be",
        .nb_components = 3,
        .log2_chroma_w = 1,
        .log2_chroma_h = 0,
        .comp = {
            { 0, 1, 1, 0, 8 },        /* Y */
            { 1, 1, 1, 0, 8 },        /* U */
            { 2, 1, 1, 0, 8 },        /* V */
        },
        .flags = AV_PIX_FMT_FLAG_BE | AV_PIX_FMT_FLAG_PLANAR,
    },
    [AV_PIX_FMT_YUV422P10LE] = {
        .name = "yuv422p10le",
        .nb_components = 3,
        .log2_chroma_w = 1,
        .log2_chroma_h = 0,
        .comp = {
            { 0, 1, 1, 0, 9 },        /* Y */
            { 1, 1, 1, 0, 9 },        /* U */
            { 2, 1, 1, 0, 9 },        /* V */
        },
        .flags = AV_PIX_FMT_FLAG_PLANAR,
    },
    [AV_PIX_FMT_YUV422P10BE] = {
        .name = "yuv422p10be",
        .nb_components = 3,
        .log2_chroma_w = 1,
        .log2_chroma_h = 0,
        .comp = {
            { 0, 1, 1, 0, 9 },        /* Y */
            { 1, 1, 1, 0, 9 },        /* U */
            { 2, 1, 1, 0, 9 },        /* V */
        },
        .flags = AV_PIX_FMT_FLAG_BE | AV_PIX_FMT_FLAG_PLANAR,
    },
    [AV_PIX_FMT_YUV422P12LE] = {
        .name = "yuv422p12le",
        .nb_components = 3,
        .log2_chroma_w = 1,
        .log2_chroma_h = 0,
        .comp = {
            { 0, 1, 1, 0, 11 },        /* Y */
            { 1, 1, 1, 0, 11 },        /* U */
            { 2, 1, 1, 0, 11 },        /* V */
        },
        .flags = AV_PIX_FMT_FLAG_PLANAR,
    },
    [AV_PIX_FMT_YUV422P12BE] = {
        .name = "yuv422p12be",
        .nb_components = 3,
        .log2_chroma_w = 1,
        .log2_chroma_h = 0,
        .comp = {
            { 0, 1, 1, 0, 11 },        /* Y */
            { 1, 1, 1, 0, 11 },        /* U */
            { 2, 1, 1, 0, 11 },        /* V */
        },
        .flags = AV_PIX_FMT_FLAG_BE | AV_PIX_FMT_FLAG_PLANAR,
    },
    [AV_PIX_FMT_YUV422P14LE] = {
        .name = "yuv422p14le",
        .nb_components = 3,
        .log2_chroma_w = 1,
        .log2_chroma_h = 0,
        .comp = {
            { 0, 1, 1, 0, 13 },        /* Y */
            { 1, 1, 1, 0, 13 },        /* U */
            { 2, 1, 1, 0, 13 },        /* V */
        },
        .flags = AV_PIX_FMT_FLAG_PLANAR,
    },
    [AV_PIX_FMT_YUV422P14BE] = {
        .name = "yuv422p14be",
        .nb_components = 3,
        .log2_chroma_w = 1,
        .log2_chroma_h = 0,
        .comp = {
            { 0, 1, 1, 0, 13 },        /* Y */
            { 1, 1, 1, 0, 13 },        /* U */
            { 2, 1, 1, 0, 13 },        /* V */
        },
        .flags = AV_PIX_FMT_FLAG_BE | AV_PIX_FMT_FLAG_PLANAR,
    },
    [AV_PIX_FMT_YUV422P16LE] = {
        .name = "yuv422p16le",
        .nb_components = 3,
        .log2_chroma_w = 1,
        .log2_chroma_h = 0,
        .comp = {
            { 0, 1, 1, 0, 15 },        /* Y */
            { 1, 1, 1, 0, 15 },        /* U */
            { 2, 1, 1, 0, 15 },        /* V */
        },
        .flags = AV_PIX_FMT_FLAG_PLANAR,
    },
    [AV_PIX_FMT_YUV422P16BE] = {
        .name = "yuv422p16be",
        .nb_components = 3,
        .log2_chroma_w = 1,
        .log2_chroma_h = 0,
        .comp = {
            { 0, 1, 1, 0, 15 },        /* Y */
            { 1, 1, 1, 0, 15 },        /* U */
            { 2, 1, 1, 0, 15 },        /* V */
        },
        .flags = AV_PIX_FMT_FLAG_BE | AV_PIX_FMT_FLAG_PLANAR,
    },
    [AV_PIX_FMT_YUV444P16LE] = {
        .name = "yuv444p16le",
        .nb_components = 3,
        .log2_chroma_w = 0,
        .log2_chroma_h = 0,
        .comp = {
            { 0, 1, 1, 0, 15 },        /* Y */
            { 1, 1, 1, 0, 15 },        /* U */
            { 2, 1, 1, 0, 15 },        /* V */
        },
        .flags = AV_PIX_FMT_FLAG_PLANAR,
    },
    [AV_PIX_FMT_YUV444P16BE] = {
        .name = "yuv444p16be",
        .nb_components = 3,
        .log2_chroma_w = 0,
        .log2_chroma_h = 0,
        .comp = {
            { 0, 1, 1, 0, 15 },        /* Y */
            { 1, 1, 1, 0, 15 },        /* U */
            { 2, 1, 1, 0, 15 },        /* V */
        },
        .flags = AV_PIX_FMT_FLAG_BE | AV_PIX_FMT_FLAG_PLANAR,
    },
    [AV_PIX_FMT_YUV444P10LE] = {
        .name = "yuv444p10le",
        .nb_components = 3,
        .log2_chroma_w = 0,
        .log2_chroma_h = 0,
        .comp = {
            { 0, 1, 1, 0, 9 },        /* Y */
            { 1, 1, 1, 0, 9 },        /* U */
            { 2, 1, 1, 0, 9 },        /* V */
        },
        .flags = AV_PIX_FMT_FLAG_PLANAR,
    },
    [AV_PIX_FMT_YUV444P10BE] = {
        .name = "yuv444p10be",
        .nb_components = 3,
        .log2_chroma_w = 0,
        .log2_chroma_h = 0,
        .comp = {
            { 0, 1, 1, 0, 9 },        /* Y */
            { 1, 1, 1, 0, 9 },        /* U */
            { 2, 1, 1, 0, 9 },        /* V */
        },
        .flags = AV_PIX_FMT_FLAG_BE | AV_PIX_FMT_FLAG_PLANAR,
    },
    [AV_PIX_FMT_YUV444P9LE] = {
        .name = "yuv444p9le",
        .nb_components = 3,
        .log2_chroma_w = 0,
        .log2_chroma_h = 0,
        .comp = {
            { 0, 1, 1, 0, 8 },        /* Y */
            { 1, 1, 1, 0, 8 },        /* U */
            { 2, 1, 1, 0, 8 },        /* V */
        },
        .flags = AV_PIX_FMT_FLAG_PLANAR,
    },
    [AV_PIX_FMT_YUV444P9BE] = {
        .name = "yuv444p9be",
        .nb_components = 3,
        .log2_chroma_w = 0,
        .log2_chroma_h = 0,
        .comp = {
            { 0, 1, 1, 0, 8 },        /* Y */
            { 1, 1, 1, 0, 8 },        /* U */
            { 2, 1, 1, 0, 8 },        /* V */
        },
        .flags = AV_PIX_FMT_FLAG_BE | AV_PIX_FMT_FLAG_PLANAR,
    },
<<<<<<< HEAD
    [AV_PIX_FMT_YUV444P12LE] = {
        .name = "yuv444p12le",
        .nb_components = 3,
        .log2_chroma_w = 0,
        .log2_chroma_h = 0,
        .comp = {
            { 0, 1, 1, 0, 11 },        /* Y */
            { 1, 1, 1, 0, 11 },        /* U */
            { 2, 1, 1, 0, 11 },        /* V */
        },
        .flags = AV_PIX_FMT_FLAG_PLANAR,
    },
    [AV_PIX_FMT_YUV444P12BE] = {
        .name = "yuv444p12be",
        .nb_components = 3,
        .log2_chroma_w = 0,
        .log2_chroma_h = 0,
        .comp = {
            { 0, 1, 1, 0, 11 },        /* Y */
            { 1, 1, 1, 0, 11 },        /* U */
            { 2, 1, 1, 0, 11 },        /* V */
        },
        .flags = AV_PIX_FMT_FLAG_BE | AV_PIX_FMT_FLAG_PLANAR,
    },
    [AV_PIX_FMT_YUV444P14LE] = {
        .name = "yuv444p14le",
        .nb_components = 3,
        .log2_chroma_w = 0,
        .log2_chroma_h = 0,
        .comp = {
            { 0, 1, 1, 0, 13 },        /* Y */
            { 1, 1, 1, 0, 13 },        /* U */
            { 2, 1, 1, 0, 13 },        /* V */
        },
        .flags = AV_PIX_FMT_FLAG_PLANAR,
    },
    [AV_PIX_FMT_YUV444P14BE] = {
        .name = "yuv444p14be",
        .nb_components = 3,
        .log2_chroma_w = 0,
        .log2_chroma_h = 0,
        .comp = {
            { 0, 1, 1, 0, 13 },        /* Y */
            { 1, 1, 1, 0, 13 },        /* U */
            { 2, 1, 1, 0, 13 },        /* V */
        },
        .flags = AV_PIX_FMT_FLAG_BE | AV_PIX_FMT_FLAG_PLANAR,
=======
    [AV_PIX_FMT_D3D11VA_VLD] = {
        .name = "d3d11va_vld",
        .log2_chroma_w = 1,
        .log2_chroma_h = 1,
        .flags = AV_PIX_FMT_FLAG_HWACCEL,
>>>>>>> d8039ef8
    },
    [AV_PIX_FMT_DXVA2_VLD] = {
        .name = "dxva2_vld",
        .log2_chroma_w = 1,
        .log2_chroma_h = 1,
        .flags = AV_PIX_FMT_FLAG_HWACCEL,
    },
    [AV_PIX_FMT_VDA_VLD] = {
        .name = "vda_vld",
        .log2_chroma_w = 1,
        .log2_chroma_h = 1,
        .flags = AV_PIX_FMT_FLAG_HWACCEL,
    },
    [AV_PIX_FMT_YA8] = {
        .name = "ya8",
        .nb_components = 2,
        .comp = {
            { 0, 1, 1, 0, 7 },        /* Y */
            { 0, 1, 2, 0, 7 },        /* A */
        },
        .flags = AV_PIX_FMT_FLAG_ALPHA,
        .alias = "gray8a",
    },
    [AV_PIX_FMT_YA16LE] = {
        .name = "ya16le",
        .nb_components = 2,
        .comp = {
            { 0, 3, 1, 0, 15 },        /* Y */
            { 0, 3, 3, 0, 15 },        /* A */
        },
        .flags = AV_PIX_FMT_FLAG_ALPHA,
    },
    [AV_PIX_FMT_YA16BE] = {
        .name = "ya16be",
        .nb_components = 2,
        .comp = {
            { 0, 3, 1, 0, 15 },        /* Y */
            { 0, 3, 3, 0, 15 },        /* A */
        },
        .flags = AV_PIX_FMT_FLAG_BE | AV_PIX_FMT_FLAG_ALPHA,
    },
    [AV_PIX_FMT_GBRP] = {
        .name = "gbrp",
        .nb_components = 3,
        .log2_chroma_w = 0,
        .log2_chroma_h = 0,
        .comp = {
            { 2, 0, 1, 0, 7 },        /* R */
            { 0, 0, 1, 0, 7 },        /* G */
            { 1, 0, 1, 0, 7 },        /* B */
        },
        .flags = AV_PIX_FMT_FLAG_PLANAR | AV_PIX_FMT_FLAG_RGB,
    },
    [AV_PIX_FMT_GBRP9LE] = {
        .name = "gbrp9le",
        .nb_components = 3,
        .log2_chroma_w = 0,
        .log2_chroma_h = 0,
        .comp = {
            { 2, 1, 1, 0, 8 },        /* R */
            { 0, 1, 1, 0, 8 },        /* G */
            { 1, 1, 1, 0, 8 },        /* B */
        },
        .flags = AV_PIX_FMT_FLAG_PLANAR | AV_PIX_FMT_FLAG_RGB,
    },
    [AV_PIX_FMT_GBRP9BE] = {
        .name = "gbrp9be",
        .nb_components = 3,
        .log2_chroma_w = 0,
        .log2_chroma_h = 0,
        .comp = {
            { 2, 1, 1, 0, 8 },        /* R */
            { 0, 1, 1, 0, 8 },        /* G */
            { 1, 1, 1, 0, 8 },        /* B */
        },
        .flags = AV_PIX_FMT_FLAG_BE | AV_PIX_FMT_FLAG_PLANAR | AV_PIX_FMT_FLAG_RGB,
    },
    [AV_PIX_FMT_GBRP10LE] = {
        .name = "gbrp10le",
        .nb_components = 3,
        .log2_chroma_w = 0,
        .log2_chroma_h = 0,
        .comp = {
            { 2, 1, 1, 0, 9 },        /* R */
            { 0, 1, 1, 0, 9 },        /* G */
            { 1, 1, 1, 0, 9 },        /* B */
        },
        .flags = AV_PIX_FMT_FLAG_PLANAR | AV_PIX_FMT_FLAG_RGB,
    },
    [AV_PIX_FMT_GBRP10BE] = {
        .name = "gbrp10be",
        .nb_components = 3,
        .log2_chroma_w = 0,
        .log2_chroma_h = 0,
        .comp = {
            { 2, 1, 1, 0, 9 },        /* R */
            { 0, 1, 1, 0, 9 },        /* G */
            { 1, 1, 1, 0, 9 },        /* B */
        },
        .flags = AV_PIX_FMT_FLAG_BE | AV_PIX_FMT_FLAG_PLANAR | AV_PIX_FMT_FLAG_RGB,
    },
    [AV_PIX_FMT_GBRP12LE] = {
        .name = "gbrp12le",
        .nb_components = 3,
        .log2_chroma_w = 0,
        .log2_chroma_h = 0,
        .comp = {
            { 2, 1, 1, 0, 11 },        /* R */
            { 0, 1, 1, 0, 11 },        /* G */
            { 1, 1, 1, 0, 11 },        /* B */
        },
        .flags = AV_PIX_FMT_FLAG_PLANAR | AV_PIX_FMT_FLAG_RGB,
    },
    [AV_PIX_FMT_GBRP12BE] = {
        .name = "gbrp12be",
        .nb_components = 3,
        .log2_chroma_w = 0,
        .log2_chroma_h = 0,
        .comp = {
            { 2, 1, 1, 0, 11 },        /* R */
            { 0, 1, 1, 0, 11 },        /* G */
            { 1, 1, 1, 0, 11 },        /* B */
        },
        .flags = AV_PIX_FMT_FLAG_BE | AV_PIX_FMT_FLAG_PLANAR | AV_PIX_FMT_FLAG_RGB,
    },
    [AV_PIX_FMT_GBRP14LE] = {
        .name = "gbrp14le",
        .nb_components = 3,
        .log2_chroma_w = 0,
        .log2_chroma_h = 0,
        .comp = {
            { 2, 1, 1, 0, 13 },        /* R */
            { 0, 1, 1, 0, 13 },        /* G */
            { 1, 1, 1, 0, 13 },        /* B */
        },
        .flags = AV_PIX_FMT_FLAG_PLANAR | AV_PIX_FMT_FLAG_RGB,
    },
    [AV_PIX_FMT_GBRP14BE] = {
        .name = "gbrp14be",
        .nb_components = 3,
        .log2_chroma_w = 0,
        .log2_chroma_h = 0,
        .comp = {
            { 2, 1, 1, 0, 13 },        /* R */
            { 0, 1, 1, 0, 13 },        /* G */
            { 1, 1, 1, 0, 13 },        /* B */
        },
        .flags = AV_PIX_FMT_FLAG_BE | AV_PIX_FMT_FLAG_PLANAR | AV_PIX_FMT_FLAG_RGB,
    },
    [AV_PIX_FMT_GBRP16LE] = {
        .name = "gbrp16le",
        .nb_components = 3,
        .log2_chroma_w = 0,
        .log2_chroma_h = 0,
        .comp = {
            { 2, 1, 1, 0, 15 },       /* R */
            { 0, 1, 1, 0, 15 },       /* G */
            { 1, 1, 1, 0, 15 },       /* B */
        },
        .flags = AV_PIX_FMT_FLAG_PLANAR | AV_PIX_FMT_FLAG_RGB,
    },
    [AV_PIX_FMT_GBRP16BE] = {
        .name = "gbrp16be",
        .nb_components = 3,
        .log2_chroma_w = 0,
        .log2_chroma_h = 0,
        .comp = {
            { 2, 1, 1, 0, 15 },       /* R */
            { 0, 1, 1, 0, 15 },       /* G */
            { 1, 1, 1, 0, 15 },       /* B */
        },
        .flags = AV_PIX_FMT_FLAG_BE | AV_PIX_FMT_FLAG_PLANAR | AV_PIX_FMT_FLAG_RGB,
    },
    [AV_PIX_FMT_GBRAP] = {
        .name = "gbrap",
        .nb_components = 4,
        .log2_chroma_w = 0,
        .log2_chroma_h = 0,
        .comp = {
            { 2, 0, 1, 0, 7 },        /* R */
            { 0, 0, 1, 0, 7 },        /* G */
            { 1, 0, 1, 0, 7 },        /* B */
            { 3, 0, 1, 0, 7 },        /* A */
        },
        .flags = AV_PIX_FMT_FLAG_PLANAR | AV_PIX_FMT_FLAG_RGB |
                 AV_PIX_FMT_FLAG_ALPHA,
    },
    [AV_PIX_FMT_GBRAP16LE] = {
        .name = "gbrap16le",
        .nb_components = 4,
        .log2_chroma_w = 0,
        .log2_chroma_h = 0,
        .comp = {
            { 2, 1, 1, 0, 15 },       /* R */
            { 0, 1, 1, 0, 15 },       /* G */
            { 1, 1, 1, 0, 15 },       /* B */
            { 3, 1, 1, 0, 15 },       /* A */
        },
        .flags = AV_PIX_FMT_FLAG_PLANAR | AV_PIX_FMT_FLAG_RGB |
                 AV_PIX_FMT_FLAG_ALPHA,
    },
    [AV_PIX_FMT_GBRAP16BE] = {
        .name = "gbrap16be",
        .nb_components = 4,
        .log2_chroma_w = 0,
        .log2_chroma_h = 0,
        .comp = {
            { 2, 1, 1, 0, 15 },       /* R */
            { 0, 1, 1, 0, 15 },       /* G */
            { 1, 1, 1, 0, 15 },       /* B */
            { 3, 1, 1, 0, 15 },       /* A */
        },
        .flags = AV_PIX_FMT_FLAG_BE | AV_PIX_FMT_FLAG_PLANAR |
                 AV_PIX_FMT_FLAG_RGB | AV_PIX_FMT_FLAG_ALPHA,
    },
    [AV_PIX_FMT_VDPAU] = {
        .name = "vdpau",
        .log2_chroma_w = 1,
        .log2_chroma_h = 1,
        .flags = AV_PIX_FMT_FLAG_HWACCEL,
    },
    [AV_PIX_FMT_XYZ12LE] = {
        .name = "xyz12le",
        .nb_components = 3,
        .log2_chroma_w = 0,
        .log2_chroma_h = 0,
        .comp = {
            { 0, 5, 1, 4, 11 },       /* X */
            { 0, 5, 3, 4, 11 },       /* Y */
            { 0, 5, 5, 4, 11 },       /* Z */
      },
      /*.flags = -- not used*/
    },
    [AV_PIX_FMT_XYZ12BE] = {
        .name = "xyz12be",
        .nb_components = 3,
        .log2_chroma_w = 0,
        .log2_chroma_h = 0,
        .comp = {
            { 0, 5, 1, 4, 11 },       /* X */
            { 0, 5, 3, 4, 11 },       /* Y */
            { 0, 5, 5, 4, 11 },       /* Z */
       },
        .flags = AV_PIX_FMT_FLAG_BE,
    },

#define BAYER8_DESC_COMMON \
        .nb_components= 3, \
        .log2_chroma_w= 0, \
        .log2_chroma_h= 0, \
        .comp = {          \
            {0,0,0,0,1},   \
            {0,0,0,0,3},   \
            {0,0,0,0,1},   \
        },                 \

#define BAYER16_DESC_COMMON \
        .nb_components= 3, \
        .log2_chroma_w= 0, \
        .log2_chroma_h= 0, \
        .comp = {          \
            {0,1,0,0, 3},  \
            {0,1,0,0, 7},  \
            {0,1,0,0, 3},  \
        },                 \

    [AV_PIX_FMT_BAYER_BGGR8] = {
        .name = "bayer_bggr8",
        BAYER8_DESC_COMMON
        .flags = AV_PIX_FMT_FLAG_RGB,
    },
    [AV_PIX_FMT_BAYER_BGGR16LE] = {
        .name = "bayer_bggr16le",
        BAYER16_DESC_COMMON
        .flags = AV_PIX_FMT_FLAG_RGB,
    },
    [AV_PIX_FMT_BAYER_BGGR16BE] = {
        .name = "bayer_bggr16be",
        BAYER16_DESC_COMMON
        .flags = AV_PIX_FMT_FLAG_BE | AV_PIX_FMT_FLAG_RGB,
    },
    [AV_PIX_FMT_BAYER_RGGB8] = {
        .name = "bayer_rggb8",
        BAYER8_DESC_COMMON
        .flags = AV_PIX_FMT_FLAG_RGB,
    },
    [AV_PIX_FMT_BAYER_RGGB16LE] = {
        .name = "bayer_rggb16le",
        BAYER16_DESC_COMMON
        .flags = AV_PIX_FMT_FLAG_RGB,
    },
    [AV_PIX_FMT_BAYER_RGGB16BE] = {
        .name = "bayer_rggb16be",
        BAYER16_DESC_COMMON
        .flags = AV_PIX_FMT_FLAG_BE | AV_PIX_FMT_FLAG_RGB,
    },
    [AV_PIX_FMT_BAYER_GBRG8] = {
        .name = "bayer_gbrg8",
        BAYER8_DESC_COMMON
        .flags = AV_PIX_FMT_FLAG_RGB,
    },
    [AV_PIX_FMT_BAYER_GBRG16LE] = {
        .name = "bayer_gbrg16le",
        BAYER16_DESC_COMMON
        .flags = AV_PIX_FMT_FLAG_RGB,
    },
    [AV_PIX_FMT_BAYER_GBRG16BE] = {
        .name = "bayer_gbrg16be",
        BAYER16_DESC_COMMON
        .flags = AV_PIX_FMT_FLAG_BE | AV_PIX_FMT_FLAG_RGB,
    },
    [AV_PIX_FMT_BAYER_GRBG8] = {
        .name = "bayer_grbg8",
        BAYER8_DESC_COMMON
        .flags = AV_PIX_FMT_FLAG_RGB,
    },
    [AV_PIX_FMT_BAYER_GRBG16LE] = {
        .name = "bayer_grbg16le",
        BAYER16_DESC_COMMON
        .flags = AV_PIX_FMT_FLAG_RGB,
    },
    [AV_PIX_FMT_BAYER_GRBG16BE] = {
        .name = "bayer_grbg16be",
        BAYER16_DESC_COMMON
        .flags = AV_PIX_FMT_FLAG_BE | AV_PIX_FMT_FLAG_RGB,
    },
    [AV_PIX_FMT_NV16] = {
        .name = "nv16",
        .nb_components = 3,
        .log2_chroma_w = 1,
        .log2_chroma_h = 0,
        .comp = {
            { 0, 0, 1, 0, 7 },        /* Y */
            { 1, 1, 1, 0, 7 },        /* U */
            { 1, 1, 2, 0, 7 },        /* V */
        },
        .flags = AV_PIX_FMT_FLAG_PLANAR,
    },
    [AV_PIX_FMT_NV20LE] = {
        .name = "nv20le",
        .nb_components = 3,
        .log2_chroma_w = 1,
        .log2_chroma_h = 0,
        .comp = {
            { 0, 1, 1, 0, 9 },        /* Y */
            { 1, 3, 1, 0, 9 },        /* U */
            { 1, 3, 3, 0, 9 },        /* V */
        },
        .flags = AV_PIX_FMT_FLAG_PLANAR,
    },
    [AV_PIX_FMT_NV20BE] = {
        .name = "nv20be",
        .nb_components = 3,
        .log2_chroma_w = 1,
        .log2_chroma_h = 0,
        .comp = {
            { 0, 1, 1, 0, 9 },        /* Y */
            { 1, 3, 1, 0, 9 },        /* U */
            { 1, 3, 3, 0, 9 },        /* V */
        },
        .flags = AV_PIX_FMT_FLAG_PLANAR | AV_PIX_FMT_FLAG_BE,
    },
    [AV_PIX_FMT_VDA] = {
        .name = "vda",
        .flags = AV_PIX_FMT_FLAG_HWACCEL,
    },
    [AV_PIX_FMT_QSV] = {
        .name = "qsv",
        .flags = AV_PIX_FMT_FLAG_HWACCEL,
    },
    [AV_PIX_FMT_MMAL] = {
        .name = "mmal",
        .flags = AV_PIX_FMT_FLAG_HWACCEL,
    },
};

static const char *color_range_names[AVCOL_RANGE_NB] = {
    "unknown", "tv", "pc",
};

static const char *color_primaries_names[AVCOL_PRI_NB] = {
    "reserved", "bt709", "unknown", "reserved", "bt470m",
    "bt470bg", "smpte170m", "smpte240m", "film", "bt2020",
};

static const char *color_transfer_names[AVCOL_TRC_NB] = {
    "reserved", "bt709", "unknown", "reserved", "bt470m",
    "bt470bg", "smpte170m", "smpte240m", "linear", "log100",
    "log316", "iec61966-2-4", "bt1361e", "iec61966-2-1",
    "bt2020-10", "bt2020-20",
};

static const char *color_space_names[AVCOL_SPC_NB] = {
    "gbr", "bt709", "unknown", "reserved", "fcc",
    "bt470bg", "smpte170m", "smpte240m", "ycgco",
    "bt2020nc", "bt2020c",
};

static const char *chroma_location_names[AVCHROMA_LOC_NB] = {
    "unspecified", "left", "center", "topleft",
    "top", "bottomleft", "bottom",
};

FF_DISABLE_DEPRECATION_WARNINGS
static enum AVPixelFormat get_pix_fmt_internal(const char *name)
{
    enum AVPixelFormat pix_fmt;

    for (pix_fmt = 0; pix_fmt < AV_PIX_FMT_NB; pix_fmt++)
        if (av_pix_fmt_descriptors[pix_fmt].name &&
            (!strcmp(av_pix_fmt_descriptors[pix_fmt].name, name) ||
             av_match_name(name, av_pix_fmt_descriptors[pix_fmt].alias)))
            return pix_fmt;

    return AV_PIX_FMT_NONE;
}

const char *av_get_pix_fmt_name(enum AVPixelFormat pix_fmt)
{
    return (unsigned)pix_fmt < AV_PIX_FMT_NB ?
        av_pix_fmt_descriptors[pix_fmt].name : NULL;
}

#if HAVE_BIGENDIAN
#   define X_NE(be, le) be
#else
#   define X_NE(be, le) le
#endif

enum AVPixelFormat av_get_pix_fmt(const char *name)
{
    enum AVPixelFormat pix_fmt;

    if (!strcmp(name, "rgb32"))
        name = X_NE("argb", "bgra");
    else if (!strcmp(name, "bgr32"))
        name = X_NE("abgr", "rgba");

    pix_fmt = get_pix_fmt_internal(name);
    if (pix_fmt == AV_PIX_FMT_NONE) {
        char name2[32];

        snprintf(name2, sizeof(name2), "%s%s", name, X_NE("be", "le"));
        pix_fmt = get_pix_fmt_internal(name2);
    }
    return pix_fmt;
}

int av_get_bits_per_pixel(const AVPixFmtDescriptor *pixdesc)
{
    int c, bits = 0;
    int log2_pixels = pixdesc->log2_chroma_w + pixdesc->log2_chroma_h;

    for (c = 0; c < pixdesc->nb_components; c++) {
        int s = c == 1 || c == 2 ? 0 : log2_pixels;
        bits += (pixdesc->comp[c].depth_minus1 + 1) << s;
    }

    return bits >> log2_pixels;
}

int av_get_padded_bits_per_pixel(const AVPixFmtDescriptor *pixdesc)
{
    int c, bits = 0;
    int log2_pixels = pixdesc->log2_chroma_w + pixdesc->log2_chroma_h;
    int steps[4] = {0};

    for (c = 0; c < pixdesc->nb_components; c++) {
        const AVComponentDescriptor *comp = &pixdesc->comp[c];
        int s = c == 1 || c == 2 ? 0 : log2_pixels;
        steps[comp->plane] = (comp->step_minus1 + 1) << s;
    }
    for (c = 0; c < 4; c++)
        bits += steps[c];

    if(!(pixdesc->flags & AV_PIX_FMT_FLAG_BITSTREAM))
        bits *= 8;

    return bits >> log2_pixels;
}

char *av_get_pix_fmt_string(char *buf, int buf_size,
                            enum AVPixelFormat pix_fmt)
{
    /* print header */
    if (pix_fmt < 0) {
       snprintf (buf, buf_size, "name" " nb_components" " nb_bits");
    } else {
        const AVPixFmtDescriptor *pixdesc = &av_pix_fmt_descriptors[pix_fmt];
        snprintf(buf, buf_size, "%-11s %7d %10d", pixdesc->name,
                 pixdesc->nb_components, av_get_bits_per_pixel(pixdesc));
    }

    return buf;
}

const AVPixFmtDescriptor *av_pix_fmt_desc_get(enum AVPixelFormat pix_fmt)
{
    if (pix_fmt < 0 || pix_fmt >= AV_PIX_FMT_NB)
        return NULL;
    return &av_pix_fmt_descriptors[pix_fmt];
}

const AVPixFmtDescriptor *av_pix_fmt_desc_next(const AVPixFmtDescriptor *prev)
{
    if (!prev)
        return &av_pix_fmt_descriptors[0];
    while (prev - av_pix_fmt_descriptors < FF_ARRAY_ELEMS(av_pix_fmt_descriptors) - 1) {
        prev++;
        if (prev->name)
            return prev;
    }
    return NULL;
}

enum AVPixelFormat av_pix_fmt_desc_get_id(const AVPixFmtDescriptor *desc)
{
    if (desc < av_pix_fmt_descriptors ||
        desc >= av_pix_fmt_descriptors + FF_ARRAY_ELEMS(av_pix_fmt_descriptors))
        return AV_PIX_FMT_NONE;

    return desc - av_pix_fmt_descriptors;
}

int av_pix_fmt_get_chroma_sub_sample(enum AVPixelFormat pix_fmt,
                                     int *h_shift, int *v_shift)
{
    const AVPixFmtDescriptor *desc = av_pix_fmt_desc_get(pix_fmt);
    if (!desc)
        return AVERROR(ENOSYS);
    *h_shift = desc->log2_chroma_w;
    *v_shift = desc->log2_chroma_h;

    return 0;
}

int av_pix_fmt_count_planes(enum AVPixelFormat pix_fmt)
{
    const AVPixFmtDescriptor *desc = av_pix_fmt_desc_get(pix_fmt);
    int i, planes[4] = { 0 }, ret = 0;

    if (!desc)
        return AVERROR(EINVAL);

    for (i = 0; i < desc->nb_components; i++)
        planes[desc->comp[i].plane] = 1;
    for (i = 0; i < FF_ARRAY_ELEMS(planes); i++)
        ret += planes[i];
    return ret;
}

void ff_check_pixfmt_descriptors(void){
    int i, j;

    for (i=0; i<FF_ARRAY_ELEMS(av_pix_fmt_descriptors); i++) {
        const AVPixFmtDescriptor *d = &av_pix_fmt_descriptors[i];
        uint8_t fill[4][8+6+3] = {{0}};
        uint8_t *data[4] = {fill[0], fill[1], fill[2], fill[3]};
        int linesize[4] = {0,0,0,0};
        uint16_t tmp[2];

        if (!d->name && !d->nb_components && !d->log2_chroma_w && !d->log2_chroma_h && !d->flags)
            continue;
//         av_log(NULL, AV_LOG_DEBUG, "Checking: %s\n", d->name);
        av_assert0(d->log2_chroma_w <= 3);
        av_assert0(d->log2_chroma_h <= 3);
        av_assert0(d->nb_components <= 4);
        av_assert0(d->name && d->name[0]);
        av_assert0((d->nb_components==4 || d->nb_components==2) == !!(d->flags & AV_PIX_FMT_FLAG_ALPHA));
        av_assert2(av_get_pix_fmt(d->name) == i);

        for (j=0; j<FF_ARRAY_ELEMS(d->comp); j++) {
            const AVComponentDescriptor *c = &d->comp[j];
            if(j>=d->nb_components) {
                av_assert0(!c->plane && !c->step_minus1 && !c->offset_plus1 && !c->shift && !c->depth_minus1);
                continue;
            }
            if (d->flags & AV_PIX_FMT_FLAG_BITSTREAM) {
                av_assert0(c->step_minus1 >= c->depth_minus1);
            } else {
                av_assert0(8*(c->step_minus1+1) >= c->depth_minus1+1);
            }
            if (!strncmp(d->name, "bayer_", 6))
                continue;
            av_read_image_line(tmp, (void*)data, linesize, d, 0, 0, j, 2, 0);
            av_assert0(tmp[0] == 0 && tmp[1] == 0);
            tmp[0] = tmp[1] = (1<<(c->depth_minus1 + 1)) - 1;
            av_write_image_line(tmp, data, linesize, d, 0, 0, j, 2);
        }
    }
}
FF_ENABLE_DEPRECATION_WARNINGS


enum AVPixelFormat av_pix_fmt_swap_endianness(enum AVPixelFormat pix_fmt)
{
    const AVPixFmtDescriptor *desc = av_pix_fmt_desc_get(pix_fmt);
    char name[16];
    int i;

    if (!desc || strlen(desc->name) < 2)
        return AV_PIX_FMT_NONE;
    av_strlcpy(name, desc->name, sizeof(name));
    i = strlen(name) - 2;
    if (strcmp(name + i, "be") && strcmp(name + i, "le"))
        return AV_PIX_FMT_NONE;

    name[i] ^= 'b' ^ 'l';

    return get_pix_fmt_internal(name);
}

#define FF_COLOR_NA      -1
#define FF_COLOR_RGB      0 /**< RGB color space */
#define FF_COLOR_GRAY     1 /**< gray color space */
#define FF_COLOR_YUV      2 /**< YUV color space. 16 <= Y <= 235, 16 <= U, V <= 240 */
#define FF_COLOR_YUV_JPEG 3 /**< YUV color space. 0 <= Y <= 255, 0 <= U, V <= 255 */

#define pixdesc_has_alpha(pixdesc) \
    ((pixdesc)->nb_components == 2 || (pixdesc)->nb_components == 4 || (pixdesc)->flags & AV_PIX_FMT_FLAG_PAL)


static int get_color_type(const AVPixFmtDescriptor *desc) {
    if (desc->flags & AV_PIX_FMT_FLAG_PAL)
        return FF_COLOR_RGB;

    if(desc->nb_components == 1 || desc->nb_components == 2)
        return FF_COLOR_GRAY;

    if(desc->name && !strncmp(desc->name, "yuvj", 4))
        return FF_COLOR_YUV_JPEG;

    if(desc->flags & AV_PIX_FMT_FLAG_RGB)
        return  FF_COLOR_RGB;

    if(desc->nb_components == 0)
        return FF_COLOR_NA;

    return FF_COLOR_YUV;
}

static int get_pix_fmt_depth(int *min, int *max, enum AVPixelFormat pix_fmt)
{
    const AVPixFmtDescriptor *desc = av_pix_fmt_desc_get(pix_fmt);
    int i;

    if (!desc || !desc->nb_components) {
        *min = *max = 0;
        return AVERROR(EINVAL);
    }

    *min = INT_MAX, *max = -INT_MAX;
    for (i = 0; i < desc->nb_components; i++) {
        *min = FFMIN(desc->comp[i].depth_minus1+1, *min);
        *max = FFMAX(desc->comp[i].depth_minus1+1, *max);
    }
    return 0;
}

static int get_pix_fmt_score(enum AVPixelFormat dst_pix_fmt,
                              enum AVPixelFormat src_pix_fmt,
                              unsigned *lossp, unsigned consider)
{
    const AVPixFmtDescriptor *src_desc = av_pix_fmt_desc_get(src_pix_fmt);
    const AVPixFmtDescriptor *dst_desc = av_pix_fmt_desc_get(dst_pix_fmt);
    int src_color, dst_color;
    int src_min_depth, src_max_depth, dst_min_depth, dst_max_depth;
    int ret, loss, i, nb_components;
    int score = INT_MAX - 1;

    if (dst_pix_fmt >= AV_PIX_FMT_NB || dst_pix_fmt <= AV_PIX_FMT_NONE)
        return ~0;

    /* compute loss */
    *lossp = loss = 0;

    if (dst_pix_fmt == src_pix_fmt)
        return INT_MAX;

    if ((ret = get_pix_fmt_depth(&src_min_depth, &src_max_depth, src_pix_fmt)) < 0)
        return ret;
    if ((ret = get_pix_fmt_depth(&dst_min_depth, &dst_max_depth, dst_pix_fmt)) < 0)
        return ret;

    src_color = get_color_type(src_desc);
    dst_color = get_color_type(dst_desc);
    if (dst_pix_fmt == AV_PIX_FMT_PAL8)
        nb_components = FFMIN(src_desc->nb_components, 4);
    else
        nb_components = FFMIN(src_desc->nb_components, dst_desc->nb_components);

    for (i = 0; i < nb_components; i++) {
        int depth_minus1 = (dst_pix_fmt == AV_PIX_FMT_PAL8) ? 7/nb_components : dst_desc->comp[i].depth_minus1;
        if (src_desc->comp[i].depth_minus1 > depth_minus1 && (consider & FF_LOSS_DEPTH)) {
            loss |= FF_LOSS_DEPTH;
            score -= 65536 >> depth_minus1;
        }
    }

    if (consider & FF_LOSS_RESOLUTION) {
        if (dst_desc->log2_chroma_w > src_desc->log2_chroma_w) {
            loss |= FF_LOSS_RESOLUTION;
            score -= 256 << dst_desc->log2_chroma_w;
        }
        if (dst_desc->log2_chroma_h > src_desc->log2_chroma_h) {
            loss |= FF_LOSS_RESOLUTION;
            score -= 256 << dst_desc->log2_chroma_h;
        }
        // don't favor 422 over 420 if downsampling is needed, because 420 has much better support on the decoder side
        if (dst_desc->log2_chroma_w == 1 && src_desc->log2_chroma_w == 0 &&
            dst_desc->log2_chroma_h == 1 && src_desc->log2_chroma_h == 0 ) {
            score += 512;
        }
    }

    if(consider & FF_LOSS_COLORSPACE)
    switch(dst_color) {
    case FF_COLOR_RGB:
        if (src_color != FF_COLOR_RGB &&
            src_color != FF_COLOR_GRAY)
            loss |= FF_LOSS_COLORSPACE;
        break;
    case FF_COLOR_GRAY:
        if (src_color != FF_COLOR_GRAY)
            loss |= FF_LOSS_COLORSPACE;
        break;
    case FF_COLOR_YUV:
        if (src_color != FF_COLOR_YUV)
            loss |= FF_LOSS_COLORSPACE;
        break;
    case FF_COLOR_YUV_JPEG:
        if (src_color != FF_COLOR_YUV_JPEG &&
            src_color != FF_COLOR_YUV &&
            src_color != FF_COLOR_GRAY)
            loss |= FF_LOSS_COLORSPACE;
        break;
    default:
        /* fail safe test */
        if (src_color != dst_color)
            loss |= FF_LOSS_COLORSPACE;
        break;
    }
    if(loss & FF_LOSS_COLORSPACE)
        score -= (nb_components * 65536) >> FFMIN(dst_desc->comp[0].depth_minus1, src_desc->comp[0].depth_minus1);

    if (dst_color == FF_COLOR_GRAY &&
        src_color != FF_COLOR_GRAY && (consider & FF_LOSS_CHROMA)) {
        loss |= FF_LOSS_CHROMA;
        score -= 2 * 65536;
    }
    if (!pixdesc_has_alpha(dst_desc) && (pixdesc_has_alpha(src_desc) && (consider & FF_LOSS_ALPHA))) {
        loss |= FF_LOSS_ALPHA;
        score -= 65536;
    }
    if (dst_pix_fmt == AV_PIX_FMT_PAL8 && (consider & FF_LOSS_COLORQUANT) &&
        (src_pix_fmt != AV_PIX_FMT_PAL8 && (src_color != FF_COLOR_GRAY || (pixdesc_has_alpha(src_desc) && (consider & FF_LOSS_ALPHA))))) {
        loss |= FF_LOSS_COLORQUANT;
        score -= 65536;
    }

    *lossp = loss;
    return score;
}

int av_get_pix_fmt_loss(enum AVPixelFormat dst_pix_fmt,
                            enum AVPixelFormat src_pix_fmt,
                            int has_alpha)
{
    int loss;
    int ret = get_pix_fmt_score(dst_pix_fmt, src_pix_fmt, &loss, has_alpha ? ~0 : ~FF_LOSS_ALPHA);
    if (ret < 0)
        return ret;
    return loss;
}

enum AVPixelFormat av_find_best_pix_fmt_of_2(enum AVPixelFormat dst_pix_fmt1, enum AVPixelFormat dst_pix_fmt2,
                                             enum AVPixelFormat src_pix_fmt, int has_alpha, int *loss_ptr)
{
    enum AVPixelFormat dst_pix_fmt;
    int loss1, loss2, loss_mask;
    const AVPixFmtDescriptor *desc1 = av_pix_fmt_desc_get(dst_pix_fmt1);
    const AVPixFmtDescriptor *desc2 = av_pix_fmt_desc_get(dst_pix_fmt2);
    int score1, score2;

    loss_mask= loss_ptr?~*loss_ptr:~0; /* use loss mask if provided */
    if(!has_alpha)
        loss_mask &= ~FF_LOSS_ALPHA;

    score1 = get_pix_fmt_score(dst_pix_fmt1, src_pix_fmt, &loss1, loss_mask);
    score2 = get_pix_fmt_score(dst_pix_fmt2, src_pix_fmt, &loss2, loss_mask);

    if (score1 == score2) {
        if(av_get_padded_bits_per_pixel(desc2) != av_get_padded_bits_per_pixel(desc1)) {
            dst_pix_fmt = av_get_padded_bits_per_pixel(desc2) < av_get_padded_bits_per_pixel(desc1) ? dst_pix_fmt2 : dst_pix_fmt1;
        } else {
            dst_pix_fmt = desc2->nb_components < desc1->nb_components ? dst_pix_fmt2 : dst_pix_fmt1;
        }
    } else {
        dst_pix_fmt = score1 < score2 ? dst_pix_fmt2 : dst_pix_fmt1;
    }

    if (loss_ptr)
        *loss_ptr = av_get_pix_fmt_loss(dst_pix_fmt, src_pix_fmt, has_alpha);
    return dst_pix_fmt;
}

const char *av_color_range_name(enum AVColorRange range)
{
    return (unsigned) range < AVCOL_RANGE_NB ?
        color_range_names[range] : NULL;
}

const char *av_color_primaries_name(enum AVColorPrimaries primaries)
{
    return (unsigned) primaries < AVCOL_PRI_NB ?
        color_primaries_names[primaries] : NULL;
}

const char *av_color_transfer_name(enum AVColorTransferCharacteristic transfer)
{
    return (unsigned) transfer < AVCOL_TRC_NB ?
        color_transfer_names[transfer] : NULL;
}

const char *av_color_space_name(enum AVColorSpace space)
{
    return (unsigned) space < AVCOL_SPC_NB ?
        color_space_names[space] : NULL;
}

const char *av_chroma_location_name(enum AVChromaLocation location)
{
    return (unsigned) location < AVCHROMA_LOC_NB ?
        chroma_location_names[location] : NULL;
}

#ifdef TEST

int main(void){
    int i;
    int err=0;
    int skip = 0;

    for (i=0; i<AV_PIX_FMT_NB*2; i++) {
        const AVPixFmtDescriptor *desc = av_pix_fmt_desc_get(i);
        if(!desc || !desc->name) {
            skip ++;
            continue;
        }
        if (skip) {
            av_log(NULL, AV_LOG_INFO, "%3d unused pixel format values\n", skip);
            skip = 0;
        }
        av_log(NULL, AV_LOG_INFO, "pix fmt %s avg_bpp:%d colortype:%d\n", desc->name, av_get_padded_bits_per_pixel(desc), get_color_type(desc));
        if ((!(desc->flags & AV_PIX_FMT_FLAG_ALPHA)) != (desc->nb_components != 2 && desc->nb_components != 4)) {
            av_log(NULL, AV_LOG_ERROR, "Alpha flag mismatch\n");
            err = 1;
        }
    }
    return err;
}

#endif
<|MERGE_RESOLUTION|>--- conflicted
+++ resolved
@@ -1538,7 +1538,6 @@
         },
         .flags = AV_PIX_FMT_FLAG_BE | AV_PIX_FMT_FLAG_PLANAR,
     },
-<<<<<<< HEAD
     [AV_PIX_FMT_YUV444P12LE] = {
         .name = "yuv444p12le",
         .nb_components = 3,
@@ -1586,13 +1585,12 @@
             { 2, 1, 1, 0, 13 },        /* V */
         },
         .flags = AV_PIX_FMT_FLAG_BE | AV_PIX_FMT_FLAG_PLANAR,
-=======
+    },
     [AV_PIX_FMT_D3D11VA_VLD] = {
         .name = "d3d11va_vld",
         .log2_chroma_w = 1,
         .log2_chroma_h = 1,
         .flags = AV_PIX_FMT_FLAG_HWACCEL,
->>>>>>> d8039ef8
     },
     [AV_PIX_FMT_DXVA2_VLD] = {
         .name = "dxva2_vld",
