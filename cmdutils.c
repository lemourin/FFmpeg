--- conflicted
+++ resolved
@@ -1135,13 +1135,8 @@
     return AVERROR(EINVAL);
 }
 
-<<<<<<< HEAD
-AVDictionary *filter_codec_opts(AVDictionary *opts, AVCodec *codec,
-                                AVFormatContext *s, AVStream *st)
-=======
 AVDictionary *filter_codec_opts(AVDictionary *opts, enum CodecID codec_id,
                                 AVFormatContext *s, AVStream *st, AVCodec *codec)
->>>>>>> ceabc13f
 {
     AVDictionary    *ret = NULL;
     AVDictionaryEntry *t = NULL;
@@ -1213,13 +1208,8 @@
         return NULL;
     }
     for (i = 0; i < s->nb_streams; i++)
-<<<<<<< HEAD
-        opts[i] = filter_codec_opts(codec_opts, avcodec_find_decoder(s->streams[i]->codec->codec_id),
-                                    s, s->streams[i]);
-=======
         opts[i] = filter_codec_opts(codec_opts, s->streams[i]->codec->codec_id,
                                     s, s->streams[i], NULL);
->>>>>>> ceabc13f
     return opts;
 }
 
