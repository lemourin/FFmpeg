\input texinfo @c -*- texinfo -*-

@settitle ffmpeg Documentation
@titlepage
@center @titlefont{ffmpeg Documentation}
@end titlepage

@top

@contents

@chapter Synopsis

The generic syntax is:

@example
@c man begin SYNOPSIS
ffmpeg [global options] [[infile options][@option{-i} @var{infile}]]... @{[outfile options] @var{outfile}@}...
@c man end
@end example

@chapter Description
@c man begin DESCRIPTION

ffmpeg is a very fast video and audio converter that can also grab from
a live audio/video source. It can also convert between arbitrary sample
rates and resize video on the fly with a high quality polyphase filter.

As a general rule, options are applied to the next specified
file. Therefore, order is important, and you can have the same
option on the command line multiple times. Each occurrence is
then applied to the next input or output file.
Exceptions from this rule are the global options (e.g. verbosity level),
which should be specified first.

@itemize
@item
To set the video bitrate of the output file to 64kbit/s:
@example
ffmpeg -i input.avi -b 64k output.avi
@end example

@item
To force the frame rate of the output file to 24 fps:
@example
ffmpeg -i input.avi -r 24 output.avi
@end example

@item
To force the frame rate of the input file (valid for raw formats only)
to 1 fps and the frame rate of the output file to 24 fps:
@example
ffmpeg -r 1 -i input.m2v -r 24 output.avi
@end example
@end itemize

The format option may be needed for raw input files.

@c man end DESCRIPTION

@chapter Stream selection
@c man begin STREAM SELECTION

By default ffmpeg tries to pick the "best" stream of each type present in input
files and add them to each output file. For video, this means the highest
resolution, for audio the highest channel count. For subtitle it's simply the
first subtitle stream.

You can disable some of those defaults by using @code{-vn/-an/-sn} options. For
full manual control, use the @code{-map} option, which disables the defaults just
described.

@c man end STREAM SELECTION

@chapter Options
@c man begin OPTIONS

@include avtools-common-opts.texi

@section Main options

@table @option

@item -f @var{fmt} (@emph{input/output})
Force input or output file format. The format is normally autodetected for input
files and guessed from file extension for output files, so this option is not
needed in most cases.

@item -i @var{filename} (@emph{input})
input file name

@item -y (@emph{global})
Overwrite output files without asking.

@item -c[:@var{stream_specifier}] @var{codec} (@emph{input/output,per-stream})
@itemx -codec[:@var{stream_specifier}] @var{codec} (@emph{input/output,per-stream})
Select an encoder (when used before an output file) or a decoder (when used
before an input file) for one or more streams. @var{codec} is the name of a
decoder/encoder or a special value @code{copy} (output only) to indicate that
the stream is not to be reencoded.

For example
@example
ffmpeg -i INPUT -map 0 -c:v libx264 -c:a copy OUTPUT
@end example
encodes all video streams with libx264 and copies all audio streams.

For each stream, the last matching @code{c} option is applied, so
@example
ffmpeg -i INPUT -map 0 -c copy -c:v:1 libx264 -c:a:137 libvorbis OUTPUT
@end example
will copy all the streams except the second video, which will be encoded with
libx264, and the 138th audio, which will be encoded with libvorbis.

@item -t @var{duration} (@emph{output})
Stop writing the output after its duration reaches @var{duration}.
@var{duration} may be a number in seconds, or in @code{hh:mm:ss[.xxx]} form.

@item -fs @var{limit_size} (@emph{output})
Set the file size limit.

@item -ss @var{position} (@emph{input/output})
When used as an input option (before @code{-i}), seeks in this input file to
@var{position}. When used as an output option (before an output filename),
decodes but discards input until the timestamps reach @var{position}. This is
slower, but more accurate.

@var{position} may be either in seconds or in @code{hh:mm:ss[.xxx]} form.

@item -itsoffset @var{offset} (@emph{input})
Set the input time offset in seconds.
@code{[-]hh:mm:ss[.xxx]} syntax is also supported.
The offset is added to the timestamps of the input files.
Specifying a positive offset means that the corresponding
streams are delayed by @var{offset} seconds.

@item -timestamp @var{time} (@emph{output})
Set the recording timestamp in the container.
The syntax for @var{time} is:
@example
now|([(YYYY-MM-DD|YYYYMMDD)[T|t| ]]((HH[:MM[:SS[.m...]]])|(HH[MM[SS[.m...]]]))[Z|z])
@end example
If the value is "now" it takes the current time.
Time is local time unless 'Z' or 'z' is appended, in which case it is
interpreted as UTC.
If the year-month-day part is not specified it takes the current
year-month-day.

@item -metadata[:metadata_specifier] @var{key}=@var{value} (@emph{output,per-metadata})
Set a metadata key/value pair.

An optional @var{metadata_specifier} may be given to set metadata
on streams or chapters. See @code{-map_metadata} documentation for
details.

This option overrides metadata set with @code{-map_metadata}. It is
also possible to delete metadata by using an empty value.

For example, for setting the title in the output file:
@example
ffmpeg -i in.avi -metadata title="my title" out.flv
@end example

To set the language of the second stream:
@example
ffmpeg -i INPUT -metadata:s:1 language=eng OUTPUT
@end example

@item -v @var{number} (@emph{global})
This option is deprecated and has no effect, use -loglevel
to set verbosity level.

@item -target @var{type} (@emph{output})
Specify target file type (@code{vcd}, @code{svcd}, @code{dvd}, @code{dv},
@code{dv50}). @var{type} may be prefixed with @code{pal-}, @code{ntsc-} or
@code{film-} to use the corresponding standard. All the format options
(bitrate, codecs, buffer sizes) are then set automatically. You can just type:

@example
ffmpeg -i myfile.avi -target vcd /tmp/vcd.mpg
@end example

Nevertheless you can specify additional options as long as you know
they do not conflict with the standard, as in:

@example
ffmpeg -i myfile.avi -target vcd -bf 2 /tmp/vcd.mpg
@end example

@item -dframes @var{number} (@emph{output})
Set the number of data frames to record. This is an alias for @code{-frames:d}.

@item -frames[:@var{stream_specifier}] @var{framecount} (@emph{output,per-stream})
Stop writing to the stream after @var{framecount} frames.

@item -q[:@var{stream_specifier}] @var{q} (@emph{output,per-stream})
@itemx -qscale[:@var{stream_specifier}] @var{q} (@emph{output,per-stream})
Use fixed quality scale (VBR). The meaning of @var{q} is
codec-dependent.

@item -filter[:@var{stream_specifier}] @var{filter_graph}
@var{filter_graph} is a description of the filter graph to apply to
the stream. Use @code{-filters} to show all the available filters
(including also sources and sinks).

@end table

@section Video Options

@table @option
@item -vframes @var{number} (@emph{output})
Set the number of video frames to record. This is an alias for @code{-frames:v}.
@item -r[:@var{stream_specifier}] @var{fps} (@emph{input/output,per-stream})
Set frame rate (Hz value, fraction or abbreviation), (default = 25).
@item -s[:@var{stream_specifier}] @var{size} (@emph{input/output,per-stream})
Set frame size. The format is @samp{wxh} (ffserver default = 160x128, ffmpeg default = same as source).
The following abbreviations are recognized:
@table @samp
@item sqcif
128x96
@item qcif
176x144
@item cif
352x288
@item 4cif
704x576
@item 16cif
1408x1152
@item qqvga
160x120
@item qvga
320x240
@item vga
640x480
@item svga
800x600
@item xga
1024x768
@item uxga
1600x1200
@item qxga
2048x1536
@item sxga
1280x1024
@item qsxga
2560x2048
@item hsxga
5120x4096
@item wvga
852x480
@item wxga
1366x768
@item wsxga
1600x1024
@item wuxga
1920x1200
@item woxga
2560x1600
@item wqsxga
3200x2048
@item wquxga
3840x2400
@item whsxga
6400x4096
@item whuxga
7680x4800
@item cga
320x200
@item ega
640x350
@item hd480
852x480
@item hd720
1280x720
@item hd1080
1920x1080
@end table

@item -aspect[:@var{stream_specifier}] @var{aspect} (@emph{output,per-stream})
Set the video display aspect ratio specified by @var{aspect}.

@var{aspect} can be a floating point number string, or a string of the
form @var{num}:@var{den}, where @var{num} and @var{den} are the
numerator and denominator of the aspect ratio. For example "4:3",
"16:9", "1.3333", and "1.7777" are valid argument values.

@item -croptop @var{size}
@item -cropbottom @var{size}
@item -cropleft @var{size}
@item -cropright @var{size}
All the crop options have been removed. Use -vf
crop=width:height:x:y instead.

@item -padtop @var{size}
@item -padbottom @var{size}
@item -padleft @var{size}
@item -padright @var{size}
@item -padcolor @var{hex_color}
All the pad options have been removed. Use -vf
pad=width:height:x:y:color instead.

@item -vn (@emph{output})
Disable video recording.
@item -bt @var{tolerance}
Set video bitrate tolerance (in bits, default 4000k).
Has a minimum value of: (target_bitrate/target_framerate).
In 1-pass mode, bitrate tolerance specifies how far ratecontrol is
willing to deviate from the target average bitrate value. This is
not related to min/max bitrate. Lowering tolerance too much has
an adverse effect on quality.
@item -maxrate @var{bitrate}
Set max video bitrate (in bit/s).
Requires -bufsize to be set.
@item -minrate @var{bitrate}
Set min video bitrate (in bit/s).
Most useful in setting up a CBR encode:
@example
ffmpeg -i myfile.avi -b 4000k -minrate 4000k -maxrate 4000k -bufsize 1835k out.m2v
@end example
It is of little use elsewise.
@item -bufsize @var{size}
Set video buffer verifier buffer size (in bits).
@item -vcodec @var{codec} (@emph{output})
Set the video codec. This is an alias for @code{-codec:v}.
@item -same_quant
Use same quantizer as source (implies VBR).

Note that this is NOT SAME QUALITY. Do not use this option unless you know you
need it.

@item -pass @var{n}
Select the pass number (1 or 2). It is used to do two-pass
video encoding. The statistics of the video are recorded in the first
pass into a log file (see also the option -passlogfile),
and in the second pass that log file is used to generate the video
at the exact requested bitrate.
On pass 1, you may just deactivate audio and set output to null,
examples for Windows and Unix:
@example
ffmpeg -i foo.mov -c:v libxvid -pass 1 -an -f rawvideo -y NUL
ffmpeg -i foo.mov -c:v libxvid -pass 1 -an -f rawvideo -y /dev/null
@end example

@item -passlogfile @var{prefix} (@emph{global})
Set two-pass log file name prefix to @var{prefix}, the default file name
prefix is ``ffmpeg2pass''. The complete file name will be
@file{PREFIX-N.log}, where N is a number specific to the output
stream

@item -vlang @var{code}
Set the ISO 639 language code (3 letters) of the current video stream.

@item -vf @var{filter_graph} (@emph{output})
@var{filter_graph} is a description of the filter graph to apply to
the input video.
Use the option "-filters" to show all the available filters (including
also sources and sinks).  This is an alias for @code{-filter:v}.

@end table

@section Advanced Video Options

@table @option
@item -pix_fmt[:@var{stream_specifier}] @var{format} (@emph{input/output,per-stream})
Set pixel format. Use @code{-pix_fmts} to show all the supported
pixel formats.
@item -sws_flags @var{flags} (@emph{input/output})
Set SwScaler flags.
@item -g @var{gop_size}
Set the group of pictures size.
@item -intra
deprecated, use -g 1
@item -vdt @var{n}
Discard threshold.
@item -qmin @var{q}
minimum video quantizer scale (VBR)
@item -qmax @var{q}
maximum video quantizer scale (VBR)
@item -qdiff @var{q}
maximum difference between the quantizer scales (VBR)
@item -qblur @var{blur}
video quantizer scale blur (VBR) (range 0.0 - 1.0)
@item -qcomp @var{compression}
video quantizer scale compression (VBR) (default 0.5).
Constant of ratecontrol equation. Recommended range for default rc_eq: 0.0-1.0

@item -lmin @var{lambda}
minimum video lagrange factor (VBR)
@item -lmax @var{lambda}
max video lagrange factor (VBR)
@item -mblmin @var{lambda}
minimum macroblock quantizer scale (VBR)
@item -mblmax @var{lambda}
maximum macroblock quantizer scale (VBR)

These four options (lmin, lmax, mblmin, mblmax) use 'lambda' units,
but you may use the QP2LAMBDA constant to easily convert from 'q' units:
@example
ffmpeg -i src.ext -lmax 21*QP2LAMBDA dst.ext
@end example

@item -rc_init_cplx @var{complexity}
initial complexity for single pass encoding
@item -b_qfactor @var{factor}
qp factor between P- and B-frames
@item -i_qfactor @var{factor}
qp factor between P- and I-frames
@item -b_qoffset @var{offset}
qp offset between P- and B-frames
@item -i_qoffset @var{offset}
qp offset between P- and I-frames
@item -rc_eq @var{equation}
Set rate control equation (see section "Expression Evaluation")
(default = @code{tex^qComp}).

When computing the rate control equation expression, besides the
standard functions defined in the section "Expression Evaluation", the
following functions are available:
@table @var
@item bits2qp(bits)
@item qp2bits(qp)
@end table

and the following constants are available:
@table @var
@item iTex
@item pTex
@item tex
@item mv
@item fCode
@item iCount
@item mcVar
@item var
@item isI
@item isP
@item isB
@item avgQP
@item qComp
@item avgIITex
@item avgPITex
@item avgPPTex
@item avgBPTex
@item avgTex
@end table

@item -rc_override[:@var{stream_specifier}] @var{override} (@emph{output,per-stream})
Rate control override for specific intervals, formated as "int,int,int"
list separated with slashes. Two first values are the beginning and
end frame numbers, last one is quantizer to use if positive, or quality
factor if negative.
@item -me_method @var{method}
Set motion estimation method to @var{method}.
Available methods are (from lowest to best quality):
@table @samp
@item zero
Try just the (0, 0) vector.
@item phods
@item log
@item x1
@item hex
@item umh
@item epzs
(default method)
@item full
exhaustive search (slow and marginally better than epzs)
@end table

@item -dct_algo @var{algo}
Set DCT algorithm to @var{algo}. Available values are:
@table @samp
@item 0
FF_DCT_AUTO (default)
@item 1
FF_DCT_FASTINT
@item 2
FF_DCT_INT
@item 3
FF_DCT_MMX
@item 4
FF_DCT_MLIB
@item 5
FF_DCT_ALTIVEC
@end table

@item -idct_algo @var{algo}
Set IDCT algorithm to @var{algo}. Available values are:
@table @samp
@item 0
FF_IDCT_AUTO (default)
@item 1
FF_IDCT_INT
@item 2
FF_IDCT_SIMPLE
@item 3
FF_IDCT_SIMPLEMMX
@item 4
FF_IDCT_LIBMPEG2MMX
@item 5
FF_IDCT_PS2
@item 6
FF_IDCT_MLIB
@item 7
FF_IDCT_ARM
@item 8
FF_IDCT_ALTIVEC
@item 9
FF_IDCT_SH4
@item 10
FF_IDCT_SIMPLEARM
@end table

@item -er @var{n}
Set error resilience to @var{n}.
@table @samp
@item 1
FF_ER_CAREFUL (default)
@item 2
FF_ER_COMPLIANT
@item 3
FF_ER_AGGRESSIVE
@item 4
FF_ER_VERY_AGGRESSIVE
@end table

@item -ec @var{bit_mask}
Set error concealment to @var{bit_mask}. @var{bit_mask} is a bit mask of
the following values:
@table @samp
@item 1
FF_EC_GUESS_MVS (default = enabled)
@item 2
FF_EC_DEBLOCK (default = enabled)
@end table

@item -bf @var{frames}
Use 'frames' B-frames (supported for MPEG-1, MPEG-2 and MPEG-4).
@item -mbd @var{mode}
macroblock decision
@table @samp
@item 0
FF_MB_DECISION_SIMPLE: Use mb_cmp (cannot change it yet in ffmpeg).
@item 1
FF_MB_DECISION_BITS: Choose the one which needs the fewest bits.
@item 2
FF_MB_DECISION_RD: rate distortion
@end table

@item -4mv
Use four motion vector by macroblock (MPEG-4 only).
@item -part
Use data partitioning (MPEG-4 only).
@item -bug @var{param}
Work around encoder bugs that are not auto-detected.
@item -strict @var{strictness}
How strictly to follow the standards.
@item -aic
Enable Advanced intra coding (h263+).
@item -umv
Enable Unlimited Motion Vector (h263+)

@item -deinterlace
Deinterlace pictures.
@item -ilme
Force interlacing support in encoder (MPEG-2 and MPEG-4 only).
Use this option if your input file is interlaced and you want
to keep the interlaced format for minimum losses.
The alternative is to deinterlace the input stream with
@option{-deinterlace}, but deinterlacing introduces losses.
@item -psnr
Calculate PSNR of compressed frames.
@item -vstats
Dump video coding statistics to @file{vstats_HHMMSS.log}.
@item -vstats_file @var{file}
Dump video coding statistics to @var{file}.
@item -top[:@var{stream_specifier}] @var{n} (@emph{output,per-stream})
top=1/bottom=0/auto=-1 field first
@item -dc @var{precision}
Intra_dc_precision.
@item -vtag @var{fourcc/tag} (@emph{output})
Force video tag/fourcc. This is an alias for @code{-tag:v}.
@item -qphist (@emph{global})
Show QP histogram
@item -vbsf @var{bitstream_filter}
Deprecated see -bsf
@item -force_key_frames[:@var{stream_specifier}] @var{time}[,@var{time}...] (@emph{output,per-stream})
Force key frames at the specified timestamps, more precisely at the first
frames after each specified time.
This option can be useful to ensure that a seek point is present at a
chapter mark or any other designated place in the output file.
The timestamps must be specified in ascending order.
@end table

@section Audio Options

@table @option
@item -aframes @var{number} (@emph{output})
Set the number of audio frames to record. This is an alias for @code{-frames:a}.
@item -ar[:@var{stream_specifier}] @var{freq} (@emph{input/output,per-stream})
Set the audio sampling frequency. For output streams it is set by
default to the frequency of the corresponding input stream. For input
streams this option only makes sense for audio grabbing devices and raw
demuxers and is mapped to the corresponding demuxer options.
@item -aq @var{q} (@emph{output})
Set the audio quality (codec-specific, VBR). This is an alias for -q:a.
@item -ac[:@var{stream_specifier}] @var{channels} (@emph{input/output,per-stream})
Set the number of audio channels. For output streams it is set by
default to the number of input audio channels. For input streams
this option only makes sense for audio grabbing devices and raw demuxers
and is mapped to the corresponding demuxer options.
@item -an (@emph{output})
Disable audio recording.
@item -acodec @var{codec} (@emph{input/output})
Set the audio codec. This is an alias for @code{-codec:a}.
@item -sample_fmt[:@var{stream_specifier}] @var{sample_fmt} (@emph{output,per-stream})
Set the audio sample format. Use @code{-help sample_fmts} to get a list
of supported sample formats.
@end table

@section Advanced Audio options:

@table @option
@item -atag @var{fourcc/tag} (@emph{output})
Force audio tag/fourcc. This is an alias for @code{-tag:a}.
@item -audio_service_type @var{type}
Set the type of service that the audio stream contains.
@table @option
@item ma
Main Audio Service (default)
@item ef
Effects
@item vi
Visually Impaired
@item hi
Hearing Impaired
@item di
Dialogue
@item co
Commentary
@item em
Emergency
@item vo
Voice Over
@item ka
Karaoke
@end table
@item -absf @var{bitstream_filter}
Deprecated, see -bsf
@end table

@section Subtitle options:

@table @option
@item -slang @var{code}
Set the ISO 639 language code (3 letters) of the current subtitle stream.
@item -scodec @var{codec} (@emph{input/output})
Set the subtitle codec. This is an alias for @code{-codec:s}.
@item -sn (@emph{output})
Disable subtitle recording.
@item -sbsf @var{bitstream_filter}
Deprecated, see -bsf
@end table

@section Audio/Video grab options

@table @option
@item -isync (@emph{global})
Synchronize read on input.
@end table

@section Advanced options

@table @option
@item -map [-]@var{input_file_id}[:@var{stream_specifier}][,@var{sync_file_id}[:@var{stream_specifier}]] (@emph{output})

Designate one or more input streams as a source for the output file. Each input
stream is identified by the input file index @var{input_file_id} and
the input stream index @var{input_stream_id} within the input
file. Both indices start at 0. If specified,
@var{sync_file_id}:@var{stream_specifier} sets which input stream
is used as a presentation sync reference.

The first @code{-map} option on the command line specifies the
source for output stream 0, the second @code{-map} option specifies
the source for output stream 1, etc.

A @code{-} character before the stream identifier creates a "negative" mapping.
It disables matching streams from already created mappings.

For example, to map ALL streams from the first input file to output
@example
ffmpeg -i INPUT -map 0 output
@end example

For example, if you have two audio streams in the first input file,
these streams are identified by "0:0" and "0:1". You can use
@code{-map} to select which streams to place in an output file. For
example:
@example
ffmpeg -i INPUT -map 0:1 out.wav
@end example
will map the input stream in @file{INPUT} identified by "0:1" to
the (single) output stream in @file{out.wav}.

For example, to select the stream with index 2 from input file
@file{a.mov} (specified by the identifier "0:2"), and stream with
index 6 from input @file{b.mov} (specified by the identifier "1:6"),
and copy them to the output file @file{out.mov}:
@example
ffmpeg -i a.mov -i b.mov -c copy -map 0:2 -map 1:6 out.mov
@end example

To select all video and the third audio stream from an input file:
@example
ffmpeg -i INPUT -map 0:v -map 0:a:2 OUTPUT
@end example

To map all the streams except the second audio, use negative mappings
@example
ffmpeg -i INPUT -map 0 -map -0:a:1 OUTPUT
@end example

Note that using this option disables the default mappings for this output file.

@item -map_metadata[:@var{metadata_type}][:@var{index}] @var{infile}[:@var{metadata_type}][:@var{index}] (@emph{output,per-metadata})
Set metadata information of the next output file from @var{infile}. Note that
those are file indices (zero-based), not filenames.
Optional @var{metadata_type} parameters specify, which metadata to copy - (g)lobal
(i.e. metadata that applies to the whole file), per-(s)tream, per-(c)hapter or
per-(p)rogram. All metadata specifiers other than global must be followed by the
stream/chapter/program index. If metadata specifier is omitted, it defaults to
global.

By default, global metadata is copied from the first input file,
per-stream and per-chapter metadata is copied along with streams/chapters. These
default mappings are disabled by creating any mapping of the relevant type. A negative
file index can be used to create a dummy mapping that just disables automatic copying.

For example to copy metadata from the first stream of the input file to global metadata
of the output file:
@example
ffmpeg -i in.ogg -map_metadata 0:s:0 out.mp3
@end example
@item -map_chapters @var{input_file_index} (@emph{output})
Copy chapters from input file with index @var{input_file_index} to the next
output file. If no chapter mapping is specified, then chapters are copied from
the first input file with at least one chapter. Use a negative file index to
disable any chapter copying.
@item -debug @var{category}
Print specific debug info.
@var{category} is a number or a string containing one of the following values:
@table @samp
@item bitstream
@item buffers
picture buffer allocations
@item bugs
@item dct_coeff
@item er
error recognition
@item mb_type
macroblock (MB) type
@item mmco
memory management control operations (H.264)
@item mv
motion vector
@item pict
picture info
@item pts
@item qp
per-block quantization parameter (QP)
@item rc
rate control
@item skip
@item startcode
@item thread_ops
threading operations
@item vis_mb_type
visualize block types
@item vis_qp
visualize quantization parameter (QP), lower QP are tinted greener
@end table
@item -benchmark (@emph{global})
Show benchmarking information at the end of an encode.
Shows CPU time used and maximum memory consumption.
Maximum memory consumption is not supported on all systems,
it will usually display as 0 if not supported.
@item -timelimit @var{duration} (@emph{global})
Exit after ffmpeg has been running for @var{duration} seconds.
@item -dump (@emph{global})
Dump each input packet to stderr.
@item -hex (@emph{global})
When dumping packets, also dump the payload.
@item -ps @var{size}
Set RTP payload size in bytes.
@item -re (@emph{input})
Read input at native frame rate. Mainly used to simulate a grab device.
@item -loop_input
Loop over the input stream. Currently it works only for image
streams. This option is used for automatic FFserver testing.
This option is deprecated, use -loop 1.
@item -loop_output @var{number_of_times}
Repeatedly loop output for formats that support looping such as animated GIF
(0 will loop the output infinitely).
This option is deprecated, use -loop.
@item -threads @var{count}
Thread count.
@item -vsync @var{parameter}
Video sync method.

@table @option
@item 0
Each frame is passed with its timestamp from the demuxer to the muxer.
@item 1
Frames will be duplicated and dropped to achieve exactly the requested
constant framerate.
@item 2
Frames are passed through with their timestamp or dropped so as to
prevent 2 frames from having the same timestamp.
@item -1
Chooses between 1 and 2 depending on muxer capabilities. This is the
default method.
@end table

With -map you can select from which stream the timestamps should be
taken. You can leave either video or audio unchanged and sync the
remaining stream(s) to the unchanged one.

@item -async @var{samples_per_second}
Audio sync method. "Stretches/squeezes" the audio stream to match the timestamps,
the parameter is the maximum samples per second by which the audio is changed.
-async 1 is a special case where only the start of the audio stream is corrected
without any later correction.
@item -copyts
Copy timestamps from input to output.
@item -copytb
Copy input stream time base from input to output when stream copying.
@item -shortest
Finish encoding when the shortest input stream ends.
@item -dts_delta_threshold
Timestamp discontinuity delta threshold.
@item -muxdelay @var{seconds} (@emph{input})
Set the maximum demux-decode delay.
@item -muxpreload @var{seconds} (@emph{input})
Set the initial demux-decode delay.
@item -streamid @var{output-stream-index}:@var{new-value} (@emph{output})
Assign a new stream-id value to an output stream. This option should be
specified prior to the output filename to which it applies.
For the situation where multiple output files exist, a streamid
may be reassigned to a different value.

For example, to set the stream 0 PID to 33 and the stream 1 PID to 36 for
an output mpegts file:
@example
ffmpeg -i infile -streamid 0:33 -streamid 1:36 out.ts
@end example

@item -bsf[:@var{stream_specifier}] @var{bitstream_filters} (@emph{output,per-stream})
Set bitstream filters for matching streams. @var{bistream_filters} is
a comma-separated list of bitstream filters. Use the @code{-bsfs} option
to get the list of bitstream filters.
@example
ffmpeg -i h264.mp4 -c:v copy -vbsf h264_mp4toannexb -an out.h264
@end example
@example
ffmpeg -i file.mov -an -vn -sbsf mov2textsub -c:s copy -f rawvideo sub.txt
@end example

@item -tag[:@var{stream_specifier}] @var{codec_tag} (@emph{per-stream})
Force a tag/fourcc for matching streams.
@end table

@section Preset files
A preset file contains a sequence of @var{option}=@var{value} pairs,
one for each line, specifying a sequence of options which would be
awkward to specify on the command line. Lines starting with the hash
('#') character are ignored and are used to provide comments. Check
<<<<<<< HEAD
the @file{ffpresets} directory in the FFmpeg source tree for examples.
=======
the @file{presets} directory in the Libav source tree for examples.
>>>>>>> 8096fdf0

Preset files are specified with the @code{vpre}, @code{apre},
@code{spre}, and @code{fpre} options. The @code{fpre} option takes the
filename of the preset instead of a preset name as input and can be
used for any kind of codec. For the @code{vpre}, @code{apre}, and
@code{spre} options, the options specified in a preset file are
applied to the currently selected codec of the same type as the preset
option.

The argument passed to the @code{vpre}, @code{apre}, and @code{spre}
preset options identifies the preset file to use according to the
following rules:

First ffmpeg searches for a file named @var{arg}.ffpreset in the
directories @file{$FFMPEG_DATADIR} (if set), and @file{$HOME/.ffmpeg}, and in
the datadir defined at configuration time (usually @file{PREFIX/share/ffmpeg})
or in a @file{ffpresets} folder along the executable on win32,
in that order. For example, if the argument is @code{libx264-max}, it will
search for the file @file{libx264-max.ffpreset}.

If no such file is found, then ffmpeg will search for a file named
@var{codec_name}-@var{arg}.ffpreset in the above-mentioned
directories, where @var{codec_name} is the name of the codec to which
the preset file options will be applied. For example, if you select
the video codec with @code{-vcodec libx264} and use @code{-vpre max},
then it will search for the file @file{libx264-max.ffpreset}.
@c man end OPTIONS

@chapter Tips
@c man begin TIPS

@itemize
@item
For streaming at very low bitrate application, use a low frame rate
and a small GOP size. This is especially true for RealVideo where
the Linux player does not seem to be very fast, so it can miss
frames. An example is:

@example
ffmpeg -g 3 -r 3 -t 10 -b 50k -s qcif -f rv10 /tmp/b.rm
@end example

@item
The parameter 'q' which is displayed while encoding is the current
quantizer. The value 1 indicates that a very good quality could
be achieved. The value 31 indicates the worst quality. If q=31 appears
too often, it means that the encoder cannot compress enough to meet
your bitrate. You must either increase the bitrate, decrease the
frame rate or decrease the frame size.

@item
If your computer is not fast enough, you can speed up the
compression at the expense of the compression ratio. You can use
'-me zero' to speed up motion estimation, and '-intra' to disable
motion estimation completely (you have only I-frames, which means it
is about as good as JPEG compression).

@item
To have very low audio bitrates, reduce the sampling frequency
(down to 22050 Hz for MPEG audio, 22050 or 11025 for AC-3).

@item
To have a constant quality (but a variable bitrate), use the option
'-qscale n' when 'n' is between 1 (excellent quality) and 31 (worst
quality).

@end itemize
@c man end TIPS

@chapter Examples
@c man begin EXAMPLES

@section Video and Audio grabbing

If you specify the input format and device then ffmpeg can grab video
and audio directly.

@example
ffmpeg -f oss -i /dev/dsp -f video4linux2 -i /dev/video0 /tmp/out.mpg
@end example

Note that you must activate the right video source and channel before
launching ffmpeg with any TV viewer such as
@uref{http://linux.bytesex.org/xawtv/, xawtv} by Gerd Knorr. You also
have to set the audio recording levels correctly with a
standard mixer.

@section X11 grabbing

Grab the X11 display with ffmpeg via

@example
ffmpeg -f x11grab -s cif -r 25 -i :0.0 /tmp/out.mpg
@end example

0.0 is display.screen number of your X11 server, same as
the DISPLAY environment variable.

@example
ffmpeg -f x11grab -s cif -r 25 -i :0.0+10,20 /tmp/out.mpg
@end example

0.0 is display.screen number of your X11 server, same as the DISPLAY environment
variable. 10 is the x-offset and 20 the y-offset for the grabbing.

@section Video and Audio file format conversion

Any supported file format and protocol can serve as input to ffmpeg:

Examples:
@itemize
@item
You can use YUV files as input:

@example
ffmpeg -i /tmp/test%d.Y /tmp/out.mpg
@end example

It will use the files:
@example
/tmp/test0.Y, /tmp/test0.U, /tmp/test0.V,
/tmp/test1.Y, /tmp/test1.U, /tmp/test1.V, etc...
@end example

The Y files use twice the resolution of the U and V files. They are
raw files, without header. They can be generated by all decent video
decoders. You must specify the size of the image with the @option{-s} option
if ffmpeg cannot guess it.

@item
You can input from a raw YUV420P file:

@example
ffmpeg -i /tmp/test.yuv /tmp/out.avi
@end example

test.yuv is a file containing raw YUV planar data. Each frame is composed
of the Y plane followed by the U and V planes at half vertical and
horizontal resolution.

@item
You can output to a raw YUV420P file:

@example
ffmpeg -i mydivx.avi hugefile.yuv
@end example

@item
You can set several input files and output files:

@example
ffmpeg -i /tmp/a.wav -s 640x480 -i /tmp/a.yuv /tmp/a.mpg
@end example

Converts the audio file a.wav and the raw YUV video file a.yuv
to MPEG file a.mpg.

@item
You can also do audio and video conversions at the same time:

@example
ffmpeg -i /tmp/a.wav -ar 22050 /tmp/a.mp2
@end example

Converts a.wav to MPEG audio at 22050 Hz sample rate.

@item
You can encode to several formats at the same time and define a
mapping from input stream to output streams:

@example
ffmpeg -i /tmp/a.wav -map 0:a -b 64k /tmp/a.mp2 -map 0:a -b 128k /tmp/b.mp2
@end example

Converts a.wav to a.mp2 at 64 kbits and to b.mp2 at 128 kbits. '-map
file:index' specifies which input stream is used for each output
stream, in the order of the definition of output streams.

@item
You can transcode decrypted VOBs:

@example
ffmpeg -i snatch_1.vob -f avi -c:v mpeg4 -b:v 800k -g 300 -bf 2 -c:a libmp3lame -b:a 128k snatch.avi
@end example

This is a typical DVD ripping example; the input is a VOB file, the
output an AVI file with MPEG-4 video and MP3 audio. Note that in this
command we use B-frames so the MPEG-4 stream is DivX5 compatible, and
GOP size is 300 which means one intra frame every 10 seconds for 29.97fps
input video. Furthermore, the audio stream is MP3-encoded so you need
to enable LAME support by passing @code{--enable-libmp3lame} to configure.
The mapping is particularly useful for DVD transcoding
to get the desired audio language.

NOTE: To see the supported input formats, use @code{ffmpeg -formats}.

@item
You can extract images from a video, or create a video from many images:

For extracting images from a video:
@example
ffmpeg -i foo.avi -r 1 -s WxH -f image2 foo-%03d.jpeg
@end example

This will extract one video frame per second from the video and will
output them in files named @file{foo-001.jpeg}, @file{foo-002.jpeg},
etc. Images will be rescaled to fit the new WxH values.

If you want to extract just a limited number of frames, you can use the
above command in combination with the -vframes or -t option, or in
combination with -ss to start extracting from a certain point in time.

For creating a video from many images:
@example
ffmpeg -f image2 -i foo-%03d.jpeg -r 12 -s WxH foo.avi
@end example

The syntax @code{foo-%03d.jpeg} specifies to use a decimal number
composed of three digits padded with zeroes to express the sequence
number. It is the same syntax supported by the C printf function, but
only formats accepting a normal integer are suitable.

@item
You can put many streams of the same type in the output:

@example
ffmpeg -i test1.avi -i test2.avi -map 0.3 -map 0.2 -map 0.1 -map 0.0 -c copy test12.nut
@end example

The resulting output file @file{test12.avi} will contain first four streams from
the input file in reverse order.

@end itemize
@c man end EXAMPLES

@include eval.texi
@include decoders.texi
@include encoders.texi
@include demuxers.texi
@include muxers.texi
@include indevs.texi
@include outdevs.texi
@include protocols.texi
@include bitstream_filters.texi
@include filters.texi
@include metadata.texi

@ignore

@setfilename ffmpeg
@settitle ffmpeg video converter

@c man begin SEEALSO
ffplay(1), ffprobe(1), ffserver(1) and the FFmpeg HTML documentation
@c man end

@c man begin AUTHORS
See git history
@c man end

@end ignore

@bye<|MERGE_RESOLUTION|>--- conflicted
+++ resolved
@@ -873,11 +873,7 @@
 one for each line, specifying a sequence of options which would be
 awkward to specify on the command line. Lines starting with the hash
 ('#') character are ignored and are used to provide comments. Check
-<<<<<<< HEAD
-the @file{ffpresets} directory in the FFmpeg source tree for examples.
-=======
-the @file{presets} directory in the Libav source tree for examples.
->>>>>>> 8096fdf0
+the @file{presets} directory in the FFmpeg source tree for examples.
 
 Preset files are specified with the @code{vpre}, @code{apre},
 @code{spre}, and @code{fpre} options. The @code{fpre} option takes the
