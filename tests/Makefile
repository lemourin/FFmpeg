--- conflicted
+++ resolved
@@ -91,27 +91,19 @@
        $(FATE_LAVF)                                                     \
        $(FATE_SEEK)                                                     \
 
-<<<<<<< HEAD
 FATE_FFMPEG += $(FATE_FFMPEG-yes) $(FATE_AVCONV) $(FATE_AVCONV-yes)
-=======
-FATE_AVCONV += $(FATE_AVCONV-yes)
-FATE-$(CONFIG_AVCONV) += $(FATE_AVCONV)
->>>>>>> 63dcd16d
+FATE-$(CONFIG_FFMPEG) += $(FATE_FFMPEG)
 
 FATE-$(CONFIG_AVCODEC)  += $(FATE_LIBAVCODEC)
 FATE-$(CONFIG_AVFILTER) += $(FATE_LAVFI)
 
-FATE_SAMPLES-$(CONFIG_AVCONV) += $(FATE_SAMPLES_AVCONV)
+FATE_SAMPLES-$(CONFIG_FFMPEG) += $(FATE_SAMPLES_AVCONV) $(FATE_SAMPLES_FFMPEG)
 FATE_SAMPLES += $(FATE_SAMPLES-yes)
 
 FATE += $(FATE-yes)
 FATE += $(FATE_LIBAVUTIL)
 
-<<<<<<< HEAD
-$(FATE_FFMPEG) $(FATE_LAVF_FATE): ffmpeg$(EXESUF)
-=======
-$(FATE_AVCONV) $(FATE_SAMPLES_AVCONV): avconv$(EXESUF)
->>>>>>> 63dcd16d
+$(FATE_FFMPEG) $(FATE_LAVF_FATE) $(FATE_SAMPLES_AVCONV) $(FATE_SAMPLES_FFMPEG): ffmpeg$(EXESUF)
 
 $(filter-out %-aref,$(FATE_ACODEC)): $(AREF)
 $(filter-out %-vref,$(FATE_VSYNTH1)): fate-vsynth1-vref
@@ -137,13 +129,9 @@
 fate-seek:   $(FATE_SEEK)
 
 ifdef SAMPLES
-<<<<<<< HEAD
 FATE += $(FATE_LAVF_FATE)
-FATE += $(FATE_FFMPEG)
 FATE += $(FATE_FULL) $(FATE_FULL-yes)
-=======
 FATE += $(FATE_SAMPLES)
->>>>>>> 63dcd16d
 fate-rsync:
 	rsync -vaLW --timeout=60 --contimeout=60 rsync://fate.ffmpeg.org/fate-suite/ $(SAMPLES)
 else
