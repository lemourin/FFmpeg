--- conflicted
+++ resolved
@@ -1,10 +1,5 @@
-<<<<<<< HEAD
 FATE_MICROSOFT-$(call DEMDEC, AVI, MSMPEG4V1) += fate-msmpeg4v1
-fate-msmpeg4v1: CMD = framecrc -flags +bitexact -idct simple -i $(SAMPLES)/msmpeg4v1/mpg4.avi -an
-=======
-FATE_SAMPLES_AVCONV-$(call DEMDEC, AVI, MSMPEG4V1) += fate-msmpeg4v1
 fate-msmpeg4v1: CMD = framecrc -flags +bitexact -idct simple -i $(TARGET_SAMPLES)/msmpeg4v1/mpg4.avi -an
->>>>>>> ba13606c
 
 FATE_MSVIDEO1 += fate-msvideo1-8bit
 fate-msvideo1-8bit: CMD = framecrc -i $(TARGET_SAMPLES)/cram/skating.avi -t 1 -pix_fmt rgb24
@@ -24,7 +19,7 @@
 
 #FATE_MICROSOFT += fate-wmv8-x8intra
 FATE_TESTS-no += fate-wmv8-x8intra
-fate-wmv8-x8intra: CMD = framecrc -flags +bitexact -idct 19 -i $(SAMPLES)/wmv8/wmv8_x8intra.wmv -an
+fate-wmv8-x8intra: CMD = framecrc -flags +bitexact -idct 19 -i $(TARGET_SAMPLES)/wmv8/wmv8_x8intra.wmv -an
 
 FATE_MICROSOFT-$(call DEMDEC, ASF, WMV3) += $(FATE_WMV8_DRM)
 fate-wmv8_drm: $(FATE_WMV8_DRM)
