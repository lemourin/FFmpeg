/*
 * DVD subtitle decoding
 * Copyright (c) 2005 Fabrice Bellard
 *
 * This file is part of FFmpeg.
 *
 * FFmpeg is free software; you can redistribute it and/or
 * modify it under the terms of the GNU Lesser General Public
 * License as published by the Free Software Foundation; either
 * version 2.1 of the License, or (at your option) any later version.
 *
 * FFmpeg is distributed in the hope that it will be useful,
 * but WITHOUT ANY WARRANTY; without even the implied warranty of
 * MERCHANTABILITY or FITNESS FOR A PARTICULAR PURPOSE.  See the GNU
 * Lesser General Public License for more details.
 *
 * You should have received a copy of the GNU Lesser General Public
 * License along with FFmpeg; if not, write to the Free Software
 * Foundation, Inc., 51 Franklin Street, Fifth Floor, Boston, MA 02110-1301 USA
 */

#include "avcodec.h"
#include "get_bits.h"
#include "internal.h"

#include "libavutil/attributes.h"
#include "libavutil/colorspace.h"
#include "libavutil/opt.h"
#include "libavutil/imgutils.h"
#include "libavutil/avstring.h"

typedef struct DVDSubContext
{
  AVClass *class;
  uint32_t palette[16];
  char    *palette_str;
  int      has_palette;
  uint8_t  colormap[4];
  uint8_t  alpha[256];
  uint8_t *buf;
  int      buf_size;
#ifdef DEBUG
  int sub_id;
#endif
} DVDSubContext;

static void yuv_a_to_rgba(const uint8_t *ycbcr, const uint8_t *alpha, uint32_t *rgba, int num_values)
{
    const uint8_t *cm = ff_crop_tab + MAX_NEG_CROP;
    uint8_t r, g, b;
    int i, y, cb, cr;
    int r_add, g_add, b_add;

    for (i = num_values; i > 0; i--) {
        y = *ycbcr++;
        cr = *ycbcr++;
        cb = *ycbcr++;
        YUV_TO_RGB1_CCIR(cb, cr);
        YUV_TO_RGB2_CCIR(r, g, b, y);
        *rgba++ = (*alpha++ << 24) | (r << 16) | (g << 8) | b;
    }
}

static int decode_run_2bit(GetBitContext *gb, int *color)
{
    unsigned int v, t;

    v = 0;
    for (t = 1; v < t && t <= 0x40; t <<= 2)
        v = (v << 4) | get_bits(gb, 4);
    *color = v & 3;
    if (v < 4) { /* Code for fill rest of line */
        return INT_MAX;
    }
    return v >> 2;
}

static int decode_run_8bit(GetBitContext *gb, int *color)
{
    int len;
    int has_run = get_bits1(gb);
    if (get_bits1(gb))
        *color = get_bits(gb, 8);
    else
        *color = get_bits(gb, 2);
    if (has_run) {
        if (get_bits1(gb)) {
            len = get_bits(gb, 7);
            if (len == 0)
                len = INT_MAX;
            else
                len += 9;
        } else
            len = get_bits(gb, 3) + 2;
    } else
        len = 1;
    return len;
}

static int decode_rle(uint8_t *bitmap, int linesize, int w, int h,
                      const uint8_t *buf, int start, int buf_size, int is_8bit)
{
    GetBitContext gb;
    int bit_len;
    int x, y, len, color;
    uint8_t *d;

    bit_len = (buf_size - start) * 8;
    init_get_bits(&gb, buf + start, bit_len);

    x = 0;
    y = 0;
    d = bitmap;
    for(;;) {
        if (get_bits_count(&gb) > bit_len)
            return -1;
        if (is_8bit)
            len = decode_run_8bit(&gb, &color);
        else
            len = decode_run_2bit(&gb, &color);
        len = FFMIN(len, w - x);
        memset(d + x, color, len);
        x += len;
        if (x >= w) {
            y++;
            if (y >= h)
                break;
            d += linesize;
            x = 0;
            /* byte align */
            align_get_bits(&gb);
        }
    }
    return 0;
}

static void guess_palette(DVDSubContext* ctx,
                          uint32_t *rgba_palette,
                          uint32_t subtitle_color)
{
    static const uint8_t level_map[4][4] = {
        // this configuration (full range, lowest to highest) in tests
        // seemed most common, so assume this
        {0xff},
        {0x00, 0xff},
        {0x00, 0x80, 0xff},
        {0x00, 0x55, 0xaa, 0xff},
    };
    uint8_t color_used[16] = { 0 };
    int nb_opaque_colors, i, level, j, r, g, b;
    uint8_t *colormap = ctx->colormap, *alpha = ctx->alpha;

    if(ctx->has_palette) {
        for(i = 0; i < 4; i++)
            rgba_palette[i] = (ctx->palette[colormap[i]] & 0x00ffffff)
                              | ((alpha[i] * 17U) << 24);
        return;
    }

    for(i = 0; i < 4; i++)
        rgba_palette[i] = 0;

    nb_opaque_colors = 0;
    for(i = 0; i < 4; i++) {
        if (alpha[i] != 0 && !color_used[colormap[i]]) {
            color_used[colormap[i]] = 1;
            nb_opaque_colors++;
        }
    }

    if (nb_opaque_colors == 0)
        return;

    j = 0;
    memset(color_used, 0, 16);
    for(i = 0; i < 4; i++) {
        if (alpha[i] != 0) {
            if (!color_used[colormap[i]])  {
                level = level_map[nb_opaque_colors][j];
                r = (((subtitle_color >> 16) & 0xff) * level) >> 8;
                g = (((subtitle_color >> 8) & 0xff) * level) >> 8;
                b = (((subtitle_color >> 0) & 0xff) * level) >> 8;
                rgba_palette[i] = b | (g << 8) | (r << 16) | ((alpha[i] * 17) << 24);
                color_used[colormap[i]] = (i + 1);
                j++;
            } else {
                rgba_palette[i] = (rgba_palette[color_used[colormap[i]] - 1] & 0x00ffffff) |
                                    ((alpha[i] * 17) << 24);
            }
        }
    }
}

static void reset_rects(AVSubtitle *sub_header)
{
    int i;

    if (sub_header->rects != NULL) {
        for (i = 0; i < sub_header->num_rects; i++) {
            av_freep(&sub_header->rects[i]->pict.data[0]);
            av_freep(&sub_header->rects[i]->pict.data[1]);
            av_freep(&sub_header->rects[i]);
        }
        av_freep(&sub_header->rects);
        sub_header->num_rects = 0;
    }
}

#define READ_OFFSET(a) (big_offsets ? AV_RB32(a) : AV_RB16(a))

static int decode_dvd_subtitles(DVDSubContext *ctx, AVSubtitle *sub_header,
                                const uint8_t *buf, int buf_size)
{
    int cmd_pos, pos, cmd, x1, y1, x2, y2, offset1, offset2, next_cmd_pos;
    int big_offsets, offset_size, is_8bit = 0;
    const uint8_t *yuv_palette = 0;
    uint8_t *colormap = ctx->colormap, *alpha = ctx->alpha;
    int date;
    int i;
    int is_menu = 0;

    if (buf_size < 10)
        return -1;

    if (AV_RB16(buf) == 0) {   /* HD subpicture with 4-byte offsets */
        big_offsets = 1;
        offset_size = 4;
        cmd_pos = 6;
    } else {
        big_offsets = 0;
        offset_size = 2;
        cmd_pos = 2;
    }

    cmd_pos = READ_OFFSET(buf + cmd_pos);

    if (cmd_pos < 0 || cmd_pos > buf_size - 2 - offset_size)
        return AVERROR(EAGAIN);

    while (cmd_pos > 0 && cmd_pos < buf_size - 2 - offset_size) {
        date = AV_RB16(buf + cmd_pos);
        next_cmd_pos = READ_OFFSET(buf + cmd_pos + 2);
        av_dlog(NULL, "cmd_pos=0x%04x next=0x%04x date=%d\n",
                cmd_pos, next_cmd_pos, date);
        pos = cmd_pos + 2 + offset_size;
        offset1 = -1;
        offset2 = -1;
        x1 = y1 = x2 = y2 = 0;
        while (pos < buf_size) {
            cmd = buf[pos++];
            av_dlog(NULL, "cmd=%02x\n", cmd);
            switch(cmd) {
            case 0x00:
                /* menu subpicture */
                is_menu = 1;
                break;
            case 0x01:
                /* set start date */
                sub_header->start_display_time = (date << 10) / 90;
                break;
            case 0x02:
                /* set end date */
                sub_header->end_display_time = (date << 10) / 90;
                break;
            case 0x03:
                /* set colormap */
                if ((buf_size - pos) < 2)
                    goto fail;
                colormap[3] = buf[pos] >> 4;
                colormap[2] = buf[pos] & 0x0f;
                colormap[1] = buf[pos + 1] >> 4;
                colormap[0] = buf[pos + 1] & 0x0f;
                pos += 2;
                break;
            case 0x04:
                /* set alpha */
                if ((buf_size - pos) < 2)
                    goto fail;
                alpha[3] = buf[pos] >> 4;
                alpha[2] = buf[pos] & 0x0f;
                alpha[1] = buf[pos + 1] >> 4;
                alpha[0] = buf[pos + 1] & 0x0f;
                pos += 2;
            av_dlog(NULL, "alpha=%x%x%x%x\n", alpha[0],alpha[1],alpha[2],alpha[3]);
                break;
            case 0x05:
            case 0x85:
                if ((buf_size - pos) < 6)
                    goto fail;
                x1 = (buf[pos] << 4) | (buf[pos + 1] >> 4);
                x2 = ((buf[pos + 1] & 0x0f) << 8) | buf[pos + 2];
                y1 = (buf[pos + 3] << 4) | (buf[pos + 4] >> 4);
                y2 = ((buf[pos + 4] & 0x0f) << 8) | buf[pos + 5];
                if (cmd & 0x80)
                    is_8bit = 1;
                av_dlog(NULL, "x1=%d x2=%d y1=%d y2=%d\n", x1, x2, y1, y2);
                pos += 6;
                break;
            case 0x06:
                if ((buf_size - pos) < 4)
                    goto fail;
                offset1 = AV_RB16(buf + pos);
                offset2 = AV_RB16(buf + pos + 2);
                av_dlog(NULL, "offset1=0x%04x offset2=0x%04x\n", offset1, offset2);
                pos += 4;
                break;
            case 0x86:
                if ((buf_size - pos) < 8)
                    goto fail;
                offset1 = AV_RB32(buf + pos);
                offset2 = AV_RB32(buf + pos + 4);
                av_dlog(NULL, "offset1=0x%04x offset2=0x%04x\n", offset1, offset2);
                pos += 8;
                break;

            case 0x83:
                /* HD set palette */
                if ((buf_size - pos) < 768)
                    goto fail;
                yuv_palette = buf + pos;
                pos += 768;
                break;
            case 0x84:
                /* HD set contrast (alpha) */
                if ((buf_size - pos) < 256)
                    goto fail;
                for (i = 0; i < 256; i++)
                    alpha[i] = 0xFF - buf[pos+i];
                pos += 256;
                break;

            case 0xff:
                goto the_end;
            default:
                av_dlog(NULL, "unrecognised subpicture command 0x%x\n", cmd);
                goto the_end;
            }
        }
    the_end:
        if (offset1 >= 0) {
            int w, h;
            uint8_t *bitmap;

            /* decode the bitmap */
            w = x2 - x1 + 1;
            if (w < 0)
                w = 0;
            h = y2 - y1 + 1;
            if (h < 0)
                h = 0;
            if (w > 0 && h > 0) {
                reset_rects(sub_header);

                bitmap = av_malloc(w * h);
                sub_header->rects = av_mallocz(sizeof(*sub_header->rects));
                sub_header->rects[0] = av_mallocz(sizeof(AVSubtitleRect));
                sub_header->num_rects = 1;
                sub_header->rects[0]->pict.data[0] = bitmap;
                decode_rle(bitmap, w * 2, w, (h + 1) / 2,
                           buf, offset1, buf_size, is_8bit);
                decode_rle(bitmap + w, w * 2, w, h / 2,
                           buf, offset2, buf_size, is_8bit);
                sub_header->rects[0]->pict.data[1] = av_mallocz(AVPALETTE_SIZE);
                if (is_8bit) {
                    if (yuv_palette == 0)
                        goto fail;
                    sub_header->rects[0]->nb_colors = 256;
                    yuv_a_to_rgba(yuv_palette, alpha, (uint32_t*)sub_header->rects[0]->pict.data[1], 256);
                } else {
                    sub_header->rects[0]->nb_colors = 4;
                    guess_palette(ctx, (uint32_t*)sub_header->rects[0]->pict.data[1],
                                  0xffff00);
                }
                sub_header->rects[0]->x = x1;
                sub_header->rects[0]->y = y1;
                sub_header->rects[0]->w = w;
                sub_header->rects[0]->h = h;
                sub_header->rects[0]->type = SUBTITLE_BITMAP;
                sub_header->rects[0]->pict.linesize[0] = w;
                sub_header->rects[0]->flags = is_menu ? AV_SUBTITLE_FLAG_FORCED : 0;
            }
        }
        if (next_cmd_pos < cmd_pos) {
            av_log(NULL, AV_LOG_ERROR, "Invalid command offset\n");
            break;
        }
        if (next_cmd_pos == cmd_pos)
            break;
        cmd_pos = next_cmd_pos;
    }
    if (sub_header->num_rects > 0)
        return is_menu;
 fail:
<<<<<<< HEAD
    reset_rects(sub_header);
=======
    if (!sub_header->rects) {
        for (i = 0; i < sub_header->num_rects; i++) {
            av_freep(&sub_header->rects[i]->pict.data[0]);
            av_freep(&sub_header->rects[i]->pict.data[1]);
            av_freep(&sub_header->rects[i]);
        }
        av_freep(&sub_header->rects);
        sub_header->num_rects = 0;
    }
>>>>>>> f929ab05
    return -1;
}

static int is_transp(const uint8_t *buf, int pitch, int n,
                     const uint8_t *transp_color)
{
    int i;
    for(i = 0; i < n; i++) {
        if (!transp_color[*buf])
            return 0;
        buf += pitch;
    }
    return 1;
}

/* return 0 if empty rectangle, 1 if non empty */
static int find_smallest_bounding_rectangle(AVSubtitle *s)
{
    uint8_t transp_color[256] = { 0 };
    int y1, y2, x1, x2, y, w, h, i;
    uint8_t *bitmap;

    if (s->num_rects == 0 || !s->rects || s->rects[0]->w <= 0 || s->rects[0]->h <= 0)
        return 0;

    for(i = 0; i < s->rects[0]->nb_colors; i++) {
        if ((((uint32_t*)s->rects[0]->pict.data[1])[i] >> 24) == 0)
            transp_color[i] = 1;
    }
    y1 = 0;
    while (y1 < s->rects[0]->h && is_transp(s->rects[0]->pict.data[0] + y1 * s->rects[0]->pict.linesize[0],
                                  1, s->rects[0]->w, transp_color))
        y1++;
    if (y1 == s->rects[0]->h) {
        av_freep(&s->rects[0]->pict.data[0]);
        s->rects[0]->w = s->rects[0]->h = 0;
        return 0;
    }

    y2 = s->rects[0]->h - 1;
    while (y2 > 0 && is_transp(s->rects[0]->pict.data[0] + y2 * s->rects[0]->pict.linesize[0], 1,
                               s->rects[0]->w, transp_color))
        y2--;
    x1 = 0;
    while (x1 < (s->rects[0]->w - 1) && is_transp(s->rects[0]->pict.data[0] + x1, s->rects[0]->pict.linesize[0],
                                        s->rects[0]->h, transp_color))
        x1++;
    x2 = s->rects[0]->w - 1;
    while (x2 > 0 && is_transp(s->rects[0]->pict.data[0] + x2, s->rects[0]->pict.linesize[0], s->rects[0]->h,
                                  transp_color))
        x2--;
    w = x2 - x1 + 1;
    h = y2 - y1 + 1;
    bitmap = av_malloc(w * h);
    if (!bitmap)
        return 1;
    for(y = 0; y < h; y++) {
        memcpy(bitmap + w * y, s->rects[0]->pict.data[0] + x1 + (y1 + y) * s->rects[0]->pict.linesize[0], w);
    }
    av_freep(&s->rects[0]->pict.data[0]);
    s->rects[0]->pict.data[0] = bitmap;
    s->rects[0]->pict.linesize[0] = w;
    s->rects[0]->w = w;
    s->rects[0]->h = h;
    s->rects[0]->x += x1;
    s->rects[0]->y += y1;
    return 1;
}

#ifdef DEBUG
#define ALPHA_MIX(A,BACK,FORE) (((255-(A)) * (BACK) + (A) * (FORE)) / 255)
static void ppm_save(const char *filename, uint8_t *bitmap, int w, int h,
                     uint32_t *rgba_palette)
{
    int x, y, alpha;
    uint32_t v;
    int back[3] = {0, 255, 0};  /* green background */
    FILE *f;

    f = fopen(filename, "w");
    if (!f) {
        perror(filename);
        return;
    }
    fprintf(f, "P6\n"
            "%d %d\n"
            "%d\n",
            w, h, 255);
    for(y = 0; y < h; y++) {
        for(x = 0; x < w; x++) {
            v = rgba_palette[bitmap[y * w + x]];
            alpha = v >> 24;
            putc(ALPHA_MIX(alpha, back[0], (v >> 16) & 0xff), f);
            putc(ALPHA_MIX(alpha, back[1], (v >> 8) & 0xff), f);
            putc(ALPHA_MIX(alpha, back[2], (v >> 0) & 0xff), f);
        }
    }
    fclose(f);
}
#endif

static int append_to_cached_buf(AVCodecContext *avctx,
                                const uint8_t *buf, int buf_size)
{
    DVDSubContext *ctx = avctx->priv_data;

    if (ctx->buf_size > 0xffff - buf_size) {
        av_log(avctx, AV_LOG_WARNING, "Attempt to reconstruct "
               "too large SPU packets aborted.\n");
        av_freep(&ctx->buf);
        return AVERROR_INVALIDDATA;
    }
    ctx->buf = av_realloc(ctx->buf, ctx->buf_size + buf_size);
    if (!ctx->buf)
        return AVERROR(ENOMEM);
    memcpy(ctx->buf + ctx->buf_size, buf, buf_size);
    ctx->buf_size += buf_size;
    return 0;
}

static int dvdsub_decode(AVCodecContext *avctx,
                         void *data, int *data_size,
                         AVPacket *avpkt)
{
    DVDSubContext *ctx = avctx->priv_data;
    const uint8_t *buf = avpkt->data;
    int buf_size = avpkt->size;
    AVSubtitle *sub = data;
    int is_menu;

    if (ctx->buf) {
        int ret = append_to_cached_buf(avctx, buf, buf_size);
        if (ret < 0) {
            *data_size = 0;
            return ret;
        }
        buf = ctx->buf;
        buf_size = ctx->buf_size;
    }

    is_menu = decode_dvd_subtitles(ctx, sub, buf, buf_size);
    if (is_menu == AVERROR(EAGAIN)) {
        *data_size = 0;
        return append_to_cached_buf(avctx, buf, buf_size);
    }

    if (is_menu < 0) {
    no_subtitle:
        reset_rects(sub);
        *data_size = 0;

        return buf_size;
    }
    if (!is_menu && find_smallest_bounding_rectangle(sub) == 0)
        goto no_subtitle;

#if defined(DEBUG)
    {
    char ppm_name[32];

    snprintf(ppm_name, sizeof(ppm_name), "/tmp/%05d.ppm", ctx->sub_id++);
    av_dlog(NULL, "start=%d ms end =%d ms\n",
            sub->start_display_time,
            sub->end_display_time);
    ppm_save(ppm_name, sub->rects[0]->pict.data[0],
             sub->rects[0]->w, sub->rects[0]->h, (uint32_t*) sub->rects[0]->pict.data[1]);
    }
#endif

    av_freep(&ctx->buf);
    ctx->buf_size = 0;
    *data_size = 1;
    return buf_size;
}

static void parse_palette(DVDSubContext *ctx, char *p)
{
    int i;

    ctx->has_palette = 1;
    for(i=0;i<16;i++) {
        ctx->palette[i] = strtoul(p, &p, 16);
        while(*p == ',' || av_isspace(*p))
            p++;
    }
}

static int dvdsub_parse_extradata(AVCodecContext *avctx)
{
    DVDSubContext *ctx = (DVDSubContext*) avctx->priv_data;
    char *dataorig, *data;

    if (!avctx->extradata || !avctx->extradata_size)
        return 1;

    dataorig = data = av_malloc(avctx->extradata_size+1);
    if (!data)
        return AVERROR(ENOMEM);
    memcpy(data, avctx->extradata, avctx->extradata_size);
    data[avctx->extradata_size] = '\0';

    for(;;) {
        int pos = strcspn(data, "\n\r");
        if (pos==0 && *data==0)
            break;

        if (strncmp("palette:", data, 8) == 0) {
            parse_palette(ctx, data + 8);
        } else if (strncmp("size:", data, 5) == 0) {
            int w, h;
            if (sscanf(data + 5, "%dx%d", &w, &h) == 2) {
               int ret = ff_set_dimensions(avctx, w, h);
               if (ret < 0) {
                   av_free(dataorig);
                   return ret;
               }
            }
        }

        data += pos;
        data += strspn(data, "\n\r");
    }

    av_free(dataorig);
    return 1;
}

static av_cold int dvdsub_init(AVCodecContext *avctx)
{
    DVDSubContext *ctx = avctx->priv_data;
    int ret;

    if ((ret = dvdsub_parse_extradata(avctx)) < 0)
        return ret;

    if (ctx->palette_str)
        parse_palette(ctx, ctx->palette_str);
    if (ctx->has_palette) {
        int i;
        av_log(avctx, AV_LOG_DEBUG, "palette:");
        for(i=0;i<16;i++)
            av_log(avctx, AV_LOG_DEBUG, " 0x%06x", ctx->palette[i]);
        av_log(avctx, AV_LOG_DEBUG, "\n");
    }

    return 1;
}

static av_cold int dvdsub_close(AVCodecContext *avctx)
{
    DVDSubContext *ctx = avctx->priv_data;
    av_freep(&ctx->buf);
    ctx->buf_size = 0;
    return 0;
}

#define OFFSET(field) offsetof(DVDSubContext, field)
#define VD AV_OPT_FLAG_SUBTITLE_PARAM | AV_OPT_FLAG_DECODING_PARAM
static const AVOption options[] = {
    { "palette", "set the global palette", OFFSET(palette_str), AV_OPT_TYPE_STRING, { .str = NULL }, 0, 0, VD },
    { NULL }
};
static const AVClass dvdsub_class = {
    .class_name = "dvdsubdec",
    .item_name  = av_default_item_name,
    .option     = options,
    .version    = LIBAVUTIL_VERSION_INT,
};

AVCodec ff_dvdsub_decoder = {
    .name           = "dvdsub",
    .long_name      = NULL_IF_CONFIG_SMALL("DVD subtitles"),
    .type           = AVMEDIA_TYPE_SUBTITLE,
    .id             = AV_CODEC_ID_DVD_SUBTITLE,
    .priv_data_size = sizeof(DVDSubContext),
    .init           = dvdsub_init,
    .decode         = dvdsub_decode,
    .close          = dvdsub_close,
    .priv_class     = &dvdsub_class,
};<|MERGE_RESOLUTION|>--- conflicted
+++ resolved
@@ -195,7 +195,7 @@
 {
     int i;
 
-    if (sub_header->rects != NULL) {
+    if (sub_header->rects) {
         for (i = 0; i < sub_header->num_rects; i++) {
             av_freep(&sub_header->rects[i]->pict.data[0]);
             av_freep(&sub_header->rects[i]->pict.data[1]);
@@ -391,19 +391,7 @@
     if (sub_header->num_rects > 0)
         return is_menu;
  fail:
-<<<<<<< HEAD
     reset_rects(sub_header);
-=======
-    if (!sub_header->rects) {
-        for (i = 0; i < sub_header->num_rects; i++) {
-            av_freep(&sub_header->rects[i]->pict.data[0]);
-            av_freep(&sub_header->rects[i]->pict.data[1]);
-            av_freep(&sub_header->rects[i]);
-        }
-        av_freep(&sub_header->rects);
-        sub_header->num_rects = 0;
-    }
->>>>>>> f929ab05
     return -1;
 }
 
