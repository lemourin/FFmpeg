/*
 * WMA compatible codec
 * Copyright (c) 2002-2007 The FFmpeg Project
 *
 * This file is part of FFmpeg.
 *
 * FFmpeg is free software; you can redistribute it and/or
 * modify it under the terms of the GNU Lesser General Public
 * License as published by the Free Software Foundation; either
 * version 2.1 of the License, or (at your option) any later version.
 *
 * FFmpeg is distributed in the hope that it will be useful,
 * but WITHOUT ANY WARRANTY; without even the implied warranty of
 * MERCHANTABILITY or FITNESS FOR A PARTICULAR PURPOSE.  See the GNU
 * Lesser General Public License for more details.
 *
 * You should have received a copy of the GNU Lesser General Public
 * License along with FFmpeg; if not, write to the Free Software
 * Foundation, Inc., 51 Franklin Street, Fifth Floor, Boston, MA 02110-1301 USA
 */

#ifndef AVCODEC_WMA_H
#define AVCODEC_WMA_H

#include "libavutil/float_dsp.h"

#include "fft.h"
#include "get_bits.h"
#include "put_bits.h"

/* size of blocks */
#define BLOCK_MIN_BITS 7
#define BLOCK_MAX_BITS 11
#define BLOCK_MAX_SIZE (1 << BLOCK_MAX_BITS)

#define BLOCK_NB_SIZES (BLOCK_MAX_BITS - BLOCK_MIN_BITS + 1)

/* XXX: find exact max size */
#define HIGH_BAND_MAX_SIZE 16

#define NB_LSP_COEFS 10

/* XXX: is it a suitable value ? */
#define MAX_CODED_SUPERFRAME_SIZE 32768

#define MAX_CHANNELS 2

#define NOISE_TAB_SIZE 8192

#define LSP_POW_BITS 7

// FIXME should be in wmadec
#define VLCBITS 9
#define VLCMAX ((22 + VLCBITS - 1) / VLCBITS)

typedef float WMACoef;          ///< type for decoded coefficients, int16_t would be enough for wma 1/2

typedef struct CoefVLCTable {
    int n;                      ///< total number of codes
    int max_level;
    const uint32_t *huffcodes;  ///< VLC bit values
    const uint8_t *huffbits;    ///< VLC bit size
    const uint16_t *levels;     ///< table to build run/level tables
} CoefVLCTable;

typedef struct WMACodecContext {
    AVCodecContext *avctx;
    GetBitContext gb;
    PutBitContext pb;
    int version;                            ///< 1 = 0x160 (WMAV1), 2 = 0x161 (WMAV2)
    int use_bit_reservoir;
    int use_variable_block_len;
    int use_exp_vlc;                        ///< exponent coding: 0 = lsp, 1 = vlc + delta
    int use_noise_coding;                   ///< true if perceptual noise is added
    int byte_offset_bits;
    VLC exp_vlc;
    int exponent_sizes[BLOCK_NB_SIZES];
    uint16_t exponent_bands[BLOCK_NB_SIZES][25];
    int high_band_start[BLOCK_NB_SIZES];    ///< index of first coef in high band
    int coefs_start;                        ///< first coded coef
    int coefs_end[BLOCK_NB_SIZES];          ///< max number of coded coefficients
    int exponent_high_sizes[BLOCK_NB_SIZES];
    int exponent_high_bands[BLOCK_NB_SIZES][HIGH_BAND_MAX_SIZE];
    VLC hgain_vlc;

    /* coded values in high bands */
    int high_band_coded[MAX_CHANNELS][HIGH_BAND_MAX_SIZE];
    int high_band_values[MAX_CHANNELS][HIGH_BAND_MAX_SIZE];

    /* there are two possible tables for spectral coefficients */
// FIXME the following 3 tables should be shared between decoders
    VLC coef_vlc[2];
    uint16_t *run_table[2];
    float *level_table[2];
    uint16_t *int_table[2];
    const CoefVLCTable *coef_vlcs[2];
    /* frame info */
    int frame_len;                          ///< frame length in samples
    int frame_len_bits;                     ///< frame_len = 1 << frame_len_bits
    int nb_block_sizes;                     ///< number of block sizes
    /* block info */
    int reset_block_lengths;
    int block_len_bits;                     ///< log2 of current block length
    int next_block_len_bits;                ///< log2 of next block length
    int prev_block_len_bits;                ///< log2 of prev block length
    int block_len;                          ///< block length in samples
    int block_num;                          ///< block number in current frame
    int block_pos;                          ///< current position in frame
    uint8_t ms_stereo;                      ///< true if mid/side stereo mode
    uint8_t channel_coded[MAX_CHANNELS];    ///< true if channel is coded
    int exponents_bsize[MAX_CHANNELS];      ///< log2 ratio frame/exp. length
    DECLARE_ALIGNED(32, float, exponents)[MAX_CHANNELS][BLOCK_MAX_SIZE];
    float max_exponent[MAX_CHANNELS];
    WMACoef coefs1[MAX_CHANNELS][BLOCK_MAX_SIZE];
    DECLARE_ALIGNED(32, float, coefs)[MAX_CHANNELS][BLOCK_MAX_SIZE];
    DECLARE_ALIGNED(32, FFTSample, output)[BLOCK_MAX_SIZE * 2];
    FFTContext mdct_ctx[BLOCK_NB_SIZES];
    const float *windows[BLOCK_NB_SIZES];
    /* output buffer for one frame and the last for IMDCT windowing */
    DECLARE_ALIGNED(32, float, frame_out)[MAX_CHANNELS][BLOCK_MAX_SIZE * 2];
    /* last frame info */
    uint8_t last_superframe[MAX_CODED_SUPERFRAME_SIZE + FF_INPUT_BUFFER_PADDING_SIZE]; /* padding added */
    int last_bitoffset;
    int last_superframe_len;
    float noise_table[NOISE_TAB_SIZE];
    int noise_index;
    float noise_mult; /* XXX: suppress that and integrate it in the noise array */
    /* lsp_to_curve tables */
    float lsp_cos_table[BLOCK_MAX_SIZE];
    float lsp_pow_e_table[256];
    float lsp_pow_m_table1[(1 << LSP_POW_BITS)];
    float lsp_pow_m_table2[(1 << LSP_POW_BITS)];
<<<<<<< HEAD
    FmtConvertContext fmt_conv;
    AVFloatDSPContext *fdsp;
=======
    AVFloatDSPContext fdsp;
>>>>>>> ee964145

#ifdef TRACE
    int frame_count;
#endif /* TRACE */
} WMACodecContext;

extern const uint16_t ff_wma_hgain_huffcodes[37];
extern const uint8_t ff_wma_hgain_huffbits[37];
extern const float ff_wma_lsp_codebook[NB_LSP_COEFS][16];
extern const uint32_t ff_aac_scalefactor_code[121];
extern const uint8_t  ff_aac_scalefactor_bits[121];

int ff_wma_init(AVCodecContext *avctx, int flags2);
int ff_wma_total_gain_to_bits(int total_gain);
int ff_wma_end(AVCodecContext *avctx);
unsigned int ff_wma_get_large_val(GetBitContext *gb);
int ff_wma_run_level_decode(AVCodecContext *avctx, GetBitContext *gb,
                            VLC *vlc, const float *level_table,
                            const uint16_t *run_table, int version,
                            WMACoef *ptr, int offset, int num_coefs,
                            int block_len, int frame_len_bits,
                            int coef_nb_bits);

#endif /* AVCODEC_WMA_H */<|MERGE_RESOLUTION|>--- conflicted
+++ resolved
@@ -130,12 +130,7 @@
     float lsp_pow_e_table[256];
     float lsp_pow_m_table1[(1 << LSP_POW_BITS)];
     float lsp_pow_m_table2[(1 << LSP_POW_BITS)];
-<<<<<<< HEAD
-    FmtConvertContext fmt_conv;
     AVFloatDSPContext *fdsp;
-=======
-    AVFloatDSPContext fdsp;
->>>>>>> ee964145
 
 #ifdef TRACE
     int frame_count;
