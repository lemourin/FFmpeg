/*
 * XSUB subtitle decoder
 * Copyright (c) 2007 Reimar Döffinger
 *
 * This file is part of FFmpeg.
 *
 * FFmpeg is free software; you can redistribute it and/or
 * modify it under the terms of the GNU Lesser General Public
 * License as published by the Free Software Foundation; either
 * version 2.1 of the License, or (at your option) any later version.
 *
 * FFmpeg is distributed in the hope that it will be useful,
 * but WITHOUT ANY WARRANTY; without even the implied warranty of
 * MERCHANTABILITY or FITNESS FOR A PARTICULAR PURPOSE.  See the GNU
 * Lesser General Public License for more details.
 *
 * You should have received a copy of the GNU Lesser General Public
 * License along with FFmpeg; if not, write to the Free Software
 * Foundation, Inc., 51 Franklin Street, Fifth Floor, Boston, MA 02110-1301 USA
 */

#include "libavutil/mathematics.h"
#include "libavutil/imgutils.h"
#include "avcodec.h"
#include "get_bits.h"
#include "bytestream.h"

static av_cold int decode_init(AVCodecContext *avctx) {
    avctx->pix_fmt = AV_PIX_FMT_PAL8;
    return 0;
}

static const uint8_t tc_offsets[9] = { 0, 1, 3, 4, 6, 7, 9, 10, 11 };
static const uint8_t tc_muls[9] = { 10, 6, 10, 6, 10, 10, 10, 10, 1 };

static int64_t parse_timecode(const uint8_t *buf, int64_t packet_time) {
    int i;
    int64_t ms = 0;
    if (buf[2] != ':' || buf[5] != ':' || buf[8] != '.')
        return AV_NOPTS_VALUE;
    for (i = 0; i < sizeof(tc_offsets); i++) {
        uint8_t c = buf[tc_offsets[i]] - '0';
        if (c > 9) return AV_NOPTS_VALUE;
        ms = (ms + c) * tc_muls[i];
    }
    return ms - packet_time;
}

static int decode_frame(AVCodecContext *avctx, void *data, int *data_size,
                        AVPacket *avpkt) {
    const uint8_t *buf = avpkt->data;
    int buf_size = avpkt->size;
    AVSubtitle *sub = data;
    const uint8_t *buf_end = buf + buf_size;
    uint8_t *bitmap;
    int w, h, x, y, i;
    int64_t packet_time = 0;
    GetBitContext gb;
    int has_alpha = avctx->codec_tag == MKTAG('D','X','S','A');
<<<<<<< HEAD

    // check that at least header fits
    if (buf_size < 27 + 7 * 2 + 4 * 3) {
        av_log(avctx, AV_LOG_ERROR, "coded frame size %d too small\n", buf_size);
=======

    memset(sub, 0, sizeof(*sub));

    // check that at least header fits
    if (buf_size < 27 + 7 * 2 + 4 * (3 + has_alpha)) {
        av_log(avctx, AV_LOG_ERROR, "coded frame too small\n");
>>>>>>> 3d0752d8
        return -1;
    }

    // read start and end time
    if (buf[0] != '[' || buf[13] != '-' || buf[26] != ']') {
        av_log(avctx, AV_LOG_ERROR, "invalid time code\n");
        return -1;
    }
    if (avpkt->pts != AV_NOPTS_VALUE)
        packet_time = av_rescale_q(avpkt->pts, AV_TIME_BASE_Q, (AVRational){1, 1000});
    sub->start_display_time = parse_timecode(buf +  1, packet_time);
    sub->end_display_time   = parse_timecode(buf + 14, packet_time);
    buf += 27;

    // read header
    w = bytestream_get_le16(&buf);
    h = bytestream_get_le16(&buf);
    if (av_image_check_size(w, h, 0, avctx) < 0)
        return -1;
    x = bytestream_get_le16(&buf);
    y = bytestream_get_le16(&buf);
    // skip bottom right position, it gives no new information
    bytestream_get_le16(&buf);
    bytestream_get_le16(&buf);
    // The following value is supposed to indicate the start offset
    // (relative to the palette) of the data for the second field,
    // however there are files in which it has a bogus value and thus
    // we just ignore it
    bytestream_get_le16(&buf);

    // allocate sub and set values
    sub->rects =  av_mallocz(sizeof(*sub->rects));
    sub->rects[0] = av_mallocz(sizeof(*sub->rects[0]));
    sub->num_rects = 1;
    sub->rects[0]->x = x; sub->rects[0]->y = y;
    sub->rects[0]->w = w; sub->rects[0]->h = h;
    sub->rects[0]->type = SUBTITLE_BITMAP;
    sub->rects[0]->pict.linesize[0] = w;
    sub->rects[0]->pict.data[0] = av_malloc(w * h);
    sub->rects[0]->nb_colors = 4;
    sub->rects[0]->pict.data[1] = av_mallocz(AVPALETTE_SIZE);

    // read palette
    for (i = 0; i < sub->rects[0]->nb_colors; i++)
        ((uint32_t*)sub->rects[0]->pict.data[1])[i] = bytestream_get_be24(&buf);
<<<<<<< HEAD
    // make all except background (first entry) non-transparent
    for (i = 0; i < sub->rects[0]->nb_colors; i++)
        ((uint32_t*)sub->rects[0]->pict.data[1])[i] |= (has_alpha ? *buf++ : (i ? 0xff : 0)) << 24;
=======

    if (!has_alpha) {
        // make all except background (first entry) non-transparent
        for (i = 1; i < sub->rects[0]->nb_colors; i++)
            ((uint32_t *)sub->rects[0]->pict.data[1])[i] |= 0xff000000;
    } else {
        for (i = 0; i < sub->rects[0]->nb_colors; i++)
            ((uint32_t *)sub->rects[0]->pict.data[1])[i] |= *buf++ << 24;
    }
>>>>>>> 3d0752d8

    // process RLE-compressed data
    init_get_bits(&gb, buf, (buf_end - buf) * 8);
    bitmap = sub->rects[0]->pict.data[0];
    for (y = 0; y < h; y++) {
        // interlaced: do odd lines
        if (y == (h + 1) / 2) bitmap = sub->rects[0]->pict.data[0] + w;
        for (x = 0; x < w; ) {
            int log2 = ff_log2_tab[show_bits(&gb, 8)];
            int run = get_bits(&gb, 14 - 4 * (log2 >> 1));
            int color = get_bits(&gb, 2);
            run = FFMIN(run, w - x);
            // run length 0 means till end of row
            if (!run) run = w - x;
            memset(bitmap, color, run);
            bitmap += run;
            x += run;
        }
        // interlaced, skip every second line
        bitmap += w;
        align_get_bits(&gb);
    }
    *data_size = 1;
    return buf_size;
}

AVCodec ff_xsub_decoder = {
    .name      = "xsub",
    .long_name = NULL_IF_CONFIG_SMALL("XSUB"),
    .type      = AVMEDIA_TYPE_SUBTITLE,
    .id        = AV_CODEC_ID_XSUB,
    .init      = decode_init,
    .decode    = decode_frame,
};<|MERGE_RESOLUTION|>--- conflicted
+++ resolved
@@ -57,19 +57,10 @@
     int64_t packet_time = 0;
     GetBitContext gb;
     int has_alpha = avctx->codec_tag == MKTAG('D','X','S','A');
-<<<<<<< HEAD
-
-    // check that at least header fits
-    if (buf_size < 27 + 7 * 2 + 4 * 3) {
-        av_log(avctx, AV_LOG_ERROR, "coded frame size %d too small\n", buf_size);
-=======
-
-    memset(sub, 0, sizeof(*sub));
 
     // check that at least header fits
     if (buf_size < 27 + 7 * 2 + 4 * (3 + has_alpha)) {
-        av_log(avctx, AV_LOG_ERROR, "coded frame too small\n");
->>>>>>> 3d0752d8
+        av_log(avctx, AV_LOG_ERROR, "coded frame size %d too small\n", buf_size);
         return -1;
     }
 
@@ -115,11 +106,6 @@
     // read palette
     for (i = 0; i < sub->rects[0]->nb_colors; i++)
         ((uint32_t*)sub->rects[0]->pict.data[1])[i] = bytestream_get_be24(&buf);
-<<<<<<< HEAD
-    // make all except background (first entry) non-transparent
-    for (i = 0; i < sub->rects[0]->nb_colors; i++)
-        ((uint32_t*)sub->rects[0]->pict.data[1])[i] |= (has_alpha ? *buf++ : (i ? 0xff : 0)) << 24;
-=======
 
     if (!has_alpha) {
         // make all except background (first entry) non-transparent
@@ -129,7 +115,6 @@
         for (i = 0; i < sub->rects[0]->nb_colors; i++)
             ((uint32_t *)sub->rects[0]->pict.data[1])[i] |= *buf++ << 24;
     }
->>>>>>> 3d0752d8
 
     // process RLE-compressed data
     init_get_bits(&gb, buf, (buf_end - buf) * 8);
