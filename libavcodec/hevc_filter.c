--- conflicted
+++ resolved
@@ -338,12 +338,8 @@
 static void deblocking_filter_CTB(HEVCContext *s, int x0, int y0)
 {
     uint8_t *src;
-<<<<<<< HEAD
     int x, y;
     int chroma;
-=======
-    int x, y, x_end, y_end, chroma;
->>>>>>> 73bb8f61
     int c_tc[2], tc[2], beta;
     uint8_t no_p[2] = { 0 };
     uint8_t no_q[2] = { 0 };
@@ -387,12 +383,8 @@
             if (bs0 || bs1) {
                 const int qp = (get_qPy(s, x - 1, y)     + get_qPy(s, x, y)     + 1) >> 1;
 
-<<<<<<< HEAD
-                beta    = betatable[av_clip(qp + beta_offset, 0, MAX_QP)];
-=======
                 beta = betatable[av_clip(qp + beta_offset, 0, MAX_QP)];
 
->>>>>>> 73bb8f61
                 tc[0]   = bs0 ? TC_CALC(qp, bs0) : 0;
                 tc[1]   = bs1 ? TC_CALC(qp, bs1) : 0;
                 src     = &s->frame->data[LUMA][y * s->frame->linesize[LUMA] + (x << s->sps->pixel_shift)];
@@ -459,11 +451,7 @@
                 tc_offset   = x >= x0 ? cur_tc_offset : left_tc_offset;
                 beta_offset = x >= x0 ? cur_beta_offset : left_beta_offset;
 
-<<<<<<< HEAD
-                beta    = betatable[av_clip(qp + beta_offset, 0, MAX_QP)];
-=======
                 beta = betatable[av_clip(qp + beta_offset, 0, MAX_QP)];
->>>>>>> 73bb8f61
                 tc[0]   = bs0 ? TC_CALC(qp, bs0) : 0;
                 tc[1]   = bs1 ? TC_CALC(qp, bs1) : 0;
                 src     = &s->frame->data[LUMA][y * s->frame->linesize[LUMA] + (x << s->sps->pixel_shift)];
