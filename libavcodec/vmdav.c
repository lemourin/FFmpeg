--- conflicted
+++ resolved
@@ -45,15 +45,11 @@
 
 #include "libavutil/intreadwrite.h"
 #include "avcodec.h"
-<<<<<<< HEAD
-=======
 #include "internal.h"
 #include "bytestream.h"
->>>>>>> 0ab76ddf
 
 #define VMD_HEADER_SIZE 0x330
 #define PALETTE_COUNT 256
-#include "bytestream.h"
 
 /*
  * Video Decoder
@@ -402,13 +398,8 @@
     if (buf_size < 16)
         return buf_size;
 
-<<<<<<< HEAD
     s->frame.reference = 3;
-    if (avctx->get_buffer(avctx, &s->frame)) {
-=======
-    s->frame.reference = 1;
     if (ff_get_buffer(avctx, &s->frame)) {
->>>>>>> 0ab76ddf
         av_log(s->avctx, AV_LOG_ERROR, "VMD Video: get_buffer() failed\n");
         return -1;
     }
