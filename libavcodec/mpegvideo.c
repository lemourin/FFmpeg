--- conflicted
+++ resolved
@@ -34,12 +34,8 @@
 #include "libavutil/timer.h"
 #include "avcodec.h"
 #include "blockdsp.h"
-<<<<<<< HEAD
-#include "dsputil.h"
 #include "h264chroma.h"
-=======
 #include "idctdsp.h"
->>>>>>> e3fcb143
 #include "internal.h"
 #include "mathops.h"
 #include "mpegutils.h"
@@ -3096,17 +3092,10 @@
                         s->idsp.idct_put(dest_cb + dct_offset, dct_linesize, block[6]);
                         s->idsp.idct_put(dest_cr + dct_offset, dct_linesize, block[7]);
                         if(!s->chroma_x_shift){//Chroma444
-<<<<<<< HEAD
-                            s->dsp.idct_put(dest_cb + block_size,              dct_linesize, block[8]);
-                            s->dsp.idct_put(dest_cr + block_size,              dct_linesize, block[9]);
-                            s->dsp.idct_put(dest_cb + block_size + dct_offset, dct_linesize, block[10]);
-                            s->dsp.idct_put(dest_cr + block_size + dct_offset, dct_linesize, block[11]);
-=======
-                            s->idsp.idct_put(dest_cb + 8,              dct_linesize, block[8]);
-                            s->idsp.idct_put(dest_cr + 8,              dct_linesize, block[9]);
-                            s->idsp.idct_put(dest_cb + 8 + dct_offset, dct_linesize, block[10]);
-                            s->idsp.idct_put(dest_cr + 8 + dct_offset, dct_linesize, block[11]);
->>>>>>> e3fcb143
+                            s->idsp.idct_put(dest_cb + block_size,              dct_linesize, block[8]);
+                            s->idsp.idct_put(dest_cr + block_size,              dct_linesize, block[9]);
+                            s->idsp.idct_put(dest_cb + block_size + dct_offset, dct_linesize, block[10]);
+                            s->idsp.idct_put(dest_cr + block_size + dct_offset, dct_linesize, block[11]);
                         }
                     }
                 }//gray
