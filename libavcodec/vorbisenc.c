/*
 * copyright (c) 2006 Oded Shimon <ods15@ods15.dyndns.org>
 *
 * This file is part of FFmpeg.
 *
 * FFmpeg is free software; you can redistribute it and/or
 * modify it under the terms of the GNU Lesser General Public
 * License as published by the Free Software Foundation; either
 * version 2.1 of the License, or (at your option) any later version.
 *
 * FFmpeg is distributed in the hope that it will be useful,
 * but WITHOUT ANY WARRANTY; without even the implied warranty of
 * MERCHANTABILITY or FITNESS FOR A PARTICULAR PURPOSE.  See the GNU
 * Lesser General Public License for more details.
 *
 * You should have received a copy of the GNU Lesser General Public
 * License along with FFmpeg; if not, write to the Free Software
 * Foundation, Inc., 51 Franklin Street, Fifth Floor, Boston, MA 02110-1301 USA
 */

/**
 * @file
 * Native Vorbis encoder.
 * @author Oded Shimon <ods15@ods15.dyndns.org>
 */

#include <float.h>
#include "avcodec.h"
#include "dsputil.h"
#include "fft.h"
#include "vorbis.h"
#include "vorbis_enc_data.h"

#define BITSTREAM_WRITER_LE
#include "put_bits.h"

#undef NDEBUG
#include <assert.h>

typedef struct {
    int nentries;
    uint8_t *lens;
    uint32_t *codewords;
    int ndimentions;
    float min;
    float delta;
    int seq_p;
    int lookup;
    int *quantlist;
    float *dimentions;
    float *pow2;
} vorbis_enc_codebook;

typedef struct {
    int dim;
    int subclass;
    int masterbook;
    int *books;
} vorbis_enc_floor_class;

typedef struct {
    int partitions;
    int *partition_to_class;
    int nclasses;
    vorbis_enc_floor_class *classes;
    int multiplier;
    int rangebits;
    int values;
    vorbis_floor1_entry *list;
} vorbis_enc_floor;

typedef struct {
    int type;
    int begin;
    int end;
    int partition_size;
    int classifications;
    int classbook;
    int8_t (*books)[8];
    float (*maxes)[2];
} vorbis_enc_residue;

typedef struct {
    int submaps;
    int *mux;
    int *floor;
    int *residue;
    int coupling_steps;
    int *magnitude;
    int *angle;
} vorbis_enc_mapping;

typedef struct {
    int blockflag;
    int mapping;
} vorbis_enc_mode;

typedef struct {
    int channels;
    int sample_rate;
    int log2_blocksize[2];
    FFTContext mdct[2];
    const float *win[2];
    int have_saved;
    float *saved;
    float *samples;
    float *floor;  // also used for tmp values for mdct
    float *coeffs; // also used for residue after floor
    float quality;

    int ncodebooks;
    vorbis_enc_codebook *codebooks;

    int nfloors;
    vorbis_enc_floor *floors;

    int nresidues;
    vorbis_enc_residue *residues;

    int nmappings;
    vorbis_enc_mapping *mappings;

    int nmodes;
    vorbis_enc_mode *modes;

    int64_t sample_count;
} vorbis_enc_context;

#define MAX_CHANNELS     2
#define MAX_CODEBOOK_DIM 8

#define MAX_FLOOR_CLASS_DIM  4
#define NUM_FLOOR_PARTITIONS 8
#define MAX_FLOOR_VALUES     (MAX_FLOOR_CLASS_DIM*NUM_FLOOR_PARTITIONS+2)

#define RESIDUE_SIZE           1600
#define RESIDUE_PART_SIZE      32
#define NUM_RESIDUE_PARTITIONS (RESIDUE_SIZE/RESIDUE_PART_SIZE)

static inline void put_codeword(PutBitContext *pb, vorbis_enc_codebook *cb,
                                int entry)
{
    assert(entry >= 0);
    assert(entry < cb->nentries);
    assert(cb->lens[entry]);
    put_bits(pb, cb->lens[entry], cb->codewords[entry]);
}

static int cb_lookup_vals(int lookup, int dimentions, int entries)
{
    if (lookup == 1)
        return ff_vorbis_nth_root(entries, dimentions);
    else if (lookup == 2)
        return dimentions *entries;
    return 0;
}

static int ready_codebook(vorbis_enc_codebook *cb)
{
    int i;

    ff_vorbis_len2vlc(cb->lens, cb->codewords, cb->nentries);

    if (!cb->lookup) {
        cb->pow2 = cb->dimentions = NULL;
    } else {
        int vals = cb_lookup_vals(cb->lookup, cb->ndimentions, cb->nentries);
        cb->dimentions = av_malloc(sizeof(float) * cb->nentries * cb->ndimentions);
        cb->pow2 = av_mallocz(sizeof(float) * cb->nentries);
        if (!cb->dimentions || !cb->pow2)
            return AVERROR(ENOMEM);
        for (i = 0; i < cb->nentries; i++) {
            float last = 0;
            int j;
            int div = 1;
            for (j = 0; j < cb->ndimentions; j++) {
                int off;
                if (cb->lookup == 1)
                    off = (i / div) % vals; // lookup type 1
                else
                    off = i * cb->ndimentions + j; // lookup type 2

                cb->dimentions[i * cb->ndimentions + j] = last + cb->min + cb->quantlist[off] * cb->delta;
                if (cb->seq_p)
                    last = cb->dimentions[i * cb->ndimentions + j];
                cb->pow2[i] += cb->dimentions[i * cb->ndimentions + j] * cb->dimentions[i * cb->ndimentions + j];
                div *= vals;
            }
            cb->pow2[i] /= 2.;
        }
    }
    return 0;
}

static int ready_residue(vorbis_enc_residue *rc, vorbis_enc_context *venc)
{
    int i;
    assert(rc->type == 2);
    rc->maxes = av_mallocz(sizeof(float[2]) * rc->classifications);
    if (!rc->maxes)
        return AVERROR(ENOMEM);
    for (i = 0; i < rc->classifications; i++) {
        int j;
        vorbis_enc_codebook * cb;
        for (j = 0; j < 8; j++)
            if (rc->books[i][j] != -1)
                break;
        if (j == 8) // zero
            continue;
        cb = &venc->codebooks[rc->books[i][j]];
        assert(cb->ndimentions >= 2);
        assert(cb->lookup);

        for (j = 0; j < cb->nentries; j++) {
            float a;
            if (!cb->lens[j])
                continue;
            a = fabs(cb->dimentions[j * cb->ndimentions]);
            if (a > rc->maxes[i][0])
                rc->maxes[i][0] = a;
            a = fabs(cb->dimentions[j * cb->ndimentions + 1]);
            if (a > rc->maxes[i][1])
                rc->maxes[i][1] = a;
        }
    }
    // small bias
    for (i = 0; i < rc->classifications; i++) {
        rc->maxes[i][0] += 0.8;
        rc->maxes[i][1] += 0.8;
    }
    return 0;
}

static int create_vorbis_context(vorbis_enc_context *venc,
                                 AVCodecContext *avccontext)
{
    vorbis_enc_floor   *fc;
    vorbis_enc_residue *rc;
    vorbis_enc_mapping *mc;
    int i, book, ret;

    venc->channels    = avccontext->channels;
    venc->sample_rate = avccontext->sample_rate;
    venc->log2_blocksize[0] = venc->log2_blocksize[1] = 11;

    venc->ncodebooks = FF_ARRAY_ELEMS(cvectors);
    venc->codebooks  = av_malloc(sizeof(vorbis_enc_codebook) * venc->ncodebooks);
    if (!venc->codebooks)
        return AVERROR(ENOMEM);

    // codebook 0..14 - floor1 book, values 0..255
    // codebook 15 residue masterbook
    // codebook 16..29 residue
    for (book = 0; book < venc->ncodebooks; book++) {
        vorbis_enc_codebook *cb = &venc->codebooks[book];
        int vals;
        cb->ndimentions = cvectors[book].dim;
        cb->nentries    = cvectors[book].real_len;
        cb->min         = cvectors[book].min;
        cb->delta       = cvectors[book].delta;
        cb->lookup      = cvectors[book].lookup;
        cb->seq_p       = 0;

        cb->lens      = av_malloc(sizeof(uint8_t)  * cb->nentries);
        cb->codewords = av_malloc(sizeof(uint32_t) * cb->nentries);
        if (!cb->lens || !cb->codewords)
            return AVERROR(ENOMEM);
        memcpy(cb->lens, cvectors[book].clens, cvectors[book].len);
        memset(cb->lens + cvectors[book].len, 0, cb->nentries - cvectors[book].len);

        if (cb->lookup) {
            vals = cb_lookup_vals(cb->lookup, cb->ndimentions, cb->nentries);
            cb->quantlist = av_malloc(sizeof(int) * vals);
            if (!cb->quantlist)
                return AVERROR(ENOMEM);
            for (i = 0; i < vals; i++)
                cb->quantlist[i] = cvectors[book].quant[i];
        } else {
            cb->quantlist = NULL;
        }
        if ((ret = ready_codebook(cb)) < 0)
            return ret;
    }

    venc->nfloors = 1;
    venc->floors  = av_malloc(sizeof(vorbis_enc_floor) * venc->nfloors);
    if (!venc->floors)
        return AVERROR(ENOMEM);

    // just 1 floor
    fc = &venc->floors[0];
    fc->partitions         = NUM_FLOOR_PARTITIONS;
    fc->partition_to_class = av_malloc(sizeof(int) * fc->partitions);
    if (!fc->partition_to_class)
        return AVERROR(ENOMEM);
    fc->nclasses           = 0;
    for (i = 0; i < fc->partitions; i++) {
        static const int a[] = {0, 1, 2, 2, 3, 3, 4, 4};
        fc->partition_to_class[i] = a[i];
        fc->nclasses = FFMAX(fc->nclasses, fc->partition_to_class[i]);
    }
    fc->nclasses++;
    fc->classes = av_malloc(sizeof(vorbis_enc_floor_class) * fc->nclasses);
    if (!fc->classes)
        return AVERROR(ENOMEM);
    for (i = 0; i < fc->nclasses; i++) {
        vorbis_enc_floor_class * c = &fc->classes[i];
        int j, books;
        c->dim        = floor_classes[i].dim;
        c->subclass   = floor_classes[i].subclass;
        c->masterbook = floor_classes[i].masterbook;
        books         = (1 << c->subclass);
        c->books      = av_malloc(sizeof(int) * books);
        if (!c->books)
            return AVERROR(ENOMEM);
        for (j = 0; j < books; j++)
            c->books[j] = floor_classes[i].nbooks[j];
    }
    fc->multiplier = 2;
    fc->rangebits  = venc->log2_blocksize[0] - 1;

    fc->values = 2;
    for (i = 0; i < fc->partitions; i++)
        fc->values += fc->classes[fc->partition_to_class[i]].dim;

    fc->list = av_malloc(sizeof(vorbis_floor1_entry) * fc->values);
    if (!fc->list)
        return AVERROR(ENOMEM);
    fc->list[0].x = 0;
    fc->list[1].x = 1 << fc->rangebits;
    for (i = 2; i < fc->values; i++) {
        static const int a[] = {
             93, 23,372,  6, 46,186,750, 14, 33, 65,
            130,260,556,  3, 10, 18, 28, 39, 55, 79,
            111,158,220,312,464,650,850
        };
        fc->list[i].x = a[i - 2];
    }
    ff_vorbis_ready_floor1_list(fc->list, fc->values);

    venc->nresidues = 1;
    venc->residues  = av_malloc(sizeof(vorbis_enc_residue) * venc->nresidues);
    if (!venc->residues)
        return AVERROR(ENOMEM);

    // single residue
    rc = &venc->residues[0];
    rc->type            = 2;
    rc->begin           = 0;
    rc->end             = 1600;
    rc->partition_size  = 32;
    rc->classifications = 10;
    rc->classbook       = 15;
    rc->books           = av_malloc(sizeof(*rc->books) * rc->classifications);
    if (!rc->books)
        return AVERROR(ENOMEM);
    {
        static const int8_t a[10][8] = {
            { -1, -1, -1, -1, -1, -1, -1, -1, },
            { -1, -1, 16, -1, -1, -1, -1, -1, },
            { -1, -1, 17, -1, -1, -1, -1, -1, },
            { -1, -1, 18, -1, -1, -1, -1, -1, },
            { -1, -1, 19, -1, -1, -1, -1, -1, },
            { -1, -1, 20, -1, -1, -1, -1, -1, },
            { -1, -1, 21, -1, -1, -1, -1, -1, },
            { 22, 23, -1, -1, -1, -1, -1, -1, },
            { 24, 25, -1, -1, -1, -1, -1, -1, },
            { 26, 27, 28, -1, -1, -1, -1, -1, },
        };
        memcpy(rc->books, a, sizeof a);
    }
    if ((ret = ready_residue(rc, venc)) < 0)
        return ret;

    venc->nmappings = 1;
    venc->mappings  = av_malloc(sizeof(vorbis_enc_mapping) * venc->nmappings);
    if (!venc->mappings)
        return AVERROR(ENOMEM);

    // single mapping
    mc = &venc->mappings[0];
    mc->submaps = 1;
    mc->mux     = av_malloc(sizeof(int) * venc->channels);
    if (!mc->mux)
        return AVERROR(ENOMEM);
    for (i = 0; i < venc->channels; i++)
        mc->mux[i] = 0;
    mc->floor   = av_malloc(sizeof(int) * mc->submaps);
    mc->residue = av_malloc(sizeof(int) * mc->submaps);
    if (!mc->floor || !mc->residue)
        return AVERROR(ENOMEM);
    for (i = 0; i < mc->submaps; i++) {
        mc->floor[i]   = 0;
        mc->residue[i] = 0;
    }
    mc->coupling_steps = venc->channels == 2 ? 1 : 0;
    mc->magnitude      = av_malloc(sizeof(int) * mc->coupling_steps);
    mc->angle          = av_malloc(sizeof(int) * mc->coupling_steps);
    if (!mc->magnitude || !mc->angle)
        return AVERROR(ENOMEM);
    if (mc->coupling_steps) {
        mc->magnitude[0] = 0;
        mc->angle[0]     = 1;
    }

    venc->nmodes = 1;
    venc->modes  = av_malloc(sizeof(vorbis_enc_mode) * venc->nmodes);
    if (!venc->modes)
        return AVERROR(ENOMEM);

    // single mode
    venc->modes[0].blockflag = 0;
    venc->modes[0].mapping   = 0;

    venc->have_saved = 0;
    venc->saved      = av_malloc(sizeof(float) * venc->channels * (1 << venc->log2_blocksize[1]) / 2);
    venc->samples    = av_malloc(sizeof(float) * venc->channels * (1 << venc->log2_blocksize[1]));
    venc->floor      = av_malloc(sizeof(float) * venc->channels * (1 << venc->log2_blocksize[1]) / 2);
    venc->coeffs     = av_malloc(sizeof(float) * venc->channels * (1 << venc->log2_blocksize[1]) / 2);
    if (!venc->saved || !venc->samples || !venc->floor || !venc->coeffs)
        return AVERROR(ENOMEM);

    venc->win[0] = ff_vorbis_vwin[venc->log2_blocksize[0] - 6];
    venc->win[1] = ff_vorbis_vwin[venc->log2_blocksize[1] - 6];

    if ((ret = ff_mdct_init(&venc->mdct[0], venc->log2_blocksize[0], 0, 1.0)) < 0)
        return ret;
    if ((ret = ff_mdct_init(&venc->mdct[1], venc->log2_blocksize[1], 0, 1.0)) < 0)
        return ret;

    return 0;
}

static void put_float(PutBitContext *pb, float f)
{
    int exp, mant;
    uint32_t res = 0;
    mant = (int)ldexp(frexp(f, &exp), 20);
    exp += 788 - 20;
    if (mant < 0) {
        res |= (1U << 31);
        mant = -mant;
    }
    res |= mant | (exp << 21);
    put_bits32(pb, res);
}

static void put_codebook_header(PutBitContext *pb, vorbis_enc_codebook *cb)
{
    int i;
    int ordered = 0;

    put_bits(pb, 24, 0x564342); //magic
    put_bits(pb, 16, cb->ndimentions);
    put_bits(pb, 24, cb->nentries);

    for (i = 1; i < cb->nentries; i++)
        if (cb->lens[i] < cb->lens[i-1])
            break;
    if (i == cb->nentries)
        ordered = 1;

    put_bits(pb, 1, ordered);
    if (ordered) {
        int len = cb->lens[0];
        put_bits(pb, 5, len - 1);
        i = 0;
        while (i < cb->nentries) {
            int j;
            for (j = 0; j+i < cb->nentries; j++)
                if (cb->lens[j+i] != len)
                    break;
            put_bits(pb, ilog(cb->nentries - i), j);
            i += j;
            len++;
        }
    } else {
        int sparse = 0;
        for (i = 0; i < cb->nentries; i++)
            if (!cb->lens[i])
                break;
        if (i != cb->nentries)
            sparse = 1;
        put_bits(pb, 1, sparse);

        for (i = 0; i < cb->nentries; i++) {
            if (sparse)
                put_bits(pb, 1, !!cb->lens[i]);
            if (cb->lens[i])
                put_bits(pb, 5, cb->lens[i] - 1);
        }
    }

    put_bits(pb, 4, cb->lookup);
    if (cb->lookup) {
        int tmp  = cb_lookup_vals(cb->lookup, cb->ndimentions, cb->nentries);
        int bits = ilog(cb->quantlist[0]);

        for (i = 1; i < tmp; i++)
            bits = FFMAX(bits, ilog(cb->quantlist[i]));

        put_float(pb, cb->min);
        put_float(pb, cb->delta);

        put_bits(pb, 4, bits - 1);
        put_bits(pb, 1, cb->seq_p);

        for (i = 0; i < tmp; i++)
            put_bits(pb, bits, cb->quantlist[i]);
    }
}

static void put_floor_header(PutBitContext *pb, vorbis_enc_floor *fc)
{
    int i;

    put_bits(pb, 16, 1); // type, only floor1 is supported

    put_bits(pb, 5, fc->partitions);

    for (i = 0; i < fc->partitions; i++)
        put_bits(pb, 4, fc->partition_to_class[i]);

    for (i = 0; i < fc->nclasses; i++) {
        int j, books;

        put_bits(pb, 3, fc->classes[i].dim - 1);
        put_bits(pb, 2, fc->classes[i].subclass);

        if (fc->classes[i].subclass)
            put_bits(pb, 8, fc->classes[i].masterbook);

        books = (1 << fc->classes[i].subclass);

        for (j = 0; j < books; j++)
            put_bits(pb, 8, fc->classes[i].books[j] + 1);
    }

    put_bits(pb, 2, fc->multiplier - 1);
    put_bits(pb, 4, fc->rangebits);

    for (i = 2; i < fc->values; i++)
        put_bits(pb, fc->rangebits, fc->list[i].x);
}

static void put_residue_header(PutBitContext *pb, vorbis_enc_residue *rc)
{
    int i;

    put_bits(pb, 16, rc->type);

    put_bits(pb, 24, rc->begin);
    put_bits(pb, 24, rc->end);
    put_bits(pb, 24, rc->partition_size - 1);
    put_bits(pb, 6, rc->classifications - 1);
    put_bits(pb, 8, rc->classbook);

    for (i = 0; i < rc->classifications; i++) {
        int j, tmp = 0;
        for (j = 0; j < 8; j++)
            tmp |= (rc->books[i][j] != -1) << j;

        put_bits(pb, 3, tmp & 7);
        put_bits(pb, 1, tmp > 7);

        if (tmp > 7)
            put_bits(pb, 5, tmp >> 3);
    }

    for (i = 0; i < rc->classifications; i++) {
        int j;
        for (j = 0; j < 8; j++)
            if (rc->books[i][j] != -1)
                put_bits(pb, 8, rc->books[i][j]);
    }
}

static int put_main_header(vorbis_enc_context *venc, uint8_t **out)
{
    int i;
    PutBitContext pb;
    uint8_t buffer[50000] = {0}, *p = buffer;
    int buffer_len = sizeof buffer;
    int len, hlens[3];

    // identification header
    init_put_bits(&pb, p, buffer_len);
    put_bits(&pb, 8, 1); //magic
    for (i = 0; "vorbis"[i]; i++)
        put_bits(&pb, 8, "vorbis"[i]);
    put_bits32(&pb, 0); // version
    put_bits(&pb,  8, venc->channels);
    put_bits32(&pb, venc->sample_rate);
    put_bits32(&pb, 0); // bitrate
    put_bits32(&pb, 0); // bitrate
    put_bits32(&pb, 0); // bitrate
    put_bits(&pb,  4, venc->log2_blocksize[0]);
    put_bits(&pb,  4, venc->log2_blocksize[1]);
    put_bits(&pb,  1, 1); // framing

    flush_put_bits(&pb);
    hlens[0] = put_bits_count(&pb) >> 3;
    buffer_len -= hlens[0];
    p += hlens[0];

    // comment header
    init_put_bits(&pb, p, buffer_len);
    put_bits(&pb, 8, 3); //magic
    for (i = 0; "vorbis"[i]; i++)
        put_bits(&pb, 8, "vorbis"[i]);
    put_bits32(&pb, 0); // vendor length TODO
    put_bits32(&pb, 0); // amount of comments
    put_bits(&pb,  1, 1); // framing

    flush_put_bits(&pb);
    hlens[1] = put_bits_count(&pb) >> 3;
    buffer_len -= hlens[1];
    p += hlens[1];

    // setup header
    init_put_bits(&pb, p, buffer_len);
    put_bits(&pb, 8, 5); //magic
    for (i = 0; "vorbis"[i]; i++)
        put_bits(&pb, 8, "vorbis"[i]);

    // codebooks
    put_bits(&pb, 8, venc->ncodebooks - 1);
    for (i = 0; i < venc->ncodebooks; i++)
        put_codebook_header(&pb, &venc->codebooks[i]);

    // time domain, reserved, zero
    put_bits(&pb,  6, 0);
    put_bits(&pb, 16, 0);

    // floors
    put_bits(&pb, 6, venc->nfloors - 1);
    for (i = 0; i < venc->nfloors; i++)
        put_floor_header(&pb, &venc->floors[i]);

    // residues
    put_bits(&pb, 6, venc->nresidues - 1);
    for (i = 0; i < venc->nresidues; i++)
        put_residue_header(&pb, &venc->residues[i]);

    // mappings
    put_bits(&pb, 6, venc->nmappings - 1);
    for (i = 0; i < venc->nmappings; i++) {
        vorbis_enc_mapping *mc = &venc->mappings[i];
        int j;
        put_bits(&pb, 16, 0); // mapping type

        put_bits(&pb, 1, mc->submaps > 1);
        if (mc->submaps > 1)
            put_bits(&pb, 4, mc->submaps - 1);

        put_bits(&pb, 1, !!mc->coupling_steps);
        if (mc->coupling_steps) {
            put_bits(&pb, 8, mc->coupling_steps - 1);
            for (j = 0; j < mc->coupling_steps; j++) {
                put_bits(&pb, ilog(venc->channels - 1), mc->magnitude[j]);
                put_bits(&pb, ilog(venc->channels - 1), mc->angle[j]);
            }
        }

        put_bits(&pb, 2, 0); // reserved

        if (mc->submaps > 1)
            for (j = 0; j < venc->channels; j++)
                put_bits(&pb, 4, mc->mux[j]);

        for (j = 0; j < mc->submaps; j++) {
            put_bits(&pb, 8, 0); // reserved time configuration
            put_bits(&pb, 8, mc->floor[j]);
            put_bits(&pb, 8, mc->residue[j]);
        }
    }

    // modes
    put_bits(&pb, 6, venc->nmodes - 1);
    for (i = 0; i < venc->nmodes; i++) {
        put_bits(&pb, 1, venc->modes[i].blockflag);
        put_bits(&pb, 16, 0); // reserved window type
        put_bits(&pb, 16, 0); // reserved transform type
        put_bits(&pb, 8, venc->modes[i].mapping);
    }

    put_bits(&pb, 1, 1); // framing

    flush_put_bits(&pb);
    hlens[2] = put_bits_count(&pb) >> 3;

    len = hlens[0] + hlens[1] + hlens[2];
    p = *out = av_mallocz(64 + len + len/255);
    if (!p)
        return AVERROR(ENOMEM);

    *p++ = 2;
    p += av_xiphlacing(p, hlens[0]);
    p += av_xiphlacing(p, hlens[1]);
    buffer_len = 0;
    for (i = 0; i < 3; i++) {
        memcpy(p, buffer + buffer_len, hlens[i]);
        p += hlens[i];
        buffer_len += hlens[i];
    }

    return p - *out;
}

static float get_floor_average(vorbis_enc_floor * fc, float *coeffs, int i)
{
    int begin = fc->list[fc->list[FFMAX(i-1, 0)].sort].x;
    int end   = fc->list[fc->list[FFMIN(i+1, fc->values - 1)].sort].x;
    int j;
    float average = 0;

    for (j = begin; j < end; j++)
        average += fabs(coeffs[j]);
    return average / (end - begin);
}

static void floor_fit(vorbis_enc_context *venc, vorbis_enc_floor *fc,
                      float *coeffs, uint16_t *posts, int samples)
{
    int range = 255 / fc->multiplier + 1;
    int i;
    float tot_average = 0.;
    float averages[MAX_FLOOR_VALUES];
    for (i = 0; i < fc->values; i++) {
        averages[i] = get_floor_average(fc, coeffs, i);
        tot_average += averages[i];
    }
    tot_average /= fc->values;
    tot_average /= venc->quality;

    for (i = 0; i < fc->values; i++) {
        int position  = fc->list[fc->list[i].sort].x;
        float average = averages[i];
        int j;

        average = sqrt(tot_average * average) * pow(1.25f, position*0.005f); // MAGIC!
        for (j = 0; j < range - 1; j++)
            if (ff_vorbis_floor1_inverse_db_table[j * fc->multiplier] > average)
                break;
        posts[fc->list[i].sort] = j;
    }
}

static int render_point(int x0, int y0, int x1, int y1, int x)
{
    return y0 +  (x - x0) * (y1 - y0) / (x1 - x0);
}

static void floor_encode(vorbis_enc_context *venc, vorbis_enc_floor *fc,
                         PutBitContext *pb, uint16_t *posts,
                         float *floor, int samples)
{
    int range = 255 / fc->multiplier + 1;
    int coded[MAX_FLOOR_VALUES]; // first 2 values are unused
    int i, counter;

    put_bits(pb, 1, 1); // non zero
    put_bits(pb, ilog(range - 1), posts[0]);
    put_bits(pb, ilog(range - 1), posts[1]);
    coded[0] = coded[1] = 1;

    for (i = 2; i < fc->values; i++) {
        int predicted = render_point(fc->list[fc->list[i].low].x,
                                     posts[fc->list[i].low],
                                     fc->list[fc->list[i].high].x,
                                     posts[fc->list[i].high],
                                     fc->list[i].x);
        int highroom = range - predicted;
        int lowroom = predicted;
        int room = FFMIN(highroom, lowroom);
        if (predicted == posts[i]) {
            coded[i] = 0; // must be used later as flag!
            continue;
        } else {
            if (!coded[fc->list[i].low ])
                coded[fc->list[i].low ] = -1;
            if (!coded[fc->list[i].high])
                coded[fc->list[i].high] = -1;
        }
        if (posts[i] > predicted) {
            if (posts[i] - predicted > room)
                coded[i] = posts[i] - predicted + lowroom;
            else
                coded[i] = (posts[i] - predicted) << 1;
        } else {
            if (predicted - posts[i] > room)
                coded[i] = predicted - posts[i] + highroom - 1;
            else
                coded[i] = ((predicted - posts[i]) << 1) - 1;
        }
    }

    counter = 2;
    for (i = 0; i < fc->partitions; i++) {
        vorbis_enc_floor_class * c = &fc->classes[fc->partition_to_class[i]];
        int k, cval = 0, csub = 1<<c->subclass;
        if (c->subclass) {
            vorbis_enc_codebook * book = &venc->codebooks[c->masterbook];
            int cshift = 0;
            for (k = 0; k < c->dim; k++) {
                int l;
                for (l = 0; l < csub; l++) {
                    int maxval = 1;
                    if (c->books[l] != -1)
                        maxval = venc->codebooks[c->books[l]].nentries;
                    // coded could be -1, but this still works, cause that is 0
                    if (coded[counter + k] < maxval)
                        break;
                }
                assert(l != csub);
                cval   |= l << cshift;
                cshift += c->subclass;
            }
            put_codeword(pb, book, cval);
        }
        for (k = 0; k < c->dim; k++) {
            int book  = c->books[cval & (csub-1)];
            int entry = coded[counter++];
            cval >>= c->subclass;
            if (book == -1)
                continue;
            if (entry == -1)
                entry = 0;
            put_codeword(pb, &venc->codebooks[book], entry);
        }
    }

    ff_vorbis_floor1_render_list(fc->list, fc->values, posts, coded,
                                 fc->multiplier, floor, samples);
}

static float *put_vector(vorbis_enc_codebook *book, PutBitContext *pb,
                         float *num)
{
    int i, entry = -1;
    float distance = FLT_MAX;
    assert(book->dimentions);
    for (i = 0; i < book->nentries; i++) {
        float * vec = book->dimentions + i * book->ndimentions, d = book->pow2[i];
        int j;
        if (!book->lens[i])
            continue;
        for (j = 0; j < book->ndimentions; j++)
            d -= vec[j] * num[j];
        if (distance > d) {
            entry    = i;
            distance = d;
        }
    }
    put_codeword(pb, book, entry);
    return &book->dimentions[entry * book->ndimentions];
}

static void residue_encode(vorbis_enc_context *venc, vorbis_enc_residue *rc,
                           PutBitContext *pb, float *coeffs, int samples,
                           int real_ch)
{
    int pass, i, j, p, k;
    int psize      = rc->partition_size;
    int partitions = (rc->end - rc->begin) / psize;
    int channels   = (rc->type == 2) ? 1 : real_ch;
    int classes[MAX_CHANNELS][NUM_RESIDUE_PARTITIONS];
    int classwords = venc->codebooks[rc->classbook].ndimentions;

    assert(rc->type == 2);
    assert(real_ch == 2);
    for (p = 0; p < partitions; p++) {
        float max1 = 0., max2 = 0.;
        int s = rc->begin + p * psize;
        for (k = s; k < s + psize; k += 2) {
            max1 = FFMAX(max1, fabs(coeffs[          k / real_ch]));
            max2 = FFMAX(max2, fabs(coeffs[samples + k / real_ch]));
        }

        for (i = 0; i < rc->classifications - 1; i++)
            if (max1 < rc->maxes[i][0] && max2 < rc->maxes[i][1])
                break;
        classes[0][p] = i;
    }

    for (pass = 0; pass < 8; pass++) {
        p = 0;
        while (p < partitions) {
            if (pass == 0)
                for (j = 0; j < channels; j++) {
                    vorbis_enc_codebook * book = &venc->codebooks[rc->classbook];
                    int entry = 0;
                    for (i = 0; i < classwords; i++) {
                        entry *= rc->classifications;
                        entry += classes[j][p + i];
                    }
                    put_codeword(pb, book, entry);
                }
            for (i = 0; i < classwords && p < partitions; i++, p++) {
                for (j = 0; j < channels; j++) {
                    int nbook = rc->books[classes[j][p]][pass];
                    vorbis_enc_codebook * book = &venc->codebooks[nbook];
                    float *buf = coeffs + samples*j + rc->begin + p*psize;
                    if (nbook == -1)
                        continue;

                    assert(rc->type == 0 || rc->type == 2);
                    assert(!(psize % book->ndimentions));

                    if (rc->type == 0) {
                        for (k = 0; k < psize; k += book->ndimentions) {
                            float *a = put_vector(book, pb, &buf[k]);
                            int l;
                            for (l = 0; l < book->ndimentions; l++)
                                buf[k + l] -= a[l];
                        }
                    } else {
                        int s = rc->begin + p * psize, a1, b1;
                        a1 = (s % real_ch) * samples;
                        b1 =  s / real_ch;
                        s  = real_ch * samples;
                        for (k = 0; k < psize; k += book->ndimentions) {
                            int dim, a2 = a1, b2 = b1;
                            float vec[MAX_CODEBOOK_DIM], *pv = vec;
                            for (dim = book->ndimentions; dim--; ) {
                                *pv++ = coeffs[a2 + b2];
                                if ((a2 += samples) == s) {
                                    a2 = 0;
                                    b2++;
                                }
                            }
                            pv = put_vector(book, pb, vec);
                            for (dim = book->ndimentions; dim--; ) {
                                coeffs[a1 + b1] -= *pv++;
                                if ((a1 += samples) == s) {
                                    a1 = 0;
                                    b1++;
                                }
                            }
                        }
                    }
                }
            }
        }
    }
}

static int apply_window_and_mdct(vorbis_enc_context *venc, const signed short *audio,
                                 int samples)
{
    int i, j, channel;
    const float * win = venc->win[0];
    int window_len = 1 << (venc->log2_blocksize[0] - 1);
    float n = (float)(1 << venc->log2_blocksize[0]) / 4.;
    // FIXME use dsp

    if (!venc->have_saved && !samples)
        return 0;

    if (venc->have_saved) {
        for (channel = 0; channel < venc->channels; channel++)
            memcpy(venc->samples + channel * window_len * 2,
                   venc->saved + channel * window_len, sizeof(float) * window_len);
    } else {
        for (channel = 0; channel < venc->channels; channel++)
            memset(venc->samples + channel * window_len * 2, 0,
                   sizeof(float) * window_len);
    }

    if (samples) {
        for (channel = 0; channel < venc->channels; channel++) {
            float * offset = venc->samples + channel*window_len*2 + window_len;
            j = channel;
            for (i = 0; i < samples; i++, j += venc->channels)
                offset[i] = audio[j] / 32768. / n * win[window_len - i - 1];
        }
    } else {
        for (channel = 0; channel < venc->channels; channel++)
            memset(venc->samples + channel * window_len * 2 + window_len,
                   0, sizeof(float) * window_len);
    }

    for (channel = 0; channel < venc->channels; channel++)
        venc->mdct[0].mdct_calc(&venc->mdct[0], venc->coeffs + channel * window_len,
                     venc->samples + channel * window_len * 2);

    if (samples) {
        for (channel = 0; channel < venc->channels; channel++) {
            float *offset = venc->saved + channel * window_len;
            j = channel;
            for (i = 0; i < samples; i++, j += venc->channels)
                offset[i] = audio[j] / 32768. / n * win[i];
        }
        venc->have_saved = 1;
    } else {
        venc->have_saved = 0;
    }
    return 1;
}

<<<<<<< HEAD
static av_cold int vorbis_encode_init(AVCodecContext *avccontext)
{
    vorbis_enc_context *venc = avccontext->priv_data;

    if (avccontext->channels != 2) {
        av_log(avccontext, AV_LOG_ERROR, "Current FFmpeg Vorbis encoder only supports 2 channels.\n");
        return -1;
    }

    create_vorbis_context(venc, avccontext);

    if (avccontext->flags & CODEC_FLAG_QSCALE)
        venc->quality = avccontext->global_quality / (float)FF_QP2LAMBDA / 10.;
    else
        venc->quality = 0.03;
    venc->quality *= venc->quality;

    avccontext->extradata_size = put_main_header(venc, (uint8_t**)&avccontext->extradata);

    avccontext->frame_size     = 1 << (venc->log2_blocksize[0] - 1);

    avccontext->coded_frame            = avcodec_alloc_frame();
    avccontext->coded_frame->key_frame = 1;

    return 0;
}
=======
>>>>>>> 0a9efe4c

static int vorbis_encode_frame(AVCodecContext *avccontext,
                               unsigned char *packets,
                               int buf_size, void *data)
{
    vorbis_enc_context *venc = avccontext->priv_data;
    const signed short *audio = data;
    int samples = data ? avccontext->frame_size : 0;
    vorbis_enc_mode *mode;
    vorbis_enc_mapping *mapping;
    PutBitContext pb;
    int i;

    if (!apply_window_and_mdct(venc, audio, samples))
        return 0;
    samples = 1 << (venc->log2_blocksize[0] - 1);

    init_put_bits(&pb, packets, buf_size);

    put_bits(&pb, 1, 0); // magic bit

    put_bits(&pb, ilog(venc->nmodes - 1), 0); // 0 bits, the mode

    mode    = &venc->modes[0];
    mapping = &venc->mappings[mode->mapping];
    if (mode->blockflag) {
        put_bits(&pb, 1, 0);
        put_bits(&pb, 1, 0);
    }

    for (i = 0; i < venc->channels; i++) {
        vorbis_enc_floor *fc = &venc->floors[mapping->floor[mapping->mux[i]]];
        uint16_t posts[MAX_FLOOR_VALUES];
        floor_fit(venc, fc, &venc->coeffs[i * samples], posts, samples);
        floor_encode(venc, fc, &pb, posts, &venc->floor[i * samples], samples);
    }

    for (i = 0; i < venc->channels * samples; i++)
        venc->coeffs[i] /= venc->floor[i];

    for (i = 0; i < mapping->coupling_steps; i++) {
        float *mag = venc->coeffs + mapping->magnitude[i] * samples;
        float *ang = venc->coeffs + mapping->angle[i]     * samples;
        int j;
        for (j = 0; j < samples; j++) {
            float a = ang[j];
            ang[j] -= mag[j];
            if (mag[j] > 0)
                ang[j] = -ang[j];
            if (ang[j] < 0)
                mag[j] = a;
        }
    }

    residue_encode(venc, &venc->residues[mapping->residue[mapping->mux[0]]],
                   &pb, venc->coeffs, samples, venc->channels);

    avccontext->coded_frame->pts = venc->sample_count;
    venc->sample_count += avccontext->frame_size;
    flush_put_bits(&pb);
    return put_bits_count(&pb) >> 3;
}


static av_cold int vorbis_encode_close(AVCodecContext *avccontext)
{
    vorbis_enc_context *venc = avccontext->priv_data;
    int i;

    if (venc->codebooks)
        for (i = 0; i < venc->ncodebooks; i++) {
            av_freep(&venc->codebooks[i].lens);
            av_freep(&venc->codebooks[i].codewords);
            av_freep(&venc->codebooks[i].quantlist);
            av_freep(&venc->codebooks[i].dimentions);
            av_freep(&venc->codebooks[i].pow2);
        }
    av_freep(&venc->codebooks);

    if (venc->floors)
        for (i = 0; i < venc->nfloors; i++) {
            int j;
            if (venc->floors[i].classes)
                for (j = 0; j < venc->floors[i].nclasses; j++)
                    av_freep(&venc->floors[i].classes[j].books);
            av_freep(&venc->floors[i].classes);
            av_freep(&venc->floors[i].partition_to_class);
            av_freep(&venc->floors[i].list);
        }
    av_freep(&venc->floors);

    if (venc->residues)
        for (i = 0; i < venc->nresidues; i++) {
            av_freep(&venc->residues[i].books);
            av_freep(&venc->residues[i].maxes);
        }
    av_freep(&venc->residues);

    if (venc->mappings)
        for (i = 0; i < venc->nmappings; i++) {
            av_freep(&venc->mappings[i].mux);
            av_freep(&venc->mappings[i].floor);
            av_freep(&venc->mappings[i].residue);
            av_freep(&venc->mappings[i].magnitude);
            av_freep(&venc->mappings[i].angle);
        }
    av_freep(&venc->mappings);

    av_freep(&venc->modes);

    av_freep(&venc->saved);
    av_freep(&venc->samples);
    av_freep(&venc->floor);
    av_freep(&venc->coeffs);

    ff_mdct_end(&venc->mdct[0]);
    ff_mdct_end(&venc->mdct[1]);

    av_freep(&avccontext->coded_frame);
    av_freep(&avccontext->extradata);

    return 0 ;
}

static av_cold int vorbis_encode_init(AVCodecContext *avccontext)
{
    vorbis_enc_context *venc = avccontext->priv_data;
    int ret;

    if (avccontext->channels != 2) {
        av_log(avccontext, AV_LOG_ERROR, "Current Libav Vorbis encoder only supports 2 channels.\n");
        return -1;
    }

    if ((ret = create_vorbis_context(venc, avccontext)) < 0)
        goto error;

    if (avccontext->flags & CODEC_FLAG_QSCALE)
        venc->quality = avccontext->global_quality / (float)FF_QP2LAMBDA / 10.;
    else
        venc->quality = 0.03;
    venc->quality *= venc->quality;

    if ((ret = put_main_header(venc, (uint8_t**)&avccontext->extradata)) < 0)
        goto error;
    avccontext->extradata_size = ret;

    avccontext->frame_size = 1 << (venc->log2_blocksize[0] - 1);

    avccontext->coded_frame = avcodec_alloc_frame();
    if (!avccontext->coded_frame) {
        ret = AVERROR(ENOMEM);
        goto error;
    }

    return 0;
error:
    vorbis_encode_close(avccontext);
    return ret;
}

AVCodec ff_vorbis_encoder = {
    .name           = "vorbis",
    .type           = AVMEDIA_TYPE_AUDIO,
    .id             = CODEC_ID_VORBIS,
    .priv_data_size = sizeof(vorbis_enc_context),
    .init           = vorbis_encode_init,
    .encode         = vorbis_encode_frame,
    .close          = vorbis_encode_close,
    .capabilities= CODEC_CAP_DELAY | CODEC_CAP_EXPERIMENTAL,
    .sample_fmts = (const enum AVSampleFormat[]){AV_SAMPLE_FMT_S16,AV_SAMPLE_FMT_NONE},
    .long_name = NULL_IF_CONFIG_SMALL("Vorbis"),
};<|MERGE_RESOLUTION|>--- conflicted
+++ resolved
@@ -998,36 +998,6 @@
     return 1;
 }
 
-<<<<<<< HEAD
-static av_cold int vorbis_encode_init(AVCodecContext *avccontext)
-{
-    vorbis_enc_context *venc = avccontext->priv_data;
-
-    if (avccontext->channels != 2) {
-        av_log(avccontext, AV_LOG_ERROR, "Current FFmpeg Vorbis encoder only supports 2 channels.\n");
-        return -1;
-    }
-
-    create_vorbis_context(venc, avccontext);
-
-    if (avccontext->flags & CODEC_FLAG_QSCALE)
-        venc->quality = avccontext->global_quality / (float)FF_QP2LAMBDA / 10.;
-    else
-        venc->quality = 0.03;
-    venc->quality *= venc->quality;
-
-    avccontext->extradata_size = put_main_header(venc, (uint8_t**)&avccontext->extradata);
-
-    avccontext->frame_size     = 1 << (venc->log2_blocksize[0] - 1);
-
-    avccontext->coded_frame            = avcodec_alloc_frame();
-    avccontext->coded_frame->key_frame = 1;
-
-    return 0;
-}
-=======
->>>>>>> 0a9efe4c
-
 static int vorbis_encode_frame(AVCodecContext *avccontext,
                                unsigned char *packets,
                                int buf_size, void *data)
@@ -1157,7 +1127,7 @@
     int ret;
 
     if (avccontext->channels != 2) {
-        av_log(avccontext, AV_LOG_ERROR, "Current Libav Vorbis encoder only supports 2 channels.\n");
+        av_log(avccontext, AV_LOG_ERROR, "Current FFmpeg Vorbis encoder only supports 2 channels.\n");
         return -1;
     }
 
