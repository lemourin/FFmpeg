--- conflicted
+++ resolved
@@ -43,18 +43,6 @@
                 c->fdct = ff_fdct_altivec;
             }
 #endif //CONFIG_ENCODERS
-<<<<<<< HEAD
-          if (avctx->lowres == 0) {
-            if ((avctx->idct_algo == FF_IDCT_AUTO) ||
-                (avctx->idct_algo == FF_IDCT_ALTIVEC)) {
-                c->idct                  = ff_idct_altivec;
-                c->idct_put              = ff_idct_put_altivec;
-                c->idct_add              = ff_idct_add_altivec;
-                c->idct_permutation_type = FF_TRANSPOSE_IDCT_PERM;
-            }
-          }
-=======
->>>>>>> e3fcb143
         }
     }
 }