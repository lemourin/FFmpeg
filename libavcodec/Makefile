include $(SUBDIR)../config.mak

NAME = avcodec

HEADERS = avcodec.h                                                     \
          avdct.h                                                       \
          avfft.h                                                       \
          d3d11va.h                                                     \
          dirac.h                                                       \
          dv_profile.h                                                  \
          dxva2.h                                                       \
          jni.h                                                         \
          mediacodec.h                                                  \
          qsv.h                                                         \
          vaapi.h                                                       \
          vda.h                                                         \
          vdpau.h                                                       \
          version.h                                                     \
          videotoolbox.h                                                \
          vorbis_parser.h                                               \
          xvmc.h                                                        \

OBJS = allcodecs.o                                                      \
       audioconvert.o                                                   \
       avdct.o                                                          \
       avpacket.o                                                       \
       avpicture.o                                                      \
       bitstream.o                                                      \
       bitstream_filter.o                                               \
       bitstream_filters.o                                              \
       bsf.o                                                            \
       codec_desc.o                                                     \
       d3d11va.o                                                        \
       dirac.o                                                          \
       dv_profile.o                                                     \
       imgconvert.o                                                     \
       jni.o                                                            \
       mathtables.o                                                     \
       mediacodec.o                                                     \
       mpeg12framerate.o                                                \
       options.o                                                        \
       mjpegenc_huffman.o                                               \
       parser.o                                                         \
       profiles.o                                                       \
       qsv_api.o                                                        \
       raw.o                                                            \
       resample.o                                                       \
       resample2.o                                                      \
       utils.o                                                          \
       vorbis_parser.o                                                  \
       xiph.o                                                           \

# subsystems
OBJS-$(CONFIG_AANDCTTABLES)            += aandcttab.o
OBJS-$(CONFIG_AC3DSP)                  += ac3dsp.o
OBJS-$(CONFIG_AUDIO_FRAME_QUEUE)       += audio_frame_queue.o
OBJS-$(CONFIG_AUDIODSP)                += audiodsp.o
OBJS-$(CONFIG_BLOCKDSP)                += blockdsp.o
OBJS-$(CONFIG_BSWAPDSP)                += bswapdsp.o
OBJS-$(CONFIG_CABAC)                   += cabac.o
OBJS-$(CONFIG_CRYSTALHD)               += crystalhd.o
OBJS-$(CONFIG_DCT)                     += dct.o dct32_fixed.o dct32_float.o
OBJS-$(CONFIG_ERROR_RESILIENCE)        += error_resilience.o
OBJS-$(CONFIG_EXIF)                    += exif.o tiff_common.o
OBJS-$(CONFIG_FAANDCT)                 += faandct.o
OBJS-$(CONFIG_FAANIDCT)                += faanidct.o
OBJS-$(CONFIG_FDCTDSP)                 += fdctdsp.o jfdctfst.o jfdctint.o
FFT-OBJS-$(CONFIG_HARDCODED_TABLES)    += cos_tables.o cos_fixed_tables.o
OBJS-$(CONFIG_FFT)                     += avfft.o fft_fixed.o fft_float.o \
                                          fft_fixed_32.o fft_init_table.o \
                                          $(FFT-OBJS-yes)
OBJS-$(CONFIG_FLACDSP)                 += flacdsp.o
OBJS-$(CONFIG_FMTCONVERT)              += fmtconvert.o
OBJS-$(CONFIG_GOLOMB)                  += golomb.o
OBJS-$(CONFIG_H263DSP)                 += h263dsp.o
OBJS-$(CONFIG_H264CHROMA)              += h264chroma.o
OBJS-$(CONFIG_H264DSP)                 += h264dsp.o h264idct.o
OBJS-$(CONFIG_H264PARSE)               += h264_parse.o h2645_parse.o h264_ps.o
OBJS-$(CONFIG_H264PRED)                += h264pred.o
OBJS-$(CONFIG_H264QPEL)                += h264qpel.o
OBJS-$(CONFIG_HPELDSP)                 += hpeldsp.o
OBJS-$(CONFIG_HUFFMAN)                 += huffman.o
OBJS-$(CONFIG_HUFFYUVDSP)              += huffyuvdsp.o
OBJS-$(CONFIG_HUFFYUVENCDSP)           += huffyuvencdsp.o
OBJS-$(CONFIG_IDCTDSP)                 += idctdsp.o simple_idct.o jrevdct.o
OBJS-$(CONFIG_IIRFILTER)               += iirfilter.o
OBJS-$(CONFIG_MDCT15)                  += mdct15.o
OBJS-$(CONFIG_INTRAX8)                 += intrax8.o intrax8dsp.o
OBJS-$(CONFIG_IVIDSP)                  += ivi_dsp.o
OBJS-$(CONFIG_JNI)                     += ffjni.o jni.o
OBJS-$(CONFIG_JPEGTABLES)              += jpegtables.o
OBJS-$(CONFIG_LIBXVID)                 += libxvid_rc.o
OBJS-$(CONFIG_LLAUDDSP)                += lossless_audiodsp.o
OBJS-$(CONFIG_LLVIDDSP)                += lossless_videodsp.o
OBJS-$(CONFIG_LLVIDENCDSP)             += lossless_videoencdsp.o
OBJS-$(CONFIG_LPC)                     += lpc.o
OBJS-$(CONFIG_LSP)                     += lsp.o
OBJS-$(CONFIG_LZF)                     += lzf.o
OBJS-$(CONFIG_MDCT)                    += mdct_fixed.o mdct_float.o mdct_fixed_32.o
OBJS-$(CONFIG_ME_CMP)                  += me_cmp.o
OBJS-$(CONFIG_MEDIACODEC)              += mediacodecdec_common.o mediacodec_surface.o mediacodec_wrapper.o mediacodec_sw_buffer.o
OBJS-$(CONFIG_MPEG_ER)                 += mpeg_er.o
OBJS-$(CONFIG_MPEGAUDIO)               += mpegaudio.o mpegaudiodata.o   \
                                          mpegaudiodecheader.o
OBJS-$(CONFIG_MPEGAUDIODSP)            += mpegaudiodsp.o                \
                                          mpegaudiodsp_data.o           \
                                          mpegaudiodsp_fixed.o          \
                                          mpegaudiodsp_float.o
OBJS-$(CONFIG_MPEGVIDEO)               += mpegvideo.o mpegvideodsp.o rl.o \
                                          mpegvideo_motion.o mpegutils.o \
                                          mpegvideodata.o mpegpicture.o
OBJS-$(CONFIG_MPEGVIDEOENC)            += mpegvideo_enc.o mpeg12data.o  \
                                          motion_est.o ratecontrol.o    \
                                          mpegvideoencdsp.o
OBJS-$(CONFIG_MSS34DSP)                += mss34dsp.o
OBJS-$(CONFIG_NVENC)                   += nvenc.o
OBJS-$(CONFIG_PIXBLOCKDSP)             += pixblockdsp.o
OBJS-$(CONFIG_QPELDSP)                 += qpeldsp.o
OBJS-$(CONFIG_QSV)                     += qsv.o
OBJS-$(CONFIG_QSVDEC)                  += qsvdec.o
OBJS-$(CONFIG_QSVENC)                  += qsvenc.o
OBJS-$(CONFIG_RANGECODER)              += rangecoder.o
RDFT-OBJS-$(CONFIG_HARDCODED_TABLES)   += sin_tables.o
OBJS-$(CONFIG_RDFT)                    += rdft.o $(RDFT-OBJS-yes)
OBJS-$(CONFIG_RV34DSP)                 += rv34dsp.o
OBJS-$(CONFIG_SHARED)                  += log2_tab.o reverse.o
OBJS-$(CONFIG_SINEWIN)                 += sinewin.o sinewin_fixed.o
OBJS-$(CONFIG_SNAPPY)                  += snappy.o
OBJS-$(CONFIG_STARTCODE)               += startcode.o
OBJS-$(CONFIG_TEXTUREDSP)              += texturedsp.o
OBJS-$(CONFIG_TEXTUREDSPENC)           += texturedspenc.o
OBJS-$(CONFIG_TPELDSP)                 += tpeldsp.o
OBJS-$(CONFIG_VAAPI_ENCODE)            += vaapi_encode.o
OBJS-$(CONFIG_VC1DSP)                  += vc1dsp.o
OBJS-$(CONFIG_VIDEODSP)                += videodsp.o
OBJS-$(CONFIG_VP3DSP)                  += vp3dsp.o
OBJS-$(CONFIG_VP56DSP)                 += vp56dsp.o
OBJS-$(CONFIG_VP8DSP)                  += vp8dsp.o
OBJS-$(CONFIG_WMA_FREQS)               += wma_freqs.o
OBJS-$(CONFIG_WMV2DSP)                 += wmv2dsp.o

# decoders/encoders
OBJS-$(CONFIG_ZERO12V_DECODER)         += 012v.o
OBJS-$(CONFIG_A64MULTI_ENCODER)        += a64multienc.o elbg.o
OBJS-$(CONFIG_A64MULTI5_ENCODER)       += a64multienc.o elbg.o
OBJS-$(CONFIG_AAC_DECODER)             += aacdec.o aactab.o aacsbr.o aacps_float.o \
                                          aacadtsdec.o mpeg4audio.o kbdwin.o \
                                          sbrdsp.o aacpsdsp_float.o cbrt_data.o
OBJS-$(CONFIG_AAC_FIXED_DECODER)       += aacdec_fixed.o aactab.o aacsbr_fixed.o aacps_fixed.o \
                                          aacadtsdec.o mpeg4audio.o kbdwin.o \
                                          sbrdsp_fixed.o aacpsdsp_fixed.o cbrt_data_fixed.o
OBJS-$(CONFIG_AAC_ENCODER)             += aacenc.o aaccoder.o aacenctab.o    \
                                          aacpsy.o aactab.o      \
                                          aacenc_is.o \
                                          aacenc_tns.o \
                                          aacenc_ltp.o \
                                          aacenc_pred.o \
                                          psymodel.o mpeg4audio.o kbdwin.o cbrt_data.o
OBJS-$(CONFIG_AASC_DECODER)            += aasc.o msrledec.o
OBJS-$(CONFIG_AC3_DECODER)             += ac3dec_float.o ac3dec_data.o ac3.o kbdwin.o
OBJS-$(CONFIG_AC3_FIXED_DECODER)       += ac3dec_fixed.o ac3dec_data.o ac3.o kbdwin.o
OBJS-$(CONFIG_AC3_ENCODER)             += ac3enc_float.o ac3enc.o ac3tab.o \
                                          ac3.o kbdwin.o
OBJS-$(CONFIG_AC3_FIXED_ENCODER)       += ac3enc_fixed.o ac3enc.o ac3tab.o ac3.o
OBJS-$(CONFIG_AIC_DECODER)             += aic.o
OBJS-$(CONFIG_ALAC_DECODER)            += alac.o alac_data.o alacdsp.o
OBJS-$(CONFIG_ALAC_ENCODER)            += alacenc.o alac_data.o
OBJS-$(CONFIG_ALIAS_PIX_DECODER)       += aliaspixdec.o
OBJS-$(CONFIG_ALIAS_PIX_ENCODER)       += aliaspixenc.o
OBJS-$(CONFIG_ALS_DECODER)             += alsdec.o bgmc.o mlz.o mpeg4audio.o
OBJS-$(CONFIG_AMRNB_DECODER)           += amrnbdec.o celp_filters.o   \
                                          celp_math.o acelp_filters.o \
                                          acelp_vectors.o             \
                                          acelp_pitch_delay.o
OBJS-$(CONFIG_AMRWB_DECODER)           += amrwbdec.o celp_filters.o   \
                                          celp_math.o acelp_filters.o \
                                          acelp_vectors.o             \
                                          acelp_pitch_delay.o
OBJS-$(CONFIG_AMV_ENCODER)             += mjpegenc.o mjpegenc_common.o \
                                          mjpegenc_huffman.o
OBJS-$(CONFIG_ANM_DECODER)             += anm.o
OBJS-$(CONFIG_ANSI_DECODER)            += ansi.o cga_data.o
OBJS-$(CONFIG_APE_DECODER)             += apedec.o
OBJS-$(CONFIG_APNG_DECODER)            += png.o pngdec.o pngdsp.o
OBJS-$(CONFIG_APNG_ENCODER)            += png.o pngenc.o
OBJS-$(CONFIG_SSA_DECODER)             += assdec.o ass.o
OBJS-$(CONFIG_SSA_ENCODER)             += assenc.o ass.o
OBJS-$(CONFIG_ASS_DECODER)             += assdec.o ass.o
OBJS-$(CONFIG_ASS_ENCODER)             += assenc.o ass.o
OBJS-$(CONFIG_ASV1_DECODER)            += asvdec.o asv.o mpeg12data.o
OBJS-$(CONFIG_ASV1_ENCODER)            += asvenc.o asv.o mpeg12data.o
OBJS-$(CONFIG_ASV2_DECODER)            += asvdec.o asv.o mpeg12data.o
OBJS-$(CONFIG_ASV2_ENCODER)            += asvenc.o asv.o mpeg12data.o
OBJS-$(CONFIG_ATRAC1_DECODER)          += atrac1.o atrac.o
OBJS-$(CONFIG_ATRAC3_DECODER)          += atrac3.o atrac.o
OBJS-$(CONFIG_ATRAC3AL_DECODER)        += atrac3.o atrac.o
OBJS-$(CONFIG_ATRAC3P_DECODER)         += atrac3plusdec.o atrac3plus.o \
                                          atrac3plusdsp.o atrac.o
OBJS-$(CONFIG_ATRAC3PAL_DECODER)       += atrac3plusdec.o atrac3plus.o \
                                          atrac3plusdsp.o atrac.o
OBJS-$(CONFIG_AURA_DECODER)            += cyuv.o
OBJS-$(CONFIG_AURA2_DECODER)           += aura.o
OBJS-$(CONFIG_AVRN_DECODER)            += avrndec.o mjpegdec.o
OBJS-$(CONFIG_AVRP_DECODER)            += r210dec.o
OBJS-$(CONFIG_AVRP_ENCODER)            += r210enc.o
OBJS-$(CONFIG_AVS_DECODER)             += avs.o
OBJS-$(CONFIG_AVUI_DECODER)            += avuidec.o
OBJS-$(CONFIG_AVUI_ENCODER)            += avuienc.o
OBJS-$(CONFIG_AYUV_DECODER)            += v408dec.o
OBJS-$(CONFIG_AYUV_ENCODER)            += v408enc.o
OBJS-$(CONFIG_BETHSOFTVID_DECODER)     += bethsoftvideo.o
OBJS-$(CONFIG_BFI_DECODER)             += bfi.o
OBJS-$(CONFIG_BINK_DECODER)            += bink.o binkdsp.o
OBJS-$(CONFIG_BINKAUDIO_DCT_DECODER)   += binkaudio.o
OBJS-$(CONFIG_BINKAUDIO_RDFT_DECODER)  += binkaudio.o
OBJS-$(CONFIG_BINTEXT_DECODER)         += bintext.o cga_data.o
OBJS-$(CONFIG_BMP_DECODER)             += bmp.o msrledec.o
OBJS-$(CONFIG_BMP_ENCODER)             += bmpenc.o
OBJS-$(CONFIG_BMV_AUDIO_DECODER)       += bmvaudio.o
OBJS-$(CONFIG_BMV_VIDEO_DECODER)       += bmvvideo.o
OBJS-$(CONFIG_BRENDER_PIX_DECODER)     += brenderpix.o
OBJS-$(CONFIG_C93_DECODER)             += c93.o
OBJS-$(CONFIG_CAVS_DECODER)            += cavs.o cavsdec.o cavsdsp.o \
                                          cavsdata.o
OBJS-$(CONFIG_CCAPTION_DECODER)        += ccaption_dec.o
OBJS-$(CONFIG_CDGRAPHICS_DECODER)      += cdgraphics.o
OBJS-$(CONFIG_CDXL_DECODER)            += cdxl.o
OBJS-$(CONFIG_CFHD_DECODER)            += cfhd.o cfhddata.o
OBJS-$(CONFIG_CINEPAK_DECODER)         += cinepak.o
OBJS-$(CONFIG_CINEPAK_ENCODER)         += cinepakenc.o elbg.o
OBJS-$(CONFIG_CLEARVIDEO_DECODER)      += clearvideo.o
OBJS-$(CONFIG_CLJR_DECODER)            += cljrdec.o
OBJS-$(CONFIG_CLJR_ENCODER)            += cljrenc.o
OBJS-$(CONFIG_CLLC_DECODER)            += cllc.o canopus.o
OBJS-$(CONFIG_COMFORTNOISE_DECODER)    += cngdec.o celp_filters.o
OBJS-$(CONFIG_COMFORTNOISE_ENCODER)    += cngenc.o
OBJS-$(CONFIG_COOK_DECODER)            += cook.o
OBJS-$(CONFIG_CPIA_DECODER)            += cpia.o
OBJS-$(CONFIG_CSCD_DECODER)            += cscd.o
OBJS-$(CONFIG_CYUV_DECODER)            += cyuv.o
OBJS-$(CONFIG_DCA_DECODER)             += dcadec.o dca.o dcadata.o dcahuff.o \
                                          dca_core.o dca_exss.o dca_xll.o dca_lbr.o \
                                          dcadsp.o dcadct.o synth_filter.o
OBJS-$(CONFIG_DCA_ENCODER)             += dcaenc.o dca.o dcadata.o dcahuff.o
OBJS-$(CONFIG_DDS_DECODER)             += dds.o
OBJS-$(CONFIG_DIRAC_DECODER)           += diracdec.o dirac.o diracdsp.o diractab.o \
                                          dirac_arith.o dirac_dwt.o dirac_vlc.o
OBJS-$(CONFIG_DFA_DECODER)             += dfa.o
OBJS-$(CONFIG_DNXHD_DECODER)           += dnxhddec.o dnxhddata.o
OBJS-$(CONFIG_DNXHD_ENCODER)           += dnxhdenc.o dnxhddata.o
OBJS-$(CONFIG_DPX_DECODER)             += dpx.o
OBJS-$(CONFIG_DPX_ENCODER)             += dpxenc.o
OBJS-$(CONFIG_DSD_LSBF_DECODER)        += dsddec.o dsd.o
OBJS-$(CONFIG_DSD_MSBF_DECODER)        += dsddec.o dsd.o
OBJS-$(CONFIG_DSD_LSBF_PLANAR_DECODER) += dsddec.o dsd.o
OBJS-$(CONFIG_DSD_MSBF_PLANAR_DECODER) += dsddec.o dsd.o
OBJS-$(CONFIG_DSICINAUDIO_DECODER)     += dsicinaudio.o
OBJS-$(CONFIG_DSICINVIDEO_DECODER)     += dsicinvideo.o
OBJS-$(CONFIG_DSS_SP_DECODER)          += dss_sp.o
OBJS-$(CONFIG_DST_DECODER)             += dstdec.o dsd.o
OBJS-$(CONFIG_DVBSUB_DECODER)          += dvbsubdec.o
OBJS-$(CONFIG_DVBSUB_ENCODER)          += dvbsub.o
OBJS-$(CONFIG_DVDSUB_DECODER)          += dvdsubdec.o
OBJS-$(CONFIG_DVDSUB_ENCODER)          += dvdsubenc.o
OBJS-$(CONFIG_DVAUDIO_DECODER)         += dvaudiodec.o
OBJS-$(CONFIG_DVVIDEO_DECODER)         += dvdec.o dv.o dvdata.o
OBJS-$(CONFIG_DVVIDEO_ENCODER)         += dvenc.o dv.o dvdata.o
OBJS-$(CONFIG_DXA_DECODER)             += dxa.o
OBJS-$(CONFIG_DXTORY_DECODER)          += dxtory.o
OBJS-$(CONFIG_DXV_DECODER)             += dxv.o
OBJS-$(CONFIG_EAC3_DECODER)            += eac3_data.o
OBJS-$(CONFIG_EAC3_ENCODER)            += eac3enc.o eac3_data.o
OBJS-$(CONFIG_EACMV_DECODER)           += eacmv.o
OBJS-$(CONFIG_EAMAD_DECODER)           += eamad.o eaidct.o mpeg12.o \
                                          mpeg12data.o
OBJS-$(CONFIG_EATGQ_DECODER)           += eatgq.o eaidct.o
OBJS-$(CONFIG_EATGV_DECODER)           += eatgv.o
OBJS-$(CONFIG_EATQI_DECODER)           += eatqi.o eaidct.o mpeg12.o mpeg12data.o mpegvideodata.o rl.o
OBJS-$(CONFIG_EIGHTBPS_DECODER)        += 8bps.o
OBJS-$(CONFIG_EIGHTSVX_EXP_DECODER)    += 8svx.o
OBJS-$(CONFIG_EIGHTSVX_FIB_DECODER)    += 8svx.o
OBJS-$(CONFIG_ESCAPE124_DECODER)       += escape124.o
OBJS-$(CONFIG_ESCAPE130_DECODER)       += escape130.o
OBJS-$(CONFIG_EVRC_DECODER)            += evrcdec.o acelp_vectors.o lsp.o
OBJS-$(CONFIG_EXR_DECODER)             += exr.o
OBJS-$(CONFIG_FFV1_DECODER)            += ffv1dec.o ffv1.o
OBJS-$(CONFIG_FFV1_ENCODER)            += ffv1enc.o ffv1.o
OBJS-$(CONFIG_FFWAVESYNTH_DECODER)     += ffwavesynth.o
OBJS-$(CONFIG_FIC_DECODER)             += fic.o
OBJS-$(CONFIG_FLAC_DECODER)            += flacdec.o flacdata.o flac.o
OBJS-$(CONFIG_FLAC_ENCODER)            += flacenc.o flacdata.o flac.o vorbis_data.o
OBJS-$(CONFIG_FLASHSV_DECODER)         += flashsv.o
OBJS-$(CONFIG_FLASHSV_ENCODER)         += flashsvenc.o
OBJS-$(CONFIG_FLASHSV2_ENCODER)        += flashsv2enc.o
OBJS-$(CONFIG_FLASHSV2_DECODER)        += flashsv.o
OBJS-$(CONFIG_FLIC_DECODER)            += flicvideo.o
OBJS-$(CONFIG_FMVC_DECODER)            += fmvc.o
OBJS-$(CONFIG_FOURXM_DECODER)          += 4xm.o
OBJS-$(CONFIG_FRAPS_DECODER)           += fraps.o
OBJS-$(CONFIG_FRWU_DECODER)            += frwu.o
OBJS-$(CONFIG_G2M_DECODER)             += g2meet.o elsdec.o
OBJS-$(CONFIG_G723_1_DECODER)          += g723_1dec.o g723_1.o \
                                          acelp_vectors.o celp_filters.o celp_math.o
OBJS-$(CONFIG_G723_1_ENCODER)          += g723_1enc.o g723_1.o \
                                          acelp_vectors.o celp_filters.o celp_math.o
OBJS-$(CONFIG_G729_DECODER)            += g729dec.o lsp.o celp_math.o celp_filters.o acelp_filters.o acelp_pitch_delay.o acelp_vectors.o g729postfilter.o
OBJS-$(CONFIG_GIF_DECODER)             += gifdec.o lzw.o
OBJS-$(CONFIG_GIF_ENCODER)             += gif.o lzwenc.o
OBJS-$(CONFIG_GSM_DECODER)             += gsmdec.o gsmdec_data.o msgsmdec.o
OBJS-$(CONFIG_GSM_MS_DECODER)          += gsmdec.o gsmdec_data.o msgsmdec.o
OBJS-$(CONFIG_H261_DECODER)            += h261dec.o h261data.o h261.o
OBJS-$(CONFIG_H261_ENCODER)            += h261enc.o h261data.o h261.o
OBJS-$(CONFIG_H263_DECODER)            += h263dec.o h263.o ituh263dec.o        \
                                          mpeg4video.o mpeg4videodec.o flvdec.o\
                                          intelh263dec.o h263data.o
OBJS-$(CONFIG_H263_ENCODER)            += mpeg4videoenc.o mpeg4video.o  \
                                          h263.o ituh263enc.o flvenc.o h263data.o
OBJS-$(CONFIG_H264_DECODER)            += h264dec.o h264_cabac.o h264_cavlc.o \
                                          h264_direct.o h264_loopfilter.o  \
                                          h264_mb.o h264_picture.o \
                                          h264_refs.o h264_sei.o \
                                          h264_slice.o h264data.o
OBJS-$(CONFIG_H264_CUVID_DECODER)      += cuvid.o
OBJS-$(CONFIG_H264_MEDIACODEC_DECODER) += mediacodecdec.o
OBJS-$(CONFIG_H264_MMAL_DECODER)       += mmaldec.o
OBJS-$(CONFIG_H264_NVENC_ENCODER)      += nvenc_h264.o
OBJS-$(CONFIG_NVENC_ENCODER)           += nvenc_h264.o
OBJS-$(CONFIG_NVENC_H264_ENCODER)      += nvenc_h264.o
OBJS-$(CONFIG_H264_VDA_DECODER)        += vda_h264_dec.o
OBJS-$(CONFIG_H264_OMX_ENCODER)        += omx.o
OBJS-$(CONFIG_H264_QSV_DECODER)        += qsvdec_h2645.o
OBJS-$(CONFIG_H264_QSV_ENCODER)        += qsvenc_h264.o
OBJS-$(CONFIG_H264_VAAPI_ENCODER)      += vaapi_encode_h264.o vaapi_encode_h26x.o
OBJS-$(CONFIG_H264_VIDEOTOOLBOX_ENCODER) += videotoolboxenc.o
OBJS-$(CONFIG_HAP_DECODER)             += hapdec.o hap.o
OBJS-$(CONFIG_HAP_ENCODER)             += hapenc.o hap.o
OBJS-$(CONFIG_HEVC_DECODER)            += hevcdec.o hevc_mvs.o hevc_ps.o hevc_sei.o \
                                          hevc_cabac.o hevc_refs.o hevcpred.o    \
                                          hevcdsp.o hevc_filter.o h2645_parse.o hevc_data.o
OBJS-$(CONFIG_HEVC_CUVID_DECODER)      += cuvid.o
OBJS-$(CONFIG_HEVC_MEDIACODEC_DECODER) += mediacodecdec.o hevc_parse.o
OBJS-$(CONFIG_HEVC_NVENC_ENCODER)      += nvenc_hevc.o
OBJS-$(CONFIG_NVENC_HEVC_ENCODER)      += nvenc_hevc.o
OBJS-$(CONFIG_HEVC_QSV_DECODER)        += qsvdec_h2645.o
OBJS-$(CONFIG_HEVC_QSV_ENCODER)        += qsvenc_hevc.o hevc_ps_enc.o h2645_parse.o
OBJS-$(CONFIG_HEVC_VAAPI_ENCODER)      += vaapi_encode_h265.o vaapi_encode_h26x.o
OBJS-$(CONFIG_HNM4_VIDEO_DECODER)      += hnm4video.o
OBJS-$(CONFIG_HQ_HQA_DECODER)          += hq_hqa.o hq_hqadata.o hq_hqadsp.o \
                                          canopus.o
OBJS-$(CONFIG_HQX_DECODER)             += hqx.o hqxvlc.o hqxdsp.o canopus.o
OBJS-$(CONFIG_HUFFYUV_DECODER)         += huffyuv.o huffyuvdec.o
OBJS-$(CONFIG_HUFFYUV_ENCODER)         += huffyuv.o huffyuvenc.o
OBJS-$(CONFIG_IDCIN_DECODER)           += idcinvideo.o
OBJS-$(CONFIG_IDF_DECODER)             += bintext.o cga_data.o
OBJS-$(CONFIG_IFF_ILBM_DECODER)        += iff.o
OBJS-$(CONFIG_IMC_DECODER)             += imc.o
OBJS-$(CONFIG_INDEO2_DECODER)          += indeo2.o
OBJS-$(CONFIG_INDEO3_DECODER)          += indeo3.o
OBJS-$(CONFIG_INDEO4_DECODER)          += indeo4.o ivi.o
OBJS-$(CONFIG_INDEO5_DECODER)          += indeo5.o ivi.o
OBJS-$(CONFIG_INTERPLAY_ACM_DECODER)   += interplayacm.o
OBJS-$(CONFIG_INTERPLAY_DPCM_DECODER)  += dpcm.o
OBJS-$(CONFIG_INTERPLAY_VIDEO_DECODER) += interplayvideo.o
OBJS-$(CONFIG_JACOSUB_DECODER)         += jacosubdec.o ass.o
OBJS-$(CONFIG_JPEG2000_ENCODER)        += j2kenc.o mqcenc.o mqc.o jpeg2000.o \
                                          jpeg2000dwt.o
OBJS-$(CONFIG_JPEG2000_DECODER)        += jpeg2000dec.o jpeg2000.o jpeg2000dsp.o \
                                          jpeg2000dwt.o mqcdec.o mqc.o
OBJS-$(CONFIG_JPEGLS_DECODER)          += jpeglsdec.o jpegls.o
OBJS-$(CONFIG_JPEGLS_ENCODER)          += jpeglsenc.o jpegls.o
OBJS-$(CONFIG_JV_DECODER)              += jvdec.o
OBJS-$(CONFIG_KGV1_DECODER)            += kgv1dec.o
OBJS-$(CONFIG_KMVC_DECODER)            += kmvc.o
OBJS-$(CONFIG_LAGARITH_DECODER)        += lagarith.o lagarithrac.o
OBJS-$(CONFIG_LJPEG_ENCODER)           += ljpegenc.o mjpegenc_common.o
OBJS-$(CONFIG_LOCO_DECODER)            += loco.o
OBJS-$(CONFIG_M101_DECODER)            += m101.o
OBJS-$(CONFIG_MACE3_DECODER)           += mace.o
OBJS-$(CONFIG_MACE6_DECODER)           += mace.o
OBJS-$(CONFIG_MAGICYUV_DECODER)        += magicyuv.o
OBJS-$(CONFIG_MDEC_DECODER)            += mdec.o mpeg12.o mpeg12data.o
OBJS-$(CONFIG_METASOUND_DECODER)       += metasound.o metasound_data.o \
                                          twinvq.o
OBJS-$(CONFIG_MICRODVD_DECODER)        += microdvddec.o ass.o
OBJS-$(CONFIG_MIMIC_DECODER)           += mimic.o
OBJS-$(CONFIG_MJPEG_DECODER)           += mjpegdec.o
OBJS-$(CONFIG_MJPEG_ENCODER)           += mjpegenc.o mjpegenc_common.o \
                                          mjpegenc_huffman.o
OBJS-$(CONFIG_MJPEGB_DECODER)          += mjpegbdec.o
OBJS-$(CONFIG_MJPEG_VAAPI_ENCODER)     += vaapi_encode_mjpeg.o
OBJS-$(CONFIG_MLP_DECODER)             += mlpdec.o mlpdsp.o
OBJS-$(CONFIG_MLP_ENCODER)             += mlpenc.o mlp.o
OBJS-$(CONFIG_MMVIDEO_DECODER)         += mmvideo.o
OBJS-$(CONFIG_MOTIONPIXELS_DECODER)    += motionpixels.o
OBJS-$(CONFIG_MOVTEXT_DECODER)         += movtextdec.o ass.o
OBJS-$(CONFIG_MOVTEXT_ENCODER)         += movtextenc.o ass_split.o
OBJS-$(CONFIG_MP1_DECODER)             += mpegaudiodec_fixed.o
OBJS-$(CONFIG_MP1FLOAT_DECODER)        += mpegaudiodec_float.o
OBJS-$(CONFIG_MP2_DECODER)             += mpegaudiodec_fixed.o
OBJS-$(CONFIG_MP2_ENCODER)             += mpegaudioenc_float.o mpegaudio.o \
                                          mpegaudiodata.o mpegaudiodsp_data.o
OBJS-$(CONFIG_MP2FIXED_ENCODER)        += mpegaudioenc_fixed.o mpegaudio.o \
                                          mpegaudiodata.o mpegaudiodsp_data.o
OBJS-$(CONFIG_MP2FLOAT_DECODER)        += mpegaudiodec_float.o
OBJS-$(CONFIG_MP3_DECODER)             += mpegaudiodec_fixed.o
OBJS-$(CONFIG_MP3ADU_DECODER)          += mpegaudiodec_fixed.o
OBJS-$(CONFIG_MP3ADUFLOAT_DECODER)     += mpegaudiodec_float.o
OBJS-$(CONFIG_MP3FLOAT_DECODER)        += mpegaudiodec_float.o
OBJS-$(CONFIG_MP3ON4_DECODER)          += mpegaudiodec_fixed.o mpeg4audio.o
OBJS-$(CONFIG_MP3ON4FLOAT_DECODER)     += mpegaudiodec_float.o mpeg4audio.o
OBJS-$(CONFIG_MPC7_DECODER)            += mpc7.o mpc.o
OBJS-$(CONFIG_MPC8_DECODER)            += mpc8.o mpc.o
OBJS-$(CONFIG_MPEGVIDEO_DECODER)       += mpeg12dec.o mpeg12.o mpeg12data.o
OBJS-$(CONFIG_MPEG1VIDEO_DECODER)      += mpeg12dec.o mpeg12.o mpeg12data.o
OBJS-$(CONFIG_MPEG1VIDEO_ENCODER)      += mpeg12enc.o mpeg12.o
<<<<<<< HEAD
OBJS-$(CONFIG_MPEG2_MMAL_DECODER)      += mmaldec.o
OBJS-$(CONFIG_MPEG2_QSV_DECODER)       += qsvdec_mpeg2.o
=======
OBJS-$(CONFIG_MPEG2_QSV_DECODER)       += qsvdec_other.o
>>>>>>> b6582b29
OBJS-$(CONFIG_MPEG2_QSV_ENCODER)       += qsvenc_mpeg2.o
OBJS-$(CONFIG_MPEG2VIDEO_DECODER)      += mpeg12dec.o mpeg12.o mpeg12data.o
OBJS-$(CONFIG_MPEG2VIDEO_ENCODER)      += mpeg12enc.o mpeg12.o
OBJS-$(CONFIG_MPEG2_VAAPI_ENCODER)     += vaapi_encode_mpeg2.o
OBJS-$(CONFIG_MPEG4_DECODER)           += xvididct.o
OBJS-$(CONFIG_MPEG4_MEDIACODEC_DECODER) += mediacodecdec.o
OBJS-$(CONFIG_MPEG4_OMX_ENCODER)       += omx.o
OBJS-$(CONFIG_MPL2_DECODER)            += mpl2dec.o ass.o
OBJS-$(CONFIG_MSA1_DECODER)            += mss3.o
OBJS-$(CONFIG_MSMPEG4V1_DECODER)       += msmpeg4dec.o msmpeg4.o msmpeg4data.o
OBJS-$(CONFIG_MSMPEG4V2_DECODER)       += msmpeg4dec.o msmpeg4.o msmpeg4data.o
OBJS-$(CONFIG_MSMPEG4V2_ENCODER)       += msmpeg4enc.o msmpeg4.o msmpeg4data.o
OBJS-$(CONFIG_MSMPEG4V3_DECODER)       += msmpeg4dec.o msmpeg4.o msmpeg4data.o
OBJS-$(CONFIG_MSMPEG4V3_ENCODER)       += msmpeg4enc.o msmpeg4.o msmpeg4data.o
OBJS-$(CONFIG_MSRLE_DECODER)           += msrle.o msrledec.o
OBJS-$(CONFIG_MSS1_DECODER)            += mss1.o mss12.o
OBJS-$(CONFIG_MSS2_DECODER)            += mss2.o mss12.o mss2dsp.o wmv2data.o
OBJS-$(CONFIG_MSVIDEO1_DECODER)        += msvideo1.o
OBJS-$(CONFIG_MSVIDEO1_ENCODER)        += msvideo1enc.o elbg.o
OBJS-$(CONFIG_MSZH_DECODER)            += lcldec.o
OBJS-$(CONFIG_MTS2_DECODER)            += mss4.o
OBJS-$(CONFIG_MVC1_DECODER)            += mvcdec.o
OBJS-$(CONFIG_MVC2_DECODER)            += mvcdec.o
OBJS-$(CONFIG_MXPEG_DECODER)           += mxpegdec.o
OBJS-$(CONFIG_NELLYMOSER_DECODER)      += nellymoserdec.o nellymoser.o
OBJS-$(CONFIG_NELLYMOSER_ENCODER)      += nellymoserenc.o nellymoser.o
OBJS-$(CONFIG_NUV_DECODER)             += nuv.o rtjpeg.o
OBJS-$(CONFIG_ON2AVC_DECODER)          += on2avc.o on2avcdata.o
OBJS-$(CONFIG_OPUS_DECODER)            += opusdec.o opus.o opus_celt.o opus_rc.o \
                                          opus_pvq.o opus_silk.o opustab.o vorbis_data.o
OBJS-$(CONFIG_OPUS_ENCODER)            += opusenc.o opus_rc.o opustab.o opus_pvq.o
OBJS-$(CONFIG_PAF_AUDIO_DECODER)       += pafaudio.o
OBJS-$(CONFIG_PAF_VIDEO_DECODER)       += pafvideo.o
OBJS-$(CONFIG_PAM_DECODER)             += pnmdec.o pnm.o
OBJS-$(CONFIG_PAM_ENCODER)             += pamenc.o
OBJS-$(CONFIG_PBM_DECODER)             += pnmdec.o pnm.o
OBJS-$(CONFIG_PBM_ENCODER)             += pnmenc.o
OBJS-$(CONFIG_PCX_DECODER)             += pcx.o
OBJS-$(CONFIG_PCX_ENCODER)             += pcxenc.o
OBJS-$(CONFIG_PGM_DECODER)             += pnmdec.o pnm.o
OBJS-$(CONFIG_PGM_ENCODER)             += pnmenc.o
OBJS-$(CONFIG_PGMYUV_DECODER)          += pnmdec.o pnm.o
OBJS-$(CONFIG_PGMYUV_ENCODER)          += pnmenc.o
OBJS-$(CONFIG_PGSSUB_DECODER)          += pgssubdec.o
OBJS-$(CONFIG_PICTOR_DECODER)          += pictordec.o cga_data.o
OBJS-$(CONFIG_PIXLET_DECODER)          += pixlet.o
OBJS-$(CONFIG_PJS_DECODER)             += textdec.o ass.o
OBJS-$(CONFIG_PNG_DECODER)             += png.o pngdec.o pngdsp.o
OBJS-$(CONFIG_PNG_ENCODER)             += png.o pngenc.o
OBJS-$(CONFIG_PPM_DECODER)             += pnmdec.o pnm.o
OBJS-$(CONFIG_PPM_ENCODER)             += pnmenc.o
OBJS-$(CONFIG_PRORES_DECODER)          += proresdec2.o proresdsp.o proresdata.o
OBJS-$(CONFIG_PRORES_LGPL_DECODER)     += proresdec_lgpl.o proresdsp.o proresdata.o
OBJS-$(CONFIG_PRORES_ENCODER)          += proresenc_anatoliy.o
OBJS-$(CONFIG_PRORES_AW_ENCODER)       += proresenc_anatoliy.o
OBJS-$(CONFIG_PRORES_KS_ENCODER)       += proresenc_kostya.o proresdata.o
OBJS-$(CONFIG_PSD_DECODER)             += psd.o
OBJS-$(CONFIG_PTX_DECODER)             += ptx.o
OBJS-$(CONFIG_QCELP_DECODER)           += qcelpdec.o                     \
                                          celp_filters.o acelp_vectors.o \
                                          acelp_filters.o
OBJS-$(CONFIG_QDM2_DECODER)            += qdm2.o
OBJS-$(CONFIG_QDMC_DECODER)            += qdmc.o
OBJS-$(CONFIG_QDRAW_DECODER)           += qdrw.o
OBJS-$(CONFIG_QPEG_DECODER)            += qpeg.o
OBJS-$(CONFIG_QTRLE_DECODER)           += qtrle.o
OBJS-$(CONFIG_QTRLE_ENCODER)           += qtrleenc.o
OBJS-$(CONFIG_R10K_DECODER)            += r210dec.o
OBJS-$(CONFIG_R10K_ENCODER)            += r210enc.o
OBJS-$(CONFIG_R210_DECODER)            += r210dec.o
OBJS-$(CONFIG_R210_ENCODER)            += r210enc.o
OBJS-$(CONFIG_RA_144_DECODER)          += ra144dec.o ra144.o celp_filters.o
OBJS-$(CONFIG_RA_144_ENCODER)          += ra144enc.o ra144.o celp_filters.o
OBJS-$(CONFIG_RA_288_DECODER)          += ra288.o celp_filters.o
OBJS-$(CONFIG_RALF_DECODER)            += ralf.o
OBJS-$(CONFIG_RAWVIDEO_DECODER)        += rawdec.o
OBJS-$(CONFIG_RAWVIDEO_ENCODER)        += rawenc.o
OBJS-$(CONFIG_REALTEXT_DECODER)        += realtextdec.o ass.o
OBJS-$(CONFIG_RL2_DECODER)             += rl2.o
OBJS-$(CONFIG_ROQ_DECODER)             += roqvideodec.o roqvideo.o
OBJS-$(CONFIG_ROQ_ENCODER)             += roqvideoenc.o roqvideo.o elbg.o
OBJS-$(CONFIG_ROQ_DPCM_DECODER)        += dpcm.o
OBJS-$(CONFIG_ROQ_DPCM_ENCODER)        += roqaudioenc.o
OBJS-$(CONFIG_RPZA_DECODER)            += rpza.o
OBJS-$(CONFIG_RSCC_DECODER)            += rscc.o
OBJS-$(CONFIG_RV10_DECODER)            += rv10.o
OBJS-$(CONFIG_RV10_ENCODER)            += rv10enc.o
OBJS-$(CONFIG_RV20_DECODER)            += rv10.o
OBJS-$(CONFIG_RV20_ENCODER)            += rv20enc.o
OBJS-$(CONFIG_RV30_DECODER)            += rv30.o rv34.o rv30dsp.o
OBJS-$(CONFIG_RV40_DECODER)            += rv40.o rv34.o rv40dsp.o
OBJS-$(CONFIG_SAMI_DECODER)            += samidec.o ass.o htmlsubtitles.o
OBJS-$(CONFIG_S302M_DECODER)           += s302m.o
OBJS-$(CONFIG_S302M_ENCODER)           += s302menc.o
OBJS-$(CONFIG_SANM_DECODER)            += sanm.o
OBJS-$(CONFIG_SCPR_DECODER)            += scpr.o
OBJS-$(CONFIG_SCREENPRESSO_DECODER)    += screenpresso.o
OBJS-$(CONFIG_SDX2_DPCM_DECODER)       += dpcm.o
OBJS-$(CONFIG_SGI_DECODER)             += sgidec.o
OBJS-$(CONFIG_SGI_ENCODER)             += sgienc.o rle.o
OBJS-$(CONFIG_SGIRLE_DECODER)          += sgirledec.o
OBJS-$(CONFIG_SHEERVIDEO_DECODER)      += sheervideo.o
OBJS-$(CONFIG_SHORTEN_DECODER)         += shorten.o
OBJS-$(CONFIG_SIPR_DECODER)            += sipr.o acelp_pitch_delay.o \
                                          celp_math.o acelp_vectors.o \
                                          acelp_filters.o celp_filters.o \
                                          sipr16k.o
OBJS-$(CONFIG_SMACKAUD_DECODER)        += smacker.o
OBJS-$(CONFIG_SMACKER_DECODER)         += smacker.o
OBJS-$(CONFIG_SMC_DECODER)             += smc.o
OBJS-$(CONFIG_SMVJPEG_DECODER)         += smvjpegdec.o
OBJS-$(CONFIG_SNOW_DECODER)            += snowdec.o snow.o snow_dwt.o
OBJS-$(CONFIG_SNOW_ENCODER)            += snowenc.o snow.o snow_dwt.o             \
                                          h263.o ituh263enc.o
OBJS-$(CONFIG_SOL_DPCM_DECODER)        += dpcm.o
OBJS-$(CONFIG_SONIC_DECODER)           += sonic.o
OBJS-$(CONFIG_SONIC_ENCODER)           += sonic.o
OBJS-$(CONFIG_SONIC_LS_ENCODER)        += sonic.o
OBJS-$(CONFIG_SPEEDHQ_DECODER)         += speedhq.o simple_idct.o
OBJS-$(CONFIG_SP5X_DECODER)            += sp5xdec.o
OBJS-$(CONFIG_SRT_DECODER)             += srtdec.o ass.o htmlsubtitles.o
OBJS-$(CONFIG_SRT_ENCODER)             += srtenc.o ass_split.o
OBJS-$(CONFIG_STL_DECODER)             += textdec.o ass.o
OBJS-$(CONFIG_SUBRIP_DECODER)          += srtdec.o ass.o htmlsubtitles.o
OBJS-$(CONFIG_SUBRIP_ENCODER)          += srtenc.o ass_split.o
OBJS-$(CONFIG_SUBVIEWER1_DECODER)      += textdec.o ass.o
OBJS-$(CONFIG_SUBVIEWER_DECODER)       += subviewerdec.o ass.o
OBJS-$(CONFIG_SUNRAST_DECODER)         += sunrast.o
OBJS-$(CONFIG_SUNRAST_ENCODER)         += sunrastenc.o
OBJS-$(CONFIG_SVQ1_DECODER)            += svq1dec.o svq1.o svq13.o h263data.o
OBJS-$(CONFIG_SVQ1_ENCODER)            += svq1enc.o svq1.o  h263data.o  \
                                          h263.o ituh263enc.o
OBJS-$(CONFIG_SVQ3_DECODER)            += svq3.o svq13.o mpegutils.o h264data.o
OBJS-$(CONFIG_TEXT_DECODER)            += textdec.o ass.o
OBJS-$(CONFIG_TEXT_ENCODER)            += srtenc.o ass_split.o
OBJS-$(CONFIG_TAK_DECODER)             += takdec.o tak.o takdsp.o
OBJS-$(CONFIG_TARGA_DECODER)           += targa.o
OBJS-$(CONFIG_TARGA_ENCODER)           += targaenc.o rle.o
OBJS-$(CONFIG_TARGA_Y216_DECODER)      += targa_y216dec.o
OBJS-$(CONFIG_TDSC_DECODER)            += tdsc.o
OBJS-$(CONFIG_TIERTEXSEQVIDEO_DECODER) += tiertexseqv.o
OBJS-$(CONFIG_TIFF_DECODER)            += tiff.o lzw.o faxcompr.o tiff_data.o tiff_common.o
OBJS-$(CONFIG_TIFF_ENCODER)            += tiffenc.o rle.o lzwenc.o tiff_data.o
OBJS-$(CONFIG_TMV_DECODER)             += tmv.o cga_data.o
OBJS-$(CONFIG_TRUEHD_DECODER)          += mlpdec.o mlpdsp.o
OBJS-$(CONFIG_TRUEHD_ENCODER)          += mlpenc.o
OBJS-$(CONFIG_TRUEMOTION1_DECODER)     += truemotion1.o
OBJS-$(CONFIG_TRUEMOTION2_DECODER)     += truemotion2.o
OBJS-$(CONFIG_TRUEMOTION2RT_DECODER)   += truemotion2rt.o
OBJS-$(CONFIG_TRUESPEECH_DECODER)      += truespeech.o
OBJS-$(CONFIG_TSCC_DECODER)            += tscc.o msrledec.o
OBJS-$(CONFIG_TSCC2_DECODER)           += tscc2.o
OBJS-$(CONFIG_TTA_DECODER)             += tta.o ttadata.o ttadsp.o
OBJS-$(CONFIG_TTA_ENCODER)             += ttaenc.o ttaencdsp.o ttadata.o
OBJS-$(CONFIG_TWINVQ_DECODER)          += twinvqdec.o twinvq.o
OBJS-$(CONFIG_TXD_DECODER)             += txd.o
OBJS-$(CONFIG_ULTI_DECODER)            += ulti.o
OBJS-$(CONFIG_UTVIDEO_DECODER)         += utvideodec.o utvideo.o
OBJS-$(CONFIG_UTVIDEO_ENCODER)         += utvideoenc.o utvideo.o
OBJS-$(CONFIG_V210_DECODER)            += v210dec.o
OBJS-$(CONFIG_V210_ENCODER)            += v210enc.o
OBJS-$(CONFIG_V210X_DECODER)           += v210x.o
OBJS-$(CONFIG_V308_DECODER)            += v308dec.o
OBJS-$(CONFIG_V308_ENCODER)            += v308enc.o
OBJS-$(CONFIG_V408_DECODER)            += v408dec.o
OBJS-$(CONFIG_V408_ENCODER)            += v408enc.o
OBJS-$(CONFIG_V410_DECODER)            += v410dec.o
OBJS-$(CONFIG_V410_ENCODER)            += v410enc.o
OBJS-$(CONFIG_VB_DECODER)              += vb.o
OBJS-$(CONFIG_VBLE_DECODER)            += vble.o
OBJS-$(CONFIG_VC1_DECODER)             += vc1dec.o vc1_block.o vc1_loopfilter.o \
                                          vc1_mc.o vc1_pred.o vc1.o vc1data.o \
                                          msmpeg4dec.o msmpeg4.o msmpeg4data.o \
                                          wmv2dsp.o wmv2data.o
OBJS-$(CONFIG_VC1_CUVID_DECODER)       += cuvid.o
OBJS-$(CONFIG_VC1_MMAL_DECODER)        += mmaldec.o
<<<<<<< HEAD
OBJS-$(CONFIG_VC1_QSV_DECODER)         += qsvdec_vc1.o
OBJS-$(CONFIG_VC2_ENCODER)             += vc2enc.o vc2enc_dwt.o diractab.o
=======
OBJS-$(CONFIG_VC1_QSV_DECODER)         += qsvdec_other.o
>>>>>>> b6582b29
OBJS-$(CONFIG_VCR1_DECODER)            += vcr1.o
OBJS-$(CONFIG_VMDAUDIO_DECODER)        += vmdaudio.o
OBJS-$(CONFIG_VMDVIDEO_DECODER)        += vmdvideo.o
OBJS-$(CONFIG_VMNC_DECODER)            += vmnc.o
OBJS-$(CONFIG_VORBIS_DECODER)          += vorbisdec.o vorbisdsp.o vorbis.o \
                                          vorbis_data.o
OBJS-$(CONFIG_VORBIS_ENCODER)          += vorbisenc.o vorbis.o \
                                          vorbis_data.o
OBJS-$(CONFIG_VP3_DECODER)             += vp3.o
OBJS-$(CONFIG_VP5_DECODER)             += vp5.o vp56.o vp56data.o vp56rac.o
OBJS-$(CONFIG_VP6_DECODER)             += vp6.o vp56.o vp56data.o \
                                          vp6dsp.o vp56rac.o
OBJS-$(CONFIG_VP7_DECODER)             += vp8.o vp56rac.o
OBJS-$(CONFIG_VP8_DECODER)             += vp8.o vp56rac.o
OBJS-$(CONFIG_VP8_CUVID_DECODER)       += cuvid.o
OBJS-$(CONFIG_VP8_MEDIACODEC_DECODER)  += mediacodecdec.o
OBJS-$(CONFIG_VP8_VAAPI_ENCODER)       += vaapi_encode_vp8.o
OBJS-$(CONFIG_VP9_DECODER)             += vp9.o vp9data.o vp9dsp.o vp9lpf.o vp9recon.o \
                                          vp9block.o vp9prob.o vp9mvs.o vp56rac.o \
                                          vp9dsp_8bpp.o vp9dsp_10bpp.o vp9dsp_12bpp.o
OBJS-$(CONFIG_VP9_CUVID_DECODER)       += cuvid.o
OBJS-$(CONFIG_VP9_MEDIACODEC_DECODER)  += mediacodecdec.o
OBJS-$(CONFIG_VPLAYER_DECODER)         += textdec.o ass.o
OBJS-$(CONFIG_VQA_DECODER)             += vqavideo.o
OBJS-$(CONFIG_WAVPACK_DECODER)         += wavpack.o
OBJS-$(CONFIG_WAVPACK_ENCODER)         += wavpackenc.o
OBJS-$(CONFIG_WEBP_DECODER)            += webp.o
OBJS-$(CONFIG_WEBVTT_DECODER)          += webvttdec.o ass.o
OBJS-$(CONFIG_WEBVTT_ENCODER)          += webvttenc.o ass_split.o
OBJS-$(CONFIG_WMALOSSLESS_DECODER)     += wmalosslessdec.o wma_common.o
OBJS-$(CONFIG_WMAPRO_DECODER)          += wmaprodec.o wma.o wma_common.o
OBJS-$(CONFIG_WMAV1_DECODER)           += wmadec.o wma.o wma_common.o aactab.o
OBJS-$(CONFIG_WMAV1_ENCODER)           += wmaenc.o wma.o wma_common.o aactab.o
OBJS-$(CONFIG_WMAV2_DECODER)           += wmadec.o wma.o wma_common.o aactab.o
OBJS-$(CONFIG_WMAV2_ENCODER)           += wmaenc.o wma.o wma_common.o aactab.o
OBJS-$(CONFIG_WMAVOICE_DECODER)        += wmavoice.o \
                                          celp_filters.o \
                                          acelp_vectors.o acelp_filters.o
OBJS-$(CONFIG_WMV1_DECODER)            += msmpeg4dec.o msmpeg4.o msmpeg4data.o
OBJS-$(CONFIG_WMV1_ENCODER)            += msmpeg4enc.o
OBJS-$(CONFIG_WMV2_DECODER)            += wmv2dec.o wmv2.o wmv2data.o \
                                          msmpeg4dec.o msmpeg4.o msmpeg4data.o
OBJS-$(CONFIG_WMV2_ENCODER)            += wmv2enc.o wmv2.o wmv2data.o \
                                          msmpeg4.o msmpeg4enc.o msmpeg4data.o
OBJS-$(CONFIG_WNV1_DECODER)            += wnv1.o
OBJS-$(CONFIG_WRAPPED_AVFRAME_ENCODER) += wrapped_avframe.o
OBJS-$(CONFIG_WS_SND1_DECODER)         += ws-snd1.o
OBJS-$(CONFIG_XAN_DPCM_DECODER)        += dpcm.o
OBJS-$(CONFIG_XAN_WC3_DECODER)         += xan.o
OBJS-$(CONFIG_XAN_WC4_DECODER)         += xxan.o
OBJS-$(CONFIG_XBIN_DECODER)            += bintext.o cga_data.o
OBJS-$(CONFIG_XBM_DECODER)             += xbmdec.o
OBJS-$(CONFIG_XBM_ENCODER)             += xbmenc.o
OBJS-$(CONFIG_XFACE_DECODER)           += xfacedec.o xface.o
OBJS-$(CONFIG_XFACE_ENCODER)           += xfaceenc.o xface.o
OBJS-$(CONFIG_XL_DECODER)              += xl.o
OBJS-$(CONFIG_XMA1_DECODER)            += wmaprodec.o wma.o wma_common.o
OBJS-$(CONFIG_XMA2_DECODER)            += wmaprodec.o wma.o wma_common.o
OBJS-$(CONFIG_XPM_DECODER)             += xpmdec.o
OBJS-$(CONFIG_XSUB_DECODER)            += xsubdec.o
OBJS-$(CONFIG_XSUB_ENCODER)            += xsubenc.o
OBJS-$(CONFIG_XWD_DECODER)             += xwddec.o
OBJS-$(CONFIG_XWD_ENCODER)             += xwdenc.o
OBJS-$(CONFIG_Y41P_DECODER)            += y41pdec.o
OBJS-$(CONFIG_Y41P_ENCODER)            += y41penc.o
OBJS-$(CONFIG_YLC_DECODER)             += ylc.o
OBJS-$(CONFIG_YOP_DECODER)             += yop.o
OBJS-$(CONFIG_YUV4_DECODER)            += yuv4dec.o
OBJS-$(CONFIG_YUV4_ENCODER)            += yuv4enc.o
OBJS-$(CONFIG_ZEROCODEC_DECODER)       += zerocodec.o
OBJS-$(CONFIG_ZLIB_DECODER)            += lcldec.o
OBJS-$(CONFIG_ZLIB_ENCODER)            += lclenc.o
OBJS-$(CONFIG_ZMBV_DECODER)            += zmbv.o
OBJS-$(CONFIG_ZMBV_ENCODER)            += zmbvenc.o

# (AD)PCM decoders/encoders
OBJS-$(CONFIG_PCM_ALAW_DECODER)           += pcm.o
OBJS-$(CONFIG_PCM_ALAW_ENCODER)           += pcm.o
OBJS-$(CONFIG_PCM_BLURAY_DECODER)         += pcm-bluray.o
OBJS-$(CONFIG_PCM_DVD_DECODER)            += pcm-dvd.o
OBJS-$(CONFIG_PCM_F16LE_DECODER)          += pcm.o
OBJS-$(CONFIG_PCM_F24LE_DECODER)          += pcm.o
OBJS-$(CONFIG_PCM_F32BE_DECODER)          += pcm.o
OBJS-$(CONFIG_PCM_F32BE_ENCODER)          += pcm.o
OBJS-$(CONFIG_PCM_F32LE_DECODER)          += pcm.o
OBJS-$(CONFIG_PCM_F32LE_ENCODER)          += pcm.o
OBJS-$(CONFIG_PCM_F64BE_DECODER)          += pcm.o
OBJS-$(CONFIG_PCM_F64BE_ENCODER)          += pcm.o
OBJS-$(CONFIG_PCM_F64LE_DECODER)          += pcm.o
OBJS-$(CONFIG_PCM_F64LE_ENCODER)          += pcm.o
OBJS-$(CONFIG_PCM_LXF_DECODER)            += pcm.o
OBJS-$(CONFIG_PCM_MULAW_DECODER)          += pcm.o
OBJS-$(CONFIG_PCM_MULAW_ENCODER)          += pcm.o
OBJS-$(CONFIG_PCM_S8_DECODER)             += pcm.o
OBJS-$(CONFIG_PCM_S8_ENCODER)             += pcm.o
OBJS-$(CONFIG_PCM_S8_PLANAR_DECODER)      += pcm.o
OBJS-$(CONFIG_PCM_S8_PLANAR_ENCODER)      += pcm.o
OBJS-$(CONFIG_PCM_S16BE_DECODER)          += pcm.o
OBJS-$(CONFIG_PCM_S16BE_ENCODER)          += pcm.o
OBJS-$(CONFIG_PCM_S16BE_PLANAR_DECODER)   += pcm.o
OBJS-$(CONFIG_PCM_S16BE_PLANAR_ENCODER)   += pcm.o
OBJS-$(CONFIG_PCM_S16LE_DECODER)          += pcm.o
OBJS-$(CONFIG_PCM_S16LE_ENCODER)          += pcm.o
OBJS-$(CONFIG_PCM_S16LE_PLANAR_DECODER)   += pcm.o
OBJS-$(CONFIG_PCM_S16LE_PLANAR_ENCODER)   += pcm.o
OBJS-$(CONFIG_PCM_S24BE_DECODER)          += pcm.o
OBJS-$(CONFIG_PCM_S24BE_ENCODER)          += pcm.o
OBJS-$(CONFIG_PCM_S24DAUD_DECODER)        += pcm.o
OBJS-$(CONFIG_PCM_S24DAUD_ENCODER)        += pcm.o
OBJS-$(CONFIG_PCM_S24LE_DECODER)          += pcm.o
OBJS-$(CONFIG_PCM_S24LE_ENCODER)          += pcm.o
OBJS-$(CONFIG_PCM_S24LE_PLANAR_DECODER)   += pcm.o
OBJS-$(CONFIG_PCM_S24LE_PLANAR_ENCODER)   += pcm.o
OBJS-$(CONFIG_PCM_S32BE_DECODER)          += pcm.o
OBJS-$(CONFIG_PCM_S32BE_ENCODER)          += pcm.o
OBJS-$(CONFIG_PCM_S32LE_DECODER)          += pcm.o
OBJS-$(CONFIG_PCM_S32LE_ENCODER)          += pcm.o
OBJS-$(CONFIG_PCM_S32LE_PLANAR_DECODER)   += pcm.o
OBJS-$(CONFIG_PCM_S32LE_PLANAR_ENCODER)   += pcm.o
OBJS-$(CONFIG_PCM_S64BE_DECODER)          += pcm.o
OBJS-$(CONFIG_PCM_S64BE_ENCODER)          += pcm.o
OBJS-$(CONFIG_PCM_S64LE_DECODER)          += pcm.o
OBJS-$(CONFIG_PCM_S64LE_ENCODER)          += pcm.o
OBJS-$(CONFIG_PCM_U8_DECODER)             += pcm.o
OBJS-$(CONFIG_PCM_U8_ENCODER)             += pcm.o
OBJS-$(CONFIG_PCM_U16BE_DECODER)          += pcm.o
OBJS-$(CONFIG_PCM_U16BE_ENCODER)          += pcm.o
OBJS-$(CONFIG_PCM_U16LE_DECODER)          += pcm.o
OBJS-$(CONFIG_PCM_U16LE_ENCODER)          += pcm.o
OBJS-$(CONFIG_PCM_U24BE_DECODER)          += pcm.o
OBJS-$(CONFIG_PCM_U24BE_ENCODER)          += pcm.o
OBJS-$(CONFIG_PCM_U24LE_DECODER)          += pcm.o
OBJS-$(CONFIG_PCM_U24LE_ENCODER)          += pcm.o
OBJS-$(CONFIG_PCM_U32BE_DECODER)          += pcm.o
OBJS-$(CONFIG_PCM_U32BE_ENCODER)          += pcm.o
OBJS-$(CONFIG_PCM_U32LE_DECODER)          += pcm.o
OBJS-$(CONFIG_PCM_U32LE_ENCODER)          += pcm.o
OBJS-$(CONFIG_PCM_ZORK_DECODER)           += pcm.o

OBJS-$(CONFIG_ADPCM_4XM_DECODER)          += adpcm.o adpcm_data.o
OBJS-$(CONFIG_ADPCM_ADX_DECODER)          += adxdec.o adx.o
OBJS-$(CONFIG_ADPCM_ADX_ENCODER)          += adxenc.o adx.o
OBJS-$(CONFIG_ADPCM_AFC_DECODER)          += adpcm.o adpcm_data.o
OBJS-$(CONFIG_ADPCM_AICA_DECODER)         += adpcm.o adpcm_data.o
OBJS-$(CONFIG_ADPCM_CT_DECODER)           += adpcm.o adpcm_data.o
OBJS-$(CONFIG_ADPCM_DTK_DECODER)          += adpcm.o adpcm_data.o
OBJS-$(CONFIG_ADPCM_EA_DECODER)           += adpcm.o adpcm_data.o
OBJS-$(CONFIG_ADPCM_EA_MAXIS_XA_DECODER)  += adpcm.o adpcm_data.o
OBJS-$(CONFIG_ADPCM_EA_R1_DECODER)        += adpcm.o adpcm_data.o
OBJS-$(CONFIG_ADPCM_EA_R2_DECODER)        += adpcm.o adpcm_data.o
OBJS-$(CONFIG_ADPCM_EA_R3_DECODER)        += adpcm.o adpcm_data.o
OBJS-$(CONFIG_ADPCM_EA_XAS_DECODER)       += adpcm.o adpcm_data.o
OBJS-$(CONFIG_ADPCM_G722_DECODER)         += g722.o g722dsp.o g722dec.o
OBJS-$(CONFIG_ADPCM_G722_ENCODER)         += g722.o g722dsp.o g722enc.o
OBJS-$(CONFIG_ADPCM_G726_DECODER)         += g726.o
OBJS-$(CONFIG_ADPCM_G726_ENCODER)         += g726.o
OBJS-$(CONFIG_ADPCM_G726LE_DECODER)       += g726.o
OBJS-$(CONFIG_ADPCM_IMA_AMV_DECODER)      += adpcm.o adpcm_data.o
OBJS-$(CONFIG_ADPCM_IMA_APC_DECODER)      += adpcm.o adpcm_data.o
OBJS-$(CONFIG_ADPCM_IMA_DAT4_DECODER)     += adpcm.o adpcm_data.o
OBJS-$(CONFIG_ADPCM_IMA_DK3_DECODER)      += adpcm.o adpcm_data.o
OBJS-$(CONFIG_ADPCM_IMA_DK4_DECODER)      += adpcm.o adpcm_data.o
OBJS-$(CONFIG_ADPCM_IMA_EA_EACS_DECODER)  += adpcm.o adpcm_data.o
OBJS-$(CONFIG_ADPCM_IMA_EA_SEAD_DECODER)  += adpcm.o adpcm_data.o
OBJS-$(CONFIG_ADPCM_IMA_ISS_DECODER)      += adpcm.o adpcm_data.o
OBJS-$(CONFIG_ADPCM_IMA_OKI_DECODER)      += adpcm.o adpcm_data.o
OBJS-$(CONFIG_ADPCM_IMA_QT_DECODER)       += adpcm.o adpcm_data.o
OBJS-$(CONFIG_ADPCM_IMA_QT_ENCODER)       += adpcmenc.o adpcm_data.o
OBJS-$(CONFIG_ADPCM_IMA_RAD_DECODER)      += adpcm.o adpcm_data.o
OBJS-$(CONFIG_ADPCM_IMA_SMJPEG_DECODER)   += adpcm.o adpcm_data.o
OBJS-$(CONFIG_ADPCM_IMA_WAV_DECODER)      += adpcm.o adpcm_data.o
OBJS-$(CONFIG_ADPCM_IMA_WAV_ENCODER)      += adpcmenc.o adpcm_data.o
OBJS-$(CONFIG_ADPCM_IMA_WS_DECODER)       += adpcm.o adpcm_data.o
OBJS-$(CONFIG_ADPCM_MS_DECODER)           += adpcm.o adpcm_data.o
OBJS-$(CONFIG_ADPCM_MS_ENCODER)           += adpcmenc.o adpcm_data.o
OBJS-$(CONFIG_ADPCM_MTAF_DECODER)         += adpcm.o adpcm_data.o
OBJS-$(CONFIG_ADPCM_PSX_DECODER)          += adpcm.o adpcm_data.o
OBJS-$(CONFIG_ADPCM_SBPRO_2_DECODER)      += adpcm.o adpcm_data.o
OBJS-$(CONFIG_ADPCM_SBPRO_3_DECODER)      += adpcm.o adpcm_data.o
OBJS-$(CONFIG_ADPCM_SBPRO_4_DECODER)      += adpcm.o adpcm_data.o
OBJS-$(CONFIG_ADPCM_SWF_DECODER)          += adpcm.o adpcm_data.o
OBJS-$(CONFIG_ADPCM_SWF_ENCODER)          += adpcmenc.o adpcm_data.o
OBJS-$(CONFIG_ADPCM_THP_DECODER)          += adpcm.o adpcm_data.o
OBJS-$(CONFIG_ADPCM_THP_LE_DECODER)       += adpcm.o adpcm_data.o
OBJS-$(CONFIG_ADPCM_VIMA_DECODER)         += vima.o adpcm_data.o
OBJS-$(CONFIG_ADPCM_XA_DECODER)           += adpcm.o adpcm_data.o
OBJS-$(CONFIG_ADPCM_YAMAHA_DECODER)       += adpcm.o adpcm_data.o
OBJS-$(CONFIG_ADPCM_YAMAHA_ENCODER)       += adpcmenc.o adpcm_data.o

# hardware accelerators
OBJS-$(CONFIG_D3D11VA)                    += dxva2.o
OBJS-$(CONFIG_DXVA2)                      += dxva2.o
OBJS-$(CONFIG_VAAPI)                      += vaapi_decode.o
OBJS-$(CONFIG_VDA)                        += vda.o videotoolbox.o
OBJS-$(CONFIG_VIDEOTOOLBOX)               += videotoolbox.o
OBJS-$(CONFIG_VDPAU)                      += vdpau.o

OBJS-$(CONFIG_H263_VAAPI_HWACCEL)         += vaapi_mpeg4.o
OBJS-$(CONFIG_H263_VIDEOTOOLBOX_HWACCEL)  += videotoolbox.o
OBJS-$(CONFIG_H264_D3D11VA_HWACCEL)       += dxva2_h264.o
OBJS-$(CONFIG_H264_DXVA2_HWACCEL)         += dxva2_h264.o
OBJS-$(CONFIG_H264_VAAPI_HWACCEL)         += vaapi_h264.o
OBJS-$(CONFIG_H264_VDA_HWACCEL)           += vda_h264.o
OBJS-$(CONFIG_H264_VDPAU_HWACCEL)         += vdpau_h264.o
OBJS-$(CONFIG_H264_VIDEOTOOLBOX_HWACCEL)  += videotoolbox.o
OBJS-$(CONFIG_HEVC_D3D11VA_HWACCEL)       += dxva2_hevc.o
OBJS-$(CONFIG_HEVC_DXVA2_HWACCEL)         += dxva2_hevc.o
OBJS-$(CONFIG_HEVC_VAAPI_HWACCEL)         += vaapi_hevc.o
OBJS-$(CONFIG_HEVC_VDPAU_HWACCEL)         += vdpau_hevc.o
OBJS-$(CONFIG_MPEG1_VDPAU_HWACCEL)        += vdpau_mpeg12.o
OBJS-$(CONFIG_MPEG1_VIDEOTOOLBOX_HWACCEL) += videotoolbox.o
OBJS-$(CONFIG_MPEG1_XVMC_HWACCEL)         += mpegvideo_xvmc.o
OBJS-$(CONFIG_MPEG2_D3D11VA_HWACCEL)      += dxva2_mpeg2.o
OBJS-$(CONFIG_MPEG2_DXVA2_HWACCEL)        += dxva2_mpeg2.o
OBJS-$(CONFIG_MPEG2_VAAPI_HWACCEL)        += vaapi_mpeg2.o
OBJS-$(CONFIG_MPEG2_VDPAU_HWACCEL)        += vdpau_mpeg12.o
OBJS-$(CONFIG_MPEG2_VIDEOTOOLBOX_HWACCEL) += videotoolbox.o
OBJS-$(CONFIG_MPEG2_XVMC_HWACCEL)         += mpegvideo_xvmc.o
OBJS-$(CONFIG_MPEG4_VAAPI_HWACCEL)        += vaapi_mpeg4.o
OBJS-$(CONFIG_MPEG4_VDPAU_HWACCEL)        += vdpau_mpeg4.o
OBJS-$(CONFIG_MPEG4_VIDEOTOOLBOX_HWACCEL) += videotoolbox.o
OBJS-$(CONFIG_VC1_D3D11VA_HWACCEL)        += dxva2_vc1.o
OBJS-$(CONFIG_VC1_DXVA2_HWACCEL)          += dxva2_vc1.o
OBJS-$(CONFIG_VC1_VAAPI_HWACCEL)          += vaapi_vc1.o
OBJS-$(CONFIG_VC1_VDPAU_HWACCEL)          += vdpau_vc1.o
OBJS-$(CONFIG_VP9_D3D11VA_HWACCEL)        += dxva2_vp9.o
OBJS-$(CONFIG_VP9_DXVA2_HWACCEL)          += dxva2_vp9.o
OBJS-$(CONFIG_VP9_VAAPI_HWACCEL)          += vaapi_vp9.o

# libavformat dependencies
OBJS-$(CONFIG_ISO_MEDIA)               += mpeg4audio.o mpegaudiodata.o

OBJS-$(CONFIG_ADTS_MUXER)              += mpeg4audio.o
OBJS-$(CONFIG_CAF_DEMUXER)             += ac3tab.o
OBJS-$(CONFIG_DNXHD_DEMUXER)           += dnxhddata.o
OBJS-$(CONFIG_FLV_DEMUXER)             += mpeg4audio.o
OBJS-$(CONFIG_LATM_MUXER)              += mpeg4audio.o
OBJS-$(CONFIG_MATROSKA_AUDIO_MUXER)    += mpeg4audio.o
OBJS-$(CONFIG_MATROSKA_MUXER)          += mpeg4audio.o
OBJS-$(CONFIG_MOV_DEMUXER)             += ac3tab.o
OBJS-$(CONFIG_MP3_MUXER)               += mpegaudiodata.o mpegaudiodecheader.o
OBJS-$(CONFIG_MXF_MUXER)               += dnxhddata.o
OBJS-$(CONFIG_NUT_MUXER)               += mpegaudiodata.o
OBJS-$(CONFIG_NUT_DEMUXER)             += mpegaudiodata.o mpeg4audio.o
OBJS-$(CONFIG_RTP_MUXER)               += mpeg4audio.o
OBJS-$(CONFIG_SPDIF_DEMUXER)           += aacadtsdec.o mpeg4audio.o
OBJS-$(CONFIG_SPDIF_MUXER)             += dca.o
OBJS-$(CONFIG_TAK_DEMUXER)             += tak.o
OBJS-$(CONFIG_WEBM_MUXER)              += mpeg4audio.o

# libavfilter dependencies
OBJS-$(CONFIG_ELBG_FILTER)             += elbg.o

# external codec libraries
OBJS-$(CONFIG_AAC_AT_DECODER)             += audiotoolboxdec.o
OBJS-$(CONFIG_AC3_AT_DECODER)             += audiotoolboxdec.o
OBJS-$(CONFIG_ADPCM_IMA_QT_AT_DECODER)    += audiotoolboxdec.o
OBJS-$(CONFIG_ALAC_AT_DECODER)            += audiotoolboxdec.o
OBJS-$(CONFIG_AMR_NB_AT_DECODER)          += audiotoolboxdec.o
OBJS-$(CONFIG_EAC3_AT_DECODER)            += audiotoolboxdec.o
OBJS-$(CONFIG_GSM_MS_AT_DECODER)          += audiotoolboxdec.o
OBJS-$(CONFIG_ILBC_AT_DECODER)            += audiotoolboxdec.o
OBJS-$(CONFIG_MP1_AT_DECODER)             += audiotoolboxdec.o mpegaudiodata.o mpegaudiodecheader.o
OBJS-$(CONFIG_MP2_AT_DECODER)             += audiotoolboxdec.o mpegaudiodata.o mpegaudiodecheader.o
OBJS-$(CONFIG_MP3_AT_DECODER)             += audiotoolboxdec.o mpegaudiodata.o mpegaudiodecheader.o
OBJS-$(CONFIG_PCM_MULAW_AT_DECODER)       += audiotoolboxdec.o
OBJS-$(CONFIG_PCM_ALAW_AT_DECODER)        += audiotoolboxdec.o
OBJS-$(CONFIG_QDMC_AT_DECODER)            += audiotoolboxdec.o
OBJS-$(CONFIG_QDM2_AT_DECODER)            += audiotoolboxdec.o
OBJS-$(CONFIG_AAC_AT_ENCODER)             += audiotoolboxenc.o
OBJS-$(CONFIG_ALAC_AT_ENCODER)            += audiotoolboxenc.o
OBJS-$(CONFIG_ILBC_AT_ENCODER)            += audiotoolboxenc.o
OBJS-$(CONFIG_PCM_ALAW_AT_ENCODER)        += audiotoolboxenc.o
OBJS-$(CONFIG_PCM_MULAW_AT_ENCODER)       += audiotoolboxenc.o
OBJS-$(CONFIG_LIBCELT_DECODER)            += libcelt_dec.o
OBJS-$(CONFIG_LIBFDK_AAC_DECODER)         += libfdk-aacdec.o
OBJS-$(CONFIG_LIBFDK_AAC_ENCODER)         += libfdk-aacenc.o
OBJS-$(CONFIG_LIBGSM_DECODER)             += libgsmdec.o
OBJS-$(CONFIG_LIBGSM_ENCODER)             += libgsmenc.o
OBJS-$(CONFIG_LIBGSM_MS_DECODER)          += libgsmdec.o
OBJS-$(CONFIG_LIBGSM_MS_ENCODER)          += libgsmenc.o
OBJS-$(CONFIG_LIBILBC_DECODER)            += libilbc.o
OBJS-$(CONFIG_LIBILBC_ENCODER)            += libilbc.o
OBJS-$(CONFIG_LIBKVAZAAR_ENCODER)         += libkvazaar.o
OBJS-$(CONFIG_LIBMP3LAME_ENCODER)         += libmp3lame.o mpegaudiodata.o mpegaudiodecheader.o
OBJS-$(CONFIG_LIBOPENCORE_AMRNB_DECODER)  += libopencore-amr.o
OBJS-$(CONFIG_LIBOPENCORE_AMRNB_ENCODER)  += libopencore-amr.o
OBJS-$(CONFIG_LIBOPENCORE_AMRWB_DECODER)  += libopencore-amr.o
OBJS-$(CONFIG_LIBOPENH264_DECODER)        += libopenh264dec.o libopenh264.o
OBJS-$(CONFIG_LIBOPENH264_ENCODER)        += libopenh264enc.o libopenh264.o
OBJS-$(CONFIG_LIBOPENJPEG_DECODER)        += libopenjpegdec.o
OBJS-$(CONFIG_LIBOPENJPEG_ENCODER)        += libopenjpegenc.o
OBJS-$(CONFIG_LIBOPUS_DECODER)            += libopusdec.o libopus.o     \
                                             vorbis_data.o
OBJS-$(CONFIG_LIBOPUS_ENCODER)            += libopusenc.o libopus.o     \
                                             vorbis_data.o
OBJS-$(CONFIG_LIBSCHROEDINGER_DECODER)    += libschroedingerdec.o \
                                             libschroedinger.o
OBJS-$(CONFIG_LIBSCHROEDINGER_ENCODER)    += libschroedingerenc.o \
                                             libschroedinger.o
OBJS-$(CONFIG_LIBSHINE_ENCODER)           += libshine.o
OBJS-$(CONFIG_LIBSPEEX_DECODER)           += libspeexdec.o
OBJS-$(CONFIG_LIBSPEEX_ENCODER)           += libspeexenc.o
OBJS-$(CONFIG_LIBTHEORA_ENCODER)          += libtheoraenc.o
OBJS-$(CONFIG_LIBTWOLAME_ENCODER)         += libtwolame.o
OBJS-$(CONFIG_LIBVO_AMRWBENC_ENCODER)     += libvo-amrwbenc.o
OBJS-$(CONFIG_LIBVORBIS_DECODER)          += libvorbisdec.o
OBJS-$(CONFIG_LIBVORBIS_ENCODER)          += libvorbisenc.o \
                                             vorbis_data.o
OBJS-$(CONFIG_LIBVPX_VP8_DECODER)         += libvpxdec.o
OBJS-$(CONFIG_LIBVPX_VP8_ENCODER)         += libvpxenc.o
OBJS-$(CONFIG_LIBVPX_VP9_DECODER)         += libvpxdec.o libvpx.o
OBJS-$(CONFIG_LIBVPX_VP9_ENCODER)         += libvpxenc.o libvpx.o
OBJS-$(CONFIG_LIBWAVPACK_ENCODER)         += libwavpackenc.o
OBJS-$(CONFIG_LIBWEBP_ENCODER)            += libwebpenc_common.o libwebpenc.o
OBJS-$(CONFIG_LIBWEBP_ANIM_ENCODER)       += libwebpenc_common.o libwebpenc_animencoder.o
OBJS-$(CONFIG_LIBX262_ENCODER)            += libx264.o
OBJS-$(CONFIG_LIBX264_ENCODER)            += libx264.o
OBJS-$(CONFIG_LIBX265_ENCODER)            += libx265.o
OBJS-$(CONFIG_LIBXAVS_ENCODER)            += libxavs.o
OBJS-$(CONFIG_LIBXVID_ENCODER)            += libxvid.o
OBJS-$(CONFIG_LIBZVBI_TELETEXT_DECODER)   += libzvbi-teletextdec.o ass.o

# parsers
OBJS-$(CONFIG_AAC_LATM_PARSER)         += latm_parser.o
OBJS-$(CONFIG_AAC_PARSER)              += aac_parser.o aac_ac3_parser.o \
                                          aacadtsdec.o mpeg4audio.o
OBJS-$(CONFIG_AC3_PARSER)              += ac3_parser.o ac3tab.o \
                                          aac_ac3_parser.o
OBJS-$(CONFIG_ADX_PARSER)              += adx_parser.o adx.o
OBJS-$(CONFIG_BMP_PARSER)              += bmp_parser.o
OBJS-$(CONFIG_CAVSVIDEO_PARSER)        += cavs_parser.o
OBJS-$(CONFIG_COOK_PARSER)             += cook_parser.o
OBJS-$(CONFIG_DCA_PARSER)              += dca_parser.o dca_exss.o dca.o
OBJS-$(CONFIG_DIRAC_PARSER)            += dirac_parser.o
OBJS-$(CONFIG_DNXHD_PARSER)            += dnxhd_parser.o
OBJS-$(CONFIG_DPX_PARSER)              += dpx_parser.o
OBJS-$(CONFIG_DVAUDIO_PARSER)          += dvaudio_parser.o
OBJS-$(CONFIG_DVBSUB_PARSER)           += dvbsub_parser.o
OBJS-$(CONFIG_DVD_NAV_PARSER)          += dvd_nav_parser.o
OBJS-$(CONFIG_DVDSUB_PARSER)           += dvdsub_parser.o
OBJS-$(CONFIG_FLAC_PARSER)             += flac_parser.o flacdata.o flac.o \
                                          vorbis_data.o
OBJS-$(CONFIG_G729_PARSER)             += g729_parser.o
OBJS-$(CONFIG_GSM_PARSER)              += gsm_parser.o
OBJS-$(CONFIG_H261_PARSER)             += h261_parser.o
OBJS-$(CONFIG_H263_PARSER)             += h263_parser.o
OBJS-$(CONFIG_H264_PARSER)             += h264_parser.o h264_sei.o h264data.o
OBJS-$(CONFIG_HEVC_PARSER)             += hevc_parser.o h2645_parse.o hevc_ps.o hevc_data.o
OBJS-$(CONFIG_MJPEG_PARSER)            += mjpeg_parser.o
OBJS-$(CONFIG_MLP_PARSER)              += mlp_parser.o mlp.o
OBJS-$(CONFIG_MPEG4VIDEO_PARSER)       += mpeg4video_parser.o h263.o \
                                          mpeg4videodec.o mpeg4video.o \
                                          ituh263dec.o h263dec.o h263data.o
OBJS-$(CONFIG_PNG_PARSER)              += png_parser.o
OBJS-$(CONFIG_MPEGAUDIO_PARSER)        += mpegaudio_parser.o \
                                          mpegaudiodecheader.o mpegaudiodata.o
OBJS-$(CONFIG_MPEGVIDEO_PARSER)        += mpegvideo_parser.o    \
                                          mpeg12.o mpeg12data.o
OBJS-$(CONFIG_OPUS_PARSER)             += opus_parser.o opus.o vorbis_data.o
OBJS-$(CONFIG_PNG_PARSER)              += png_parser.o
OBJS-$(CONFIG_PNM_PARSER)              += pnm_parser.o pnm.o
OBJS-$(CONFIG_RV30_PARSER)             += rv34_parser.o
OBJS-$(CONFIG_RV40_PARSER)             += rv34_parser.o
OBJS-$(CONFIG_SIPR_PARSER)             += sipr_parser.o
OBJS-$(CONFIG_TAK_PARSER)              += tak_parser.o tak.o
OBJS-$(CONFIG_VC1_PARSER)              += vc1_parser.o vc1.o vc1data.o  \
                                          simple_idct.o wmv2data.o
OBJS-$(CONFIG_VP3_PARSER)              += vp3_parser.o
OBJS-$(CONFIG_VP8_PARSER)              += vp8_parser.o
OBJS-$(CONFIG_VP9_PARSER)              += vp9_parser.o
OBJS-$(CONFIG_XMA_PARSER)              += xma_parser.o

# bitstream filters
OBJS-$(CONFIG_AAC_ADTSTOASC_BSF)          += aac_adtstoasc_bsf.o aacadtsdec.o \
                                             mpeg4audio.o
OBJS-$(CONFIG_CHOMP_BSF)                  += chomp_bsf.o
OBJS-$(CONFIG_DUMP_EXTRADATA_BSF)         += dump_extradata_bsf.o
OBJS-$(CONFIG_DCA_CORE_BSF)               += dca_core_bsf.o
OBJS-$(CONFIG_EXTRACT_EXTRADATA_BSF)      += extract_extradata_bsf.o
OBJS-$(CONFIG_H264_MP4TOANNEXB_BSF)       += h264_mp4toannexb_bsf.o
OBJS-$(CONFIG_HEVC_MP4TOANNEXB_BSF)       += hevc_mp4toannexb_bsf.o
OBJS-$(CONFIG_IMX_DUMP_HEADER_BSF)        += imx_dump_header_bsf.o
OBJS-$(CONFIG_MJPEG2JPEG_BSF)             += mjpeg2jpeg_bsf.o
OBJS-$(CONFIG_MJPEGA_DUMP_HEADER_BSF)     += mjpega_dump_header_bsf.o
OBJS-$(CONFIG_MPEG4_UNPACK_BFRAMES_BSF)   += mpeg4_unpack_bframes_bsf.o
OBJS-$(CONFIG_MOV2TEXTSUB_BSF)            += movsub_bsf.o
OBJS-$(CONFIG_MP3_HEADER_DECOMPRESS_BSF)  += mp3_header_decompress_bsf.o \
                                             mpegaudiodata.o
OBJS-$(CONFIG_NOISE_BSF)                  += noise_bsf.o
OBJS-$(CONFIG_REMOVE_EXTRADATA_BSF)       += remove_extradata_bsf.o
OBJS-$(CONFIG_TEXT2MOVSUB_BSF)            += movsub_bsf.o
OBJS-$(CONFIG_VP9_SUPERFRAME_BSF)         += vp9_superframe_bsf.o

# thread libraries
OBJS-$(HAVE_LIBC_MSVCRT)               += file_open.o
OBJS-$(HAVE_THREADS)                   += pthread.o pthread_slice.o pthread_frame.o

OBJS-$(CONFIG_FRAME_THREAD_ENCODER)    += frame_thread_encoder.o

# Windows resource file
SLIBOBJS-$(HAVE_GNU_WINDRES)           += avcodecres.o

SKIPHEADERS                            += %_tablegen.h                  \
                                          %_tables.h                    \
                                          fft-internal.h                \
                                          tableprint.h                  \
                                          tableprint_vlc.h              \
                                          aaccoder_twoloop.h            \
                                          aaccoder_trellis.h            \
                                          aacenc_quantization.h         \
                                          aacenc_quantization_misc.h    \
                                          $(ARCH)/vp56_arith.h          \

SKIPHEADERS-$(CONFIG_D3D11VA)          += d3d11va.h dxva2_internal.h
SKIPHEADERS-$(CONFIG_DXVA2)            += dxva2.h dxva2_internal.h
SKIPHEADERS-$(CONFIG_JNI)              += ffjni.h
SKIPHEADERS-$(CONFIG_LIBSCHROEDINGER)  += libschroedinger.h
SKIPHEADERS-$(CONFIG_LIBVPX)           += libvpx.h
SKIPHEADERS-$(CONFIG_LIBWEBP_ENCODER)  += libwebpenc_common.h
SKIPHEADERS-$(CONFIG_MEDIACODEC)       += mediacodecdec_common.h mediacodec_surface.h mediacodec_wrapper.h mediacodec_sw_buffer.h
SKIPHEADERS-$(CONFIG_NVENC)            += nvenc.h
SKIPHEADERS-$(CONFIG_QSV)              += qsv.h qsv_internal.h
SKIPHEADERS-$(CONFIG_QSVDEC)           += qsvdec.h
SKIPHEADERS-$(CONFIG_QSVENC)           += qsvenc.h
SKIPHEADERS-$(CONFIG_XVMC)             += xvmc.h
SKIPHEADERS-$(CONFIG_VAAPI)            += vaapi_decode.h vaapi_encode.h
SKIPHEADERS-$(CONFIG_VDA)              += vda.h vda_vt_internal.h
SKIPHEADERS-$(CONFIG_VDPAU)            += vdpau.h vdpau_internal.h
SKIPHEADERS-$(CONFIG_VIDEOTOOLBOX)     += videotoolbox.h vda_vt_internal.h

TESTPROGS = avpacket                                                    \
            celp_math                                                   \
            imgconvert                                                  \
            jpeg2000dwt                                                 \
            mathops                                                    \
            options                                                     \
            mjpegenc_huffman                                            \
            utils                                                       \

TESTPROGS-$(CONFIG_CABAC)                 += cabac
TESTPROGS-$(CONFIG_DCT)                   += avfft
TESTPROGS-$(CONFIG_FFT)                   += fft fft-fixed fft-fixed32
TESTPROGS-$(CONFIG_GOLOMB)                += golomb
TESTPROGS-$(CONFIG_IDCTDSP)               += dct
TESTPROGS-$(CONFIG_IIRFILTER)             += iirfilter
TESTPROGS-$(HAVE_MMX)                     += motion
TESTPROGS-$(CONFIG_RANGECODER)            += rangecoder
TESTPROGS-$(CONFIG_SNOW_ENCODER)          += snowenc

TESTOBJS = dctref.o

TOOLS = fourcc2pixfmt

HOSTPROGS = aacps_tablegen                                              \
            aacps_fixed_tablegen                                        \
            cbrt_tablegen                                               \
            cbrt_fixed_tablegen                                         \
            cos_tablegen                                                \
            dv_tablegen                                                 \
            motionpixels_tablegen                                       \
            mpegaudio_tablegen                                          \
            pcm_tablegen                                                \
            qdm2_tablegen                                               \
            sinewin_tablegen                                            \
            sinewin_fixed_tablegen                                      \

CLEANFILES = *_tables.c *_tables.h *_tablegen$(HOSTEXESUF)

$(SUBDIR)tests/dct$(EXESUF): $(SUBDIR)dctref.o $(SUBDIR)aandcttab.o
$(SUBDIR)dv_tablegen$(HOSTEXESUF): $(SUBDIR)dvdata_host.o

TRIG_TABLES  = cos cos_fixed sin
TRIG_TABLES := $(TRIG_TABLES:%=$(SUBDIR)%_tables.c)

$(TRIG_TABLES): $(SUBDIR)%_tables.c: $(SUBDIR)cos_tablegen$(HOSTEXESUF)
	$(M)./$< $* > $@

ifdef CONFIG_SMALL
$(SUBDIR)%_tablegen$(HOSTEXESUF): HOSTCFLAGS += -DCONFIG_SMALL=1
else
$(SUBDIR)%_tablegen$(HOSTEXESUF): HOSTCFLAGS += -DCONFIG_SMALL=0
endif

GEN_HEADERS = cbrt_tables.h cbrt_fixed_tables.h aacps_tables.h aacps_fixed_tables.h \
              dv_tables.h     \
              sinewin_tables.h sinewin_fixed_tables.h mpegaudio_tables.h motionpixels_tables.h \
              pcm_tables.h qdm2_tables.h
GEN_HEADERS := $(addprefix $(SUBDIR), $(GEN_HEADERS))

$(GEN_HEADERS): $(SUBDIR)%_tables.h: $(SUBDIR)%_tablegen$(HOSTEXESUF)
	$(M)./$< > $@

ifdef CONFIG_HARDCODED_TABLES
$(SUBDIR)cbrt_data.o: $(SUBDIR)cbrt_tables.h
$(SUBDIR)cbrt_data_fixed.o: $(SUBDIR)cbrt_fixed_tables.h
$(SUBDIR)aacps_float.o: $(SUBDIR)aacps_tables.h
$(SUBDIR)aacps_fixed.o: $(SUBDIR)aacps_fixed_tables.h
$(SUBDIR)aactab_fixed.o: $(SUBDIR)aac_fixed_tables.h
$(SUBDIR)dvenc.o: $(SUBDIR)dv_tables.h
$(SUBDIR)motionpixels.o: $(SUBDIR)motionpixels_tables.h
$(SUBDIR)mpegaudiodec_fixed.o: $(SUBDIR)mpegaudio_tables.h
$(SUBDIR)mpegaudiodec_float.o: $(SUBDIR)mpegaudio_tables.h
$(SUBDIR)pcm.o: $(SUBDIR)pcm_tables.h
$(SUBDIR)qdm2.o: $(SUBDIR)qdm2_tables.h
$(SUBDIR)sinewin.o: $(SUBDIR)sinewin_tables.h
$(SUBDIR)sinewin_fixed.o: $(SUBDIR)sinewin_fixed_tables.h
endif<|MERGE_RESOLUTION|>--- conflicted
+++ resolved
@@ -413,12 +413,8 @@
 OBJS-$(CONFIG_MPEGVIDEO_DECODER)       += mpeg12dec.o mpeg12.o mpeg12data.o
 OBJS-$(CONFIG_MPEG1VIDEO_DECODER)      += mpeg12dec.o mpeg12.o mpeg12data.o
 OBJS-$(CONFIG_MPEG1VIDEO_ENCODER)      += mpeg12enc.o mpeg12.o
-<<<<<<< HEAD
 OBJS-$(CONFIG_MPEG2_MMAL_DECODER)      += mmaldec.o
-OBJS-$(CONFIG_MPEG2_QSV_DECODER)       += qsvdec_mpeg2.o
-=======
 OBJS-$(CONFIG_MPEG2_QSV_DECODER)       += qsvdec_other.o
->>>>>>> b6582b29
 OBJS-$(CONFIG_MPEG2_QSV_ENCODER)       += qsvenc_mpeg2.o
 OBJS-$(CONFIG_MPEG2VIDEO_DECODER)      += mpeg12dec.o mpeg12.o mpeg12data.o
 OBJS-$(CONFIG_MPEG2VIDEO_ENCODER)      += mpeg12enc.o mpeg12.o
@@ -595,12 +591,8 @@
                                           wmv2dsp.o wmv2data.o
 OBJS-$(CONFIG_VC1_CUVID_DECODER)       += cuvid.o
 OBJS-$(CONFIG_VC1_MMAL_DECODER)        += mmaldec.o
-<<<<<<< HEAD
-OBJS-$(CONFIG_VC1_QSV_DECODER)         += qsvdec_vc1.o
+OBJS-$(CONFIG_VC1_QSV_DECODER)         += qsvdec_other.o
 OBJS-$(CONFIG_VC2_ENCODER)             += vc2enc.o vc2enc_dwt.o diractab.o
-=======
-OBJS-$(CONFIG_VC1_QSV_DECODER)         += qsvdec_other.o
->>>>>>> b6582b29
 OBJS-$(CONFIG_VCR1_DECODER)            += vcr1.o
 OBJS-$(CONFIG_VMDAUDIO_DECODER)        += vmdaudio.o
 OBJS-$(CONFIG_VMDVIDEO_DECODER)        += vmdvideo.o
