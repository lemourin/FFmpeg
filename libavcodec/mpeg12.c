--- conflicted
+++ resolved
@@ -1113,23 +1113,6 @@
     return 0;
 }
 
-<<<<<<< HEAD
-typedef struct Mpeg1Context {
-    MpegEncContext mpeg_enc_ctx;
-    int mpeg_enc_ctx_allocated; /* true if decoding context allocated */
-    int repeat_field; /* true if we must repeat the field */
-    AVPanScan pan_scan;              /**< some temporary storage for the panscan */
-    int slice_count;
-    int swap_uv;//indicate VCR2
-    int save_aspect_info;
-    int save_width, save_height, save_progressive_seq;
-    AVRational frame_rate_ext;       ///< MPEG-2 specific framerate modificator
-    int sync;                        ///< Did we reach a sync point like a GOP/SEQ/KEYFrame?
-    int tmpgexs;
-} Mpeg1Context;
-
-=======
->>>>>>> 16ad77b3
 static av_cold int mpeg_decode_init(AVCodecContext *avctx)
 {
     Mpeg1Context *s = avctx->priv_data;
@@ -2184,12 +2167,8 @@
     if (s->avctx->debug & FF_DEBUG_PICT_INFO)
         av_log(s->avctx, AV_LOG_DEBUG, "GOP (%02d:%02d:%02d%c%02d) closed_gop=%d broken_link=%d\n",
                time_code_hours, time_code_minutes, time_code_seconds,
-<<<<<<< HEAD
                drop_frame_flag ? ';' : ':',
                time_code_pictures, s->closed_gop, broken_link);
-=======
-               time_code_pictures, s1->closed_gop, broken_link);
->>>>>>> 16ad77b3
 }
 /**
  * Find the end of the current frame in the bitstream.
@@ -2328,13 +2307,9 @@
                         s2->error_count += s2->thread_context[i]->error_count;
                 }
 
-<<<<<<< HEAD
                 if (CONFIG_VDPAU && uses_vdpau(avctx))
-                    ff_vdpau_mpeg_picture_complete(s2, buf, buf_size, s->slice_count);
-=======
-                if (CONFIG_MPEG_VDPAU_DECODER && avctx->codec->capabilities & CODEC_CAP_HWACCEL_VDPAU)
                     ff_vdpau_mpeg_picture_complete(s, buf, buf_size, s->slice_count);
->>>>>>> 16ad77b3
+
 
                 if (slice_end(avctx, picture)) {
                     if (s2->last_picture_ptr || s2->low_delay) //FIXME merge with the stuff in mpeg_decode_slice
