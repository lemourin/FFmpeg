--- conflicted
+++ resolved
@@ -39,12 +39,8 @@
     /* width needs to be divisible by 4 for this codec to work */
     if (avctx->width & 0x3)
         return -1;
-<<<<<<< HEAD
-    avctx->pix_fmt = PIX_FMT_YUV422P;
+    avctx->pix_fmt = AV_PIX_FMT_YUV422P;
     avcodec_get_frame_defaults(&s->frame);
-=======
-    avctx->pix_fmt = AV_PIX_FMT_YUV422P;
->>>>>>> 716d413c
 
     return 0;
 }
