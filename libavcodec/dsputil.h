--- conflicted
+++ resolved
@@ -53,29 +53,6 @@
 void ff_fdct_mmxext(int16_t *block);
 void ff_fdct_sse2(int16_t *block);
 
-<<<<<<< HEAD
-#define H264_IDCT(depth) \
-void ff_h264_idct8_add_ ## depth ## _c(uint8_t *dst, int16_t *block, int stride);\
-void ff_h264_idct_add_ ## depth ## _c(uint8_t *dst, int16_t *block, int stride);\
-void ff_h264_idct8_dc_add_ ## depth ## _c(uint8_t *dst, int16_t *block, int stride);\
-void ff_h264_idct_dc_add_ ## depth ## _c(uint8_t *dst, int16_t *block, int stride);\
-void ff_h264_idct_add16_ ## depth ## _c(uint8_t *dst, const int *blockoffset, int16_t *block, int stride, const uint8_t nnzc[6*8]);\
-void ff_h264_idct_add16intra_ ## depth ## _c(uint8_t *dst, const int *blockoffset, int16_t *block, int stride, const uint8_t nnzc[6*8]);\
-void ff_h264_idct8_add4_ ## depth ## _c(uint8_t *dst, const int *blockoffset, int16_t *block, int stride, const uint8_t nnzc[6*8]);\
-void ff_h264_idct_add8_422_ ## depth ## _c(uint8_t **dest, const int *blockoffset, int16_t *block, int stride, const uint8_t nnzc[6*8]);\
-void ff_h264_idct_add8_ ## depth ## _c(uint8_t **dest, const int *blockoffset, int16_t *block, int stride, const uint8_t nnzc[6*8]);\
-void ff_h264_luma_dc_dequant_idct_ ## depth ## _c(int16_t *output, int16_t *input, int qmul);\
-void ff_h264_chroma422_dc_dequant_idct_ ## depth ## _c(int16_t *block, int qmul);\
-void ff_h264_chroma_dc_dequant_idct_ ## depth ## _c(int16_t *block, int qmul);
-
-H264_IDCT( 8)
-H264_IDCT( 9)
-H264_IDCT(10)
-H264_IDCT(12)
-H264_IDCT(14)
-
-=======
->>>>>>> 6a443040
 void ff_svq3_luma_dc_dequant_idct_c(int16_t *output, int16_t *input, int qp);
 void ff_svq3_add_idct_c(uint8_t *dst, int16_t *block, int stride, int qp, int dc);
 
