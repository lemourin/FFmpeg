/*
 * DV decoder
 * Copyright (c) 2002 Fabrice Bellard
 * Copyright (c) 2004 Roman Shaposhnik
 *
 * 50 Mbps (DVCPRO50) support
 * Copyright (c) 2006 Daniel Maas <dmaas@maasdigital.com>
 *
 * 100 Mbps (DVCPRO HD) support
 * Initial code by Daniel Maas <dmaas@maasdigital.com> (funded by BBC R&D)
 * Final code by Roman Shaposhnik
 *
 * Many thanks to Dan Dennedy <dan@dennedy.org> for providing wealth
 * of DV technical info.
 *
 * This file is part of FFmpeg.
 *
 * FFmpeg is free software; you can redistribute it and/or
 * modify it under the terms of the GNU Lesser General Public
 * License as published by the Free Software Foundation; either
 * version 2.1 of the License, or (at your option) any later version.
 *
 * FFmpeg is distributed in the hope that it will be useful,
 * but WITHOUT ANY WARRANTY; without even the implied warranty of
 * MERCHANTABILITY or FITNESS FOR A PARTICULAR PURPOSE.  See the GNU
 * Lesser General Public License for more details.
 *
 * You should have received a copy of the GNU Lesser General Public
 * License along with FFmpeg; if not, write to the Free Software
 * Foundation, Inc., 51 Franklin Street, Fifth Floor, Boston, MA 02110-1301 USA
 */

/**
 * @file
 * DV decoder
 */

#include "libavutil/avassert.h"
#include "libavutil/imgutils.h"
#include "libavutil/internal.h"
#include "libavutil/pixdesc.h"

#include "avcodec.h"
#include "dv.h"
#include "dv_profile_internal.h"
#include "dvdata.h"
#include "get_bits.h"
#include "idctdsp.h"
#include "internal.h"
#include "put_bits.h"
#include "simple_idct.h"

typedef struct BlockInfo {
    const uint32_t *factor_table;
    const uint8_t *scan_table;
    uint8_t pos; /* position in block */
    void (*idct_put)(uint8_t *dest, int line_size, int16_t *block);
    uint8_t partial_bit_count;
    uint32_t partial_bit_buffer;
    int shift_offset;
} BlockInfo;

static const int dv_iweight_bits = 14;

static const uint16_t dv_iweight_88[64] = {
    32768, 16705, 16705, 17734, 17032, 17734, 18205, 18081,
    18081, 18205, 18725, 18562, 19195, 18562, 18725, 19266,
    19091, 19705, 19705, 19091, 19266, 21407, 19643, 20267,
    20228, 20267, 19643, 21407, 22725, 21826, 20853, 20806,
    20806, 20853, 21826, 22725, 23170, 23170, 21407, 21400,
    21407, 23170, 23170, 24598, 23786, 22018, 22018, 23786,
    24598, 25251, 24465, 22654, 24465, 25251, 25972, 25172,
    25172, 25972, 26722, 27969, 26722, 29692, 29692, 31521,
};
static const uint16_t dv_iweight_248[64] = {
    32768, 16384, 16705, 16705, 17734, 17734, 17734, 17734,
    18081, 18081, 18725, 18725, 21407, 21407, 19091, 19091,
    19195, 19195, 18205, 18205, 18725, 18725, 19705, 19705,
    20267, 20267, 21826, 21826, 23170, 23170, 20806, 20806,
    20267, 20267, 19266, 19266, 21407, 21407, 20853, 20853,
    21400, 21400, 23786, 23786, 24465, 24465, 22018, 22018,
    23170, 23170, 22725, 22725, 24598, 24598, 24465, 24465,
    25172, 25172, 27969, 27969, 25972, 25972, 29692, 29692
};

/**
 * The "inverse" DV100 weights are actually just the spec weights (zig-zagged).
 */
static const uint16_t dv_iweight_1080_y[64] = {
    128,  16,  16,  17,  17,  17,  18,  18,
     18,  18,  18,  18,  19,  18,  18,  19,
     19,  19,  19,  19,  19,  42,  38,  40,
     40,  40,  38,  42,  44,  43,  41,  41,
     41,  41,  43,  44,  45,  45,  42,  42,
     42,  45,  45,  48,  46,  43,  43,  46,
     48,  49,  48,  44,  48,  49, 101,  98,
     98, 101, 104, 109, 104, 116, 116, 123,
};
static const uint16_t dv_iweight_1080_c[64] = {
    128,  16,  16,  17,  17,  17,  25,  25,
     25,  25,  26,  25,  26,  25,  26,  26,
     26,  27,  27,  26,  26,  42,  38,  40,
     40,  40,  38,  42,  44,  43,  41,  41,
     41,  41,  43,  44,  91,  91,  84,  84,
     84,  91,  91,  96,  93,  86,  86,  93,
     96, 197, 191, 177, 191, 197, 203, 197,
    197, 203, 209, 219, 209, 232, 232, 246,
};
static const uint16_t dv_iweight_720_y[64] = {
    128,  16,  16,  17,  17,  17,  18,  18,
     18,  18,  18,  18,  19,  18,  18,  19,
     19,  19,  19,  19,  19,  42,  38,  40,
     40,  40,  38,  42,  44,  43,  41,  41,
     41,  41,  43,  44,  68,  68,  63,  63,
     63,  68,  68,  96,  92,  86,  86,  92,
     96,  98,  96,  88,  96,  98, 202, 196,
    196, 202, 208, 218, 208, 232, 232, 246,
};
static const uint16_t dv_iweight_720_c[64] = {
    128,  24,  24,  26,  26,  26,  36,  36,
     36,  36,  36,  36,  38,  36,  36,  38,
     38,  38,  38,  38,  38,  84,  76,  80,
     80,  80,  76,  84,  88,  86,  82,  82,
     82,  82,  86,  88, 182, 182, 168, 168,
    168, 182, 182, 192, 186, 192, 172, 186,
    192, 394, 382, 354, 382, 394, 406, 394,
    394, 406, 418, 438, 418, 464, 464, 492,
};

static void dv_init_weight_tables(DVVideoContext *ctx, const AVDVProfile *d)
{
    int j, i, c, s;
    uint32_t *factor1 = &ctx->idct_factor[0],
             *factor2 = &ctx->idct_factor[DV_PROFILE_IS_HD(d) ? 4096 : 2816];

    if (DV_PROFILE_IS_HD(d)) {
        /* quantization quanta by QNO for DV100 */
        static const uint8_t dv100_qstep[16] = {
            1, /* QNO = 0 and 1 both have no quantization */
            1,
            2, 3, 4, 5, 6, 7, 8, 16, 18, 20, 22, 24, 28, 52
        };
        const uint16_t *iweight1, *iweight2;

        if (d->height == 720) {
            iweight1 = &dv_iweight_720_y[0];
            iweight2 = &dv_iweight_720_c[0];
        } else {
            iweight1 = &dv_iweight_1080_y[0];
            iweight2 = &dv_iweight_1080_c[0];
        }
        for (c = 0; c < 4; c++) {
            for (s = 0; s < 16; s++) {
                for (i = 0; i < 64; i++) {
                    *factor1++ = (dv100_qstep[s] << (c + 9)) * iweight1[i];
                    *factor2++ = (dv100_qstep[s] << (c + 9)) * iweight2[i];
                }
            }
        }
    } else {
        static const uint8_t dv_quant_areas[4] = { 6, 21, 43, 64 };
        const uint16_t *iweight1 = &dv_iweight_88[0];
        for (j = 0; j < 2; j++, iweight1 = &dv_iweight_248[0]) {
            for (s = 0; s < 22; s++) {
                for (i = c = 0; c < 4; c++) {
                    for (; i < dv_quant_areas[c]; i++) {
                        *factor1   = iweight1[i] << (ff_dv_quant_shifts[s][c] + 1);
                        *factor2++ = (*factor1++) << 1;
                    }
                }
            }
        }
    }
}

static av_cold int dvvideo_decode_init(AVCodecContext *avctx)
{
    DVVideoContext *s = avctx->priv_data;
    IDCTDSPContext idsp;
    int i;

    memset(&idsp,0, sizeof(idsp));
    ff_idctdsp_init(&idsp, avctx);

    for (i = 0; i < 64; i++)
        s->dv_zigzag[0][i] = idsp.idct_permutation[ff_zigzag_direct[i]];

    if (avctx->lowres){
        for (i = 0; i < 64; i++){
            int j = ff_dv_zigzag248_direct[i];
            s->dv_zigzag[1][i] = idsp.idct_permutation[(j & 7) + (j & 8) * 4 + (j & 48) / 2];
        }
    }else
        memcpy(s->dv_zigzag[1], ff_dv_zigzag248_direct, sizeof(s->dv_zigzag[1]));

    s->idct_put[0] = idsp.idct_put;
    s->idct_put[1] = ff_simple_idct248_put;

    return ff_dvvideo_init(avctx);
}

/* decode AC coefficients */
static void dv_decode_ac(GetBitContext *gb, BlockInfo *mb, int16_t *block)
{
    int last_index = gb->size_in_bits;
    const uint8_t  *scan_table   = mb->scan_table;
    const uint32_t *factor_table = mb->factor_table;
    int pos                      = mb->pos;
    int partial_bit_count        = mb->partial_bit_count;
    int level, run, vlc_len, index;

    OPEN_READER_NOSIZE(re, gb);
    UPDATE_CACHE(re, gb);

    /* if we must parse a partial VLC, we do it here */
    if (partial_bit_count > 0) {
        re_cache              = re_cache >> partial_bit_count |
                                mb->partial_bit_buffer;
        re_index             -= partial_bit_count;
        mb->partial_bit_count = 0;
    }

    /* get the AC coefficients until last_index is reached */
    for (;;) {
        ff_dlog(NULL, "%2d: bits=%04x index=%d\n", pos, SHOW_UBITS(re, gb, 16),
                re_index);
        /* our own optimized GET_RL_VLC */
        index   = NEG_USR32(re_cache, TEX_VLC_BITS);
        vlc_len = ff_dv_rl_vlc[index].len;
        if (vlc_len < 0) {
            index = NEG_USR32((unsigned) re_cache << TEX_VLC_BITS, -vlc_len) +
                    ff_dv_rl_vlc[index].level;
            vlc_len = TEX_VLC_BITS - vlc_len;
        }
        level = ff_dv_rl_vlc[index].level;
        run   = ff_dv_rl_vlc[index].run;

        /* gotta check if we're still within gb boundaries */
        if (re_index + vlc_len > last_index) {
            /* should be < 16 bits otherwise a codeword could have been parsed */
            mb->partial_bit_count  = last_index - re_index;
            mb->partial_bit_buffer = re_cache & ~(-1u >> mb->partial_bit_count);
            re_index               = last_index;
            break;
        }
        re_index += vlc_len;

        ff_dlog(NULL, "run=%d level=%d\n", run, level);
        pos += run;
        if (pos >= 64)
            break;

        level = (level * factor_table[pos] + (1 << (dv_iweight_bits - 1))) >>
                dv_iweight_bits;
        block[scan_table[pos]] = level;

        UPDATE_CACHE(re, gb);
    }
    CLOSE_READER(re, gb);
    mb->pos = pos;
}

static inline void bit_copy(PutBitContext *pb, GetBitContext *gb)
{
    int bits_left = get_bits_left(gb);
    while (bits_left >= MIN_CACHE_BITS) {
        put_bits(pb, MIN_CACHE_BITS, get_bits(gb, MIN_CACHE_BITS));
        bits_left -= MIN_CACHE_BITS;
    }
    if (bits_left > 0)
        put_bits(pb, bits_left, get_bits(gb, bits_left));
}

/* mb_x and mb_y are in units of 8 pixels */
static int dv_decode_video_segment(AVCodecContext *avctx, void *arg)
{
    DVVideoContext *s = avctx->priv_data;
    DVwork_chunk *work_chunk = arg;
    int quant, dc, dct_mode, class1, j;
    int mb_index, mb_x, mb_y, last_index;
    int y_stride, linesize;
    int16_t *block, *block1;
    int c_offset;
    uint8_t *y_ptr;
    const uint8_t *buf_ptr;
    PutBitContext pb, vs_pb;
    GetBitContext gb;
    BlockInfo mb_data[5 * DV_MAX_BPM], *mb, *mb1;
    LOCAL_ALIGNED_16(int16_t, sblock, [5 * DV_MAX_BPM], [64]);
    LOCAL_ALIGNED_16(uint8_t, mb_bit_buffer, [80     + FF_INPUT_BUFFER_PADDING_SIZE]); /* allow some slack */
    LOCAL_ALIGNED_16(uint8_t, vs_bit_buffer, [80 * 5 + FF_INPUT_BUFFER_PADDING_SIZE]); /* allow some slack */
    const int log2_blocksize = 3-s->avctx->lowres;
    int is_field_mode[5];

    av_assert1((((int) mb_bit_buffer) & 7) == 0);
    av_assert1((((int) vs_bit_buffer) & 7) == 0);

    memset(sblock, 0, 5 * DV_MAX_BPM * sizeof(*sblock));

    /* pass 1: read DC and AC coefficients in blocks */
    buf_ptr = &s->buf[work_chunk->buf_offset * 80];
    block1  = &sblock[0][0];
    mb1     = mb_data;
    init_put_bits(&vs_pb, vs_bit_buffer, 5 * 80);
    for (mb_index = 0; mb_index < 5; mb_index++, mb1 += s->sys->bpm, block1 += s->sys->bpm * 64) {
        /* skip header */
        quant    = buf_ptr[3] & 0x0f;
        buf_ptr += 4;
        init_put_bits(&pb, mb_bit_buffer, 80);
        mb    = mb1;
        block = block1;
        is_field_mode[mb_index] = 0;
        for (j = 0; j < s->sys->bpm; j++) {
            last_index = s->sys->block_sizes[j];
            init_get_bits(&gb, buf_ptr, last_index);

            /* get the DC */
            dc       = get_sbits(&gb, 9);
            dct_mode = get_bits1(&gb);
            class1   = get_bits(&gb, 2);
            if (DV_PROFILE_IS_HD(s->sys)) {
                mb->idct_put     = s->idct_put[0];
                mb->scan_table   = s->dv_zigzag[0];
                mb->factor_table = &s->idct_factor[(j >= 4) * 4 * 16 * 64 +
                                                   class1       * 16 * 64 +
                                                   quant             * 64];
                is_field_mode[mb_index] |= !j && dct_mode;
            } else {
                mb->idct_put     = s->idct_put[dct_mode && log2_blocksize == 3];
                mb->scan_table   = s->dv_zigzag[dct_mode];
                mb->factor_table =
                    &s->idct_factor[(class1 == 3)               * 2 * 22 * 64 +
                                    dct_mode                        * 22 * 64 +
                                    (quant + ff_dv_quant_offset[class1]) * 64];
            }
            dc = dc << 2;
            /* convert to unsigned because 128 is not added in the
             * standard IDCT */
            dc                   += 1024;
            block[0]              = dc;
            buf_ptr              += last_index >> 3;
            mb->pos               = 0;
            mb->partial_bit_count = 0;

            ff_dlog(avctx, "MB block: %d, %d ", mb_index, j);
            dv_decode_ac(&gb, mb, block);

            /* write the remaining bits in a new buffer only if the
             * block is finished */
            if (mb->pos >= 64)
                bit_copy(&pb, &gb);

            block += 64;
            mb++;
        }

        /* pass 2: we can do it just after */
        ff_dlog(avctx, "***pass 2 size=%d MB#=%d\n", put_bits_count(&pb), mb_index);
        block = block1;
        mb    = mb1;
        init_get_bits(&gb, mb_bit_buffer, put_bits_count(&pb));
        put_bits32(&pb, 0); // padding must be zeroed
        flush_put_bits(&pb);
        for (j = 0; j < s->sys->bpm; j++, block += 64, mb++) {
            if (mb->pos < 64 && get_bits_left(&gb) > 0) {
                dv_decode_ac(&gb, mb, block);
                /* if still not finished, no need to parse other blocks */
                if (mb->pos < 64)
                    break;
            }
        }
        /* all blocks are finished, so the extra bytes can be used at
         * the video segment level */
        if (j >= s->sys->bpm)
            bit_copy(&vs_pb, &gb);
    }

    /* we need a pass over the whole video segment */
    ff_dlog(avctx, "***pass 3 size=%d\n", put_bits_count(&vs_pb));
    block = &sblock[0][0];
    mb    = mb_data;
    init_get_bits(&gb, vs_bit_buffer, put_bits_count(&vs_pb));
    put_bits32(&vs_pb, 0); // padding must be zeroed
    flush_put_bits(&vs_pb);
    for (mb_index = 0; mb_index < 5; mb_index++) {
        for (j = 0; j < s->sys->bpm; j++) {
<<<<<<< HEAD
            if (mb->pos < 64 && get_bits_left(&gb) > 0) {
                av_dlog(avctx, "start %d:%d\n", mb_index, j);
=======
            if (mb->pos < 64) {
                ff_dlog(avctx, "start %d:%d\n", mb_index, j);
>>>>>>> 6a85dfc8
                dv_decode_ac(&gb, mb, block);
            }
            if (mb->pos >= 64 && mb->pos < 127)
                av_log(avctx, AV_LOG_ERROR,
                       "AC EOB marker is absent pos=%d\n", mb->pos);
            block += 64;
            mb++;
        }
    }

    /* compute idct and place blocks */
    block = &sblock[0][0];
    mb    = mb_data;
    for (mb_index = 0; mb_index < 5; mb_index++) {
        dv_calculate_mb_xy(s, work_chunk, mb_index, &mb_x, &mb_y);

        /* idct_put'ting luminance */
        if ((s->sys->pix_fmt == AV_PIX_FMT_YUV420P)                      ||
            (s->sys->pix_fmt == AV_PIX_FMT_YUV411P && mb_x >= (704 / 8)) ||
            (s->sys->height >= 720 && mb_y != 134)) {
            y_stride = (s->frame->linesize[0] <<
                        ((!is_field_mode[mb_index]) * log2_blocksize));
        } else {
            y_stride = (2 << log2_blocksize);
        }
        y_ptr    = s->frame->data[0] +
                   ((mb_y * s->frame->linesize[0] + mb_x) << log2_blocksize);
        linesize = s->frame->linesize[0] << is_field_mode[mb_index];
        mb[0].idct_put(y_ptr, linesize, block + 0 * 64);
        if (s->sys->video_stype == 4) { /* SD 422 */
            mb[2].idct_put(y_ptr + (1 << log2_blocksize),            linesize, block + 2 * 64);
        } else {
            mb[1].idct_put(y_ptr + (1 << log2_blocksize),            linesize, block + 1 * 64);
            mb[2].idct_put(y_ptr                         + y_stride, linesize, block + 2 * 64);
            mb[3].idct_put(y_ptr + (1 << log2_blocksize) + y_stride, linesize, block + 3 * 64);
        }
        mb    += 4;
        block += 4 * 64;

        /* idct_put'ting chrominance */
        c_offset = (((mb_y >>  (s->sys->pix_fmt == AV_PIX_FMT_YUV420P)) * s->frame->linesize[1] +
                     (mb_x >> ((s->sys->pix_fmt == AV_PIX_FMT_YUV411P) ? 2 : 1))) << log2_blocksize);
        for (j = 2; j; j--) {
            uint8_t *c_ptr = s->frame->data[j] + c_offset;
            if (s->sys->pix_fmt == AV_PIX_FMT_YUV411P && mb_x >= (704 / 8)) {
                uint64_t aligned_pixels[64 / 8];
                uint8_t *pixels = (uint8_t *) aligned_pixels;
                uint8_t *c_ptr1, *ptr1;
                int x, y;
                mb->idct_put(pixels, 8, block);
                for (y = 0; y < (1 << log2_blocksize); y++, c_ptr += s->frame->linesize[j], pixels += 8) {
                    ptr1   = pixels + ((1 << (log2_blocksize))>>1);
                    c_ptr1 = c_ptr + (s->frame->linesize[j] << log2_blocksize);
                    for (x = 0; x < (1 << FFMAX(log2_blocksize - 1, 0)); x++) {
                        c_ptr[x]  = pixels[x];
                        c_ptr1[x] = ptr1[x];
                    }
                }
                block += 64;
                mb++;
            } else {
                y_stride = (mb_y == 134) ? (1 << log2_blocksize) :
                           s->frame->linesize[j] << ((!is_field_mode[mb_index]) * log2_blocksize);
                linesize = s->frame->linesize[j] << is_field_mode[mb_index];
                (mb++)->idct_put(c_ptr, linesize, block);
                block += 64;
                if (s->sys->bpm == 8) {
                    (mb++)->idct_put(c_ptr + y_stride, linesize, block);
                    block += 64;
                }
            }
        }
    }
    return 0;
}

/* NOTE: exactly one frame must be given (120000 bytes for NTSC,
 * 144000 bytes for PAL - or twice those for 50Mbps) */
static int dvvideo_decode_frame(AVCodecContext *avctx, void *data,
                                int *got_frame, AVPacket *avpkt)
{
    uint8_t *buf = avpkt->data;
    int buf_size = avpkt->size;
    DVVideoContext *s = avctx->priv_data;
    const uint8_t *vsc_pack;
    int apt, is16_9, ret;
    const AVDVProfile *sys;

    sys = ff_dv_frame_profile(avctx, s->sys, buf, buf_size);
    if (!sys || buf_size < sys->frame_size) {
        av_log(avctx, AV_LOG_ERROR, "could not find dv frame profile\n");
        return -1; /* NOTE: we only accept several full frames */
    }

    if (sys != s->sys) {
        ret = ff_dv_init_dynamic_tables(s, sys);
        if (ret < 0) {
            av_log(avctx, AV_LOG_ERROR, "Error initializing the work tables.\n");
            return ret;
        }
        dv_init_weight_tables(s, sys);
        s->sys = sys;
    }

    s->frame            = data;
    s->frame->key_frame = 1;
    s->frame->pict_type = AV_PICTURE_TYPE_I;
    avctx->pix_fmt      = s->sys->pix_fmt;
    avctx->framerate    = av_inv_q(s->sys->time_base);

    ret = ff_set_dimensions(avctx, s->sys->width, s->sys->height);
    if (ret < 0)
        return ret;

    /* Determine the codec's sample_aspect ratio from the packet */
    vsc_pack = buf + 80 * 5 + 48 + 5;
    if (*vsc_pack == dv_video_control) {
        apt    = buf[4] & 0x07;
        is16_9 = (vsc_pack[2] & 0x07) == 0x02 ||
                 (!apt && (vsc_pack[2] & 0x07) == 0x07);
        ff_set_sar(avctx, s->sys->sar[is16_9]);
    }

    if ((ret = ff_get_buffer(avctx, s->frame, 0)) < 0)
        return ret;
    s->frame->interlaced_frame = 1;
    s->frame->top_field_first  = 0;

    /* Determine the codec's field order from the packet */
    if ( *vsc_pack == dv_video_control ) {
        s->frame->top_field_first = !(vsc_pack[3] & 0x40);
    }

    s->buf = buf;
    avctx->execute(avctx, dv_decode_video_segment, s->work_chunks, NULL,
                   dv_work_pool_size(s->sys), sizeof(DVwork_chunk));

    emms_c();

    /* return image */
    *got_frame = 1;

    return s->sys->frame_size;
}

AVCodec ff_dvvideo_decoder = {
    .name           = "dvvideo",
    .long_name      = NULL_IF_CONFIG_SMALL("DV (Digital Video)"),
    .type           = AVMEDIA_TYPE_VIDEO,
    .id             = AV_CODEC_ID_DVVIDEO,
    .priv_data_size = sizeof(DVVideoContext),
    .init           = dvvideo_decode_init,
    .decode         = dvvideo_decode_frame,
    .capabilities   = CODEC_CAP_DR1 | CODEC_CAP_SLICE_THREADS,
    .max_lowres     = 3,
};<|MERGE_RESOLUTION|>--- conflicted
+++ resolved
@@ -384,13 +384,8 @@
     flush_put_bits(&vs_pb);
     for (mb_index = 0; mb_index < 5; mb_index++) {
         for (j = 0; j < s->sys->bpm; j++) {
-<<<<<<< HEAD
             if (mb->pos < 64 && get_bits_left(&gb) > 0) {
-                av_dlog(avctx, "start %d:%d\n", mb_index, j);
-=======
-            if (mb->pos < 64) {
                 ff_dlog(avctx, "start %d:%d\n", mb_index, j);
->>>>>>> 6a85dfc8
                 dv_decode_ac(&gb, mb, block);
             }
             if (mb->pos >= 64 && mb->pos < 127)
